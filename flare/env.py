"""The :class:`AtomicEnvironment` object stores information about the local
environment of an atom. :class:`AtomicEnvironment` objects are inputs to the
2-, 3-, and 2+3-body kernels."""
import numpy as np
from copy import deepcopy
from math import sqrt, ceil
from numba import njit
from flare.struc import Structure
from flare.parameters import Parameters
from flare.kernels.kernels import coordination_number, q_value_mc
import flare.kernels.cutoffs as cf


class AtomicEnvironment:
    """Contains information about the local environment of an atom,
    including arrays of pair and triplet distances and the chemical
    species of atoms in the environment.

    :param structure: Structure of atoms.
    :type structure: struc.Structure
    :param atom: Index of the atom in the structure.
    :type atom: int
    :param cutoffs: 2- and 3-body cutoff radii. 2-body if one cutoff is
    given, 2+3-body if two are passed.
    :type cutoffs: np.ndarray
    :param cutoffs_mask: a dictionary to store multiple cutoffs if neede
                         it should be exactly the same as the hyps mask
    :type cutoffs_mask: dict

    The cutoffs_mask allows the user to define multiple cutoffs for different
    bonds, triples, and many body interaction. This dictionary should be
    consistent with the hyps_mask used in the GuassianProcess object.

    * specie_mask: 118-long integer array descirbing which elements belong to
                 like groups for determining which bond hyperparameters to use.
                 For instance, [0,0,1,1,0 ...] assigns H to group 0, He and
                 Li to group 1, and Be to group 0 (the 0th register is ignored).
    * nspecie: Integer, number of different species groups (equal to number of
             unique values in specie_mask).
    * ntwobody: Integer, number of different hyperparameter/cutoff sets to associate with
             different 2-body pairings of atoms in groups defined in specie_mask.
    * twobody_mask: Array of length nspecie^2, which describes the cutoff to
                 associate with different pairings of species types. For example, if there
                 are atoms of type 0 and 1, then twobody_mask defines which cutoff
                 to use for parings [0-0, 0-1, 1-0, 1-1]: if we wanted cutoff0 for
                 0-0 parings and set 1 for 0-1 and 1-1 pairings, then we would make
                 twobody_mask [0, 1, 1, 1].
    * twobody_cutoff_list: Array of length ntwobody, which stores the cutoff used for different
                 types of bonds defined in twobody_mask
    * ncut3b:    Integer, number of different cutoffs sets to associate
                 with different 3-body pariings of atoms in groups defined in specie_mask.
    * cut3b_mask: Array of length nspecie^2, which describes the cutoff to
                 associate with different bond types in triplets. For example, in a triplet
                 (C, O, H) , there are three cutoffs. Cutoffs for CH bond, CO bond and OH bond.
                 If C and O are associate with atom group 1 in specie_mask and H are associate with
                 group 0 in specie_mask, the cut3b_mask[1*nspecie+0] determines the C/O-H bond cutoff,
                 and cut3b_mask[1*nspecie+1] determines the C-O bond cutoff. If we want the
                 former one to use the 1st cutoff in threebody_cutoff_list and the later to use the 2nd cutoff
                 in threebody_cutoff_list, the cut3b_mask should be [0, 0, 0, 1]
    * threebody_cutoff_list: Array of length ncut3b, which stores the cutoff used for different
                 types of bonds in triplets.
    * nmanybody :      Integer, number of different cutoffs set to associate with different coordination
                 numbers
    * manybody_mask:   similar to twobody_mask and cut3b_mask.
    * manybody_cutoff_list: Array of length nmanybody, stores the cutoff used for different many body terms

    Examples can be found at the end of in tests/test_env.py

    """

    all_kernel_types = ['twobody', 'threebody', 'manybody']
    ndim = {'twobody': 2, 'threebody': 3, 'manybody': 2, 'cut3b': 2}

    def __init__(self, structure: Structure, atom: int, cutoffs, cutoffs_mask=None):

        self.structure = structure
        self.positions = structure.wrapped_positions
        self.cell = structure.cell
        self.species = structure.coded_species

        # backward compatability
        if not isinstance(cutoffs, dict):
            newcutoffs = {'twobody':cutoffs[0]}
            if len(cutoffs)>1:
                newcutoffs['threebody'] = cutoffs[1]
            if len(cutoffs)>2:
                newcutoffs['manybody'] = cutoffs[2]
            cutoffs = newcutoffs

        if cutoffs_mask is None:
            cutoffs_mask = {'cutoffs': cutoffs}
        elif cutoffs is not None:
            cutoffs_mask['cutoffs'] = deepcopy(cutoffs)

        # Set the sweep array based on the max cutoff.
        sweep_val = ceil(np.max(list(cutoffs.values())) / structure.max_cutoff)
        self.sweep_val = sweep_val
        self.sweep_array = np.arange(-sweep_val, sweep_val + 1, 1)

        self.atom = atom
        self.ctype = structure.coded_species[atom]


        self.twobody_cutoff = 0
        self.threebody_cutoff = 0
        self.manybody_cutoff = 0

        self.ntwobody = 1
        self.ncut3b = 0
        self.nmanybody = 0

        self.nspecie = 1
        self.specie_mask = None
        self.twobody_mask = None
        self.threebody_mask = None
        self.manybody_mask = None
        self.twobody_cutoff_list = None
        self.threebody_cutoff_list = None
        self.manybody_cutoff_list = None

        self.setup_mask(cutoffs_mask)

        assert self.threebody_cutoff <= self.twobody_cutoff, \
            "2b cutoff has to be larger than 3b cutoff"
        # # TO DO, once the mb function is updated to use the bond_array_2
        # # this block should be activated.
        # assert self.manybody_cutoff <= self.twobody_cutoff, \
        #         "mb cutoff has to be larger than mb cutoff"

        self.compute_env()

    def setup_mask(self, cutoffs_mask):

        self.cutoffs_mask = deepcopy(cutoffs_mask)
        self.cutoffs = cutoffs_mask['cutoffs']

        for kernel in AtomicEnvironment.all_kernel_types:
            ndim = AtomicEnvironment.ndim[kernel]
            if kernel in self.cutoffs:
                setattr(self, kernel+'_cutoff', self.cutoffs[kernel])

        if (self.twobody_cutoff == 0):
            self.twobody_cutoff = np.max([self.threebody_cutoff, self.manybody_cutoff])
            self.cutoffs['twobody'] = self.twobody_cutoff

        self.nspecie = cutoffs_mask.get('nspecie', 1)
        if 'specie_mask' in cutoffs_mask:
            self.specie_mask = np.array(cutoffs_mask['specie_mask'], dtype=np.int)

        for kernel in AtomicEnvironment.all_kernel_types:
            ndim = AtomicEnvironment.ndim[kernel]
            if kernel in self.cutoffs:
                setattr(self, kernel+'_cutoff', self.cutoffs[kernel])
                setattr(self, 'n'+kernel, 1)
                if kernel != 'threebody':
                    name_list = [kernel+'_cutoff_list',
                                 'n'+kernel, kernel+'_mask']
                    for name in name_list:
                        if name in cutoffs_mask:
                            setattr(self, name, cutoffs_mask[name])
                else:
                    self.ncut3b = cutoffs_mask.get('ncut3b', 1)
                    self.cut3b_mask = cutoffs_mask.get('cut3b_mask', None)
                    if 'threebody_cutoff_list' in cutoffs_mask:
                        self.threebody_cutoff_list = np.array(cutoffs_mask['threebody_cutoff_list'], dtype=np.float)

    def compute_env(self):

        # get 2-body arrays
        if (self.ntwobody >= 1):
            bond_array_2, bond_positions_2, etypes, bond_inds = \
                get_2_body_arrays(self.positions, self.atom, self.cell, self.twobody_cutoff,
                                  self.twobody_cutoff_list, self.species, self.sweep_array,
                                  self.nspecie, self.specie_mask, self.twobody_mask)

            self.bond_array_2 = bond_array_2
            self.etypes = etypes
            self.bond_inds = bond_inds

        # if 2 cutoffs are given, create 3-body arrays
        if self.ncut3b > 0:
            bond_array_3, cross_bond_inds, cross_bond_dists, triplet_counts = \
                get_3_body_arrays(bond_array_2, bond_positions_2,
                                  self.species[self.atom], etypes, self.threebody_cutoff,
                                  self.threebody_cutoff_list,
                                  self.nspecie, self.specie_mask, self.cut3b_mask)
            self.bond_array_3 = bond_array_3
            self.cross_bond_inds = cross_bond_inds
            self.cross_bond_dists = cross_bond_dists
            self.triplet_counts = triplet_counts

        # if 3 cutoffs are given, create many-body arrays
        if self.nmanybody > 0:
            self.m2b_array, self.m2b_neigh_array, self.m2b_grads, self.m2b_neigh_grads,\
                self.m2b_unique_species, self.etypes_m2b = \
                get_m2_body_arrays(self.positions, self.atom, self.cell,
                                   self.manybody_cutoff, self.manybody_cutoff_list,
                                   self.species, self.sweep_array,
                                   self.nspecie, self.specie_mask,
                                   self.manybody_mask, cf.quadratic_cutoff)

            self.m3b_array, self.m3b_neigh_array, self.m3b_grads, self.m3b_neigh_grads,\
                self.m3b_unique_species, self.etypes_m3b = get_m3_body_arrays(\
                self.positions, self.atom, self.cell, self.scalar_cutoff_m3b, \
                self.species, self.sweep_array, cf.quadratic_cutoff)


    def as_dict(self):
        """
        Returns Atomic Environment object as a dictionary for serialization
        purposes. Does not include the structure to avoid redundant
        information.
        :return:
        """
        # TODO write serialization method for structure
        # so that the removal of the structure is not messed up
        # by JSON serialization
        dictionary = dict(vars(self))
        dictionary['object'] = 'AtomicEnvironment'
        dictionary['forces'] = self.structure.forces
        dictionary['energy'] = self.structure.energy
        dictionary['stress'] = self.structure.stress
        dictionary['cutoffs_mask'] = self.cutoffs_mask

        del dictionary['structure']

        return dictionary

    @staticmethod
    def from_dict(dictionary):
        """
        Loads in atomic environment object from a dictionary which was
        serialized by the to_dict method.

        :param dictionary: Dictionary describing atomic environment.
        """
        # TODO Instead of re-computing 2 and 3 body environment,
        # directly load in, this would be much more efficient

        struc = Structure(cell=np.array(dictionary['cell']),
                          positions=dictionary['positions'],
                          species=dictionary['species'])
        index = dictionary['atom']

        if dictionary.get('cutoffs') is not None:
            cutoffs = dictionary['cutoffs']
        else:
            cutoffs = {}

        cutoffs_mask = dictionary.get('cutoffs_mask', None)

        return AtomicEnvironment(struc, index, cutoffs, cutoffs_mask=cutoffs_mask)

    def __str__(self):
        atom_type = self.ctype
        neighbor_types = self.etypes
        n_neighbors = len(self.bond_array_2)
        string = 'Atomic Env. of Type {} surrounded by {} atoms '\
                 'of Types {}'.format(atom_type, n_neighbors,
                                      sorted(list(set(neighbor_types))))

        return string


@njit
<<<<<<< HEAD
def get_2_body_arrays(positions: np.ndarray, atom: int, cell: np.ndarray,
                      cutoff_2: float, species: np.ndarray, sweep: np.ndarray):
    """Returns distances, coordinates, and species of atoms in the 2-body
    local environment. This method is implemented outside the AtomicEnvironment
    class to allow for njit acceleration with Numba.

    Args:
        positions (np.ndarray): Positions of atoms in the structure.
        atom (int): Index of the central atom of the local environment.
        cell (np.ndarray): 3x3 array whose rows are the Bravais lattice vectors 
            of the cell.
        cutoff_2 (float): 2-body cutoff radius.
        species (np.ndarray): Numpy array of species represented by their atomic 
        numbers.
    
    Return:
        Tuple of arrays describing pairs of atoms in the 2-body local
        environment.

        bond_array_2 (np.ndarray): Array containing the distances and relative
            coordinates of atoms in the 2-body local environment. First column
            contains distances, remaining columns contain Cartesian coordinates
            divided by the distance (with the origin defined as the position of 
            the central atom). The rows are sorted by distance from the central
            atom.

        bond_positions_2 (np.ndarray): Coordinates of atoms in the 2-body local 
            environment.

        etypes (np.ndarray): Species of atoms in the 2-body local environment 
            represented by their atomic number.

        bond_indexes (np.ndarray): Structure indexes of atoms in the local 
            environment.

    """

    noa = len(positions)
    pos_atom = positions[atom]
    super_count = sweep.shape[0]**3
    coords = np.zeros((noa, 3, super_count))
    dists = np.zeros((noa, super_count))
    cutoff_count = 0

    vec1 = cell[0]
    vec2 = cell[1]
    vec3 = cell[2]

    # record distances and positions of images
    for n in range(noa):
        diff_curr = positions[n] - pos_atom
        im_count = 0
        for s1 in sweep:
            for s2 in sweep:
                for s3 in sweep:
                    im = diff_curr + s1 * vec1 + s2 * vec2 + s3 * vec3
                    dist = sqrt(im[0] * im[0] + im[1] * im[1]
                                + im[2] * im[2])
                    if (dist < cutoff_2) and (dist != 0):
                        dists[n, im_count] = dist
                        coords[n, :, im_count] = im
                        cutoff_count += 1
                    im_count += 1

    # create 2-body bond array
    bond_indices = np.zeros(cutoff_count, dtype=np.int8)
    bond_array_2 = np.zeros((cutoff_count, 4), dtype=np.float64)
    bond_positions_2 = np.zeros((cutoff_count, 3), dtype=np.float64)
    etypes = np.zeros(cutoff_count, dtype=np.int8)
    bond_count = 0

    for m in range(noa):
        spec_curr = species[m]
        for n in range(super_count):
            dist_curr = dists[m, n]
            if (dist_curr < cutoff_2) and (dist_curr != 0):
                coord = coords[m, :, n]
                bond_array_2[bond_count, 0] = dist_curr
                bond_array_2[bond_count, 1:4] = coord / dist_curr
                bond_positions_2[bond_count, :] = coord
                etypes[bond_count] = spec_curr
                bond_indices[bond_count] = m
                bond_count += 1

    # sort by distance
    sort_inds = bond_array_2[:, 0].argsort()
    bond_array_2 = bond_array_2[sort_inds]
    bond_positions_2 = bond_positions_2[sort_inds]
    bond_indices = bond_indices[sort_inds]
    etypes = etypes[sort_inds]

    return bond_array_2, bond_positions_2, etypes, bond_indices


@njit
def get_3_body_arrays(bond_array_2, bond_positions_2, cutoff_3: float):
    """Returns distances and coordinates of triplets of atoms in the
    3-body local environment.

    Args:
        bond_array_2 (np.ndarray): 2-body bond array.
        bond_positions_2 (np.ndarray): Coordinates of atoms in the 2-body local
            environment.
        cutoff_3 (float): 3-body cutoff radius.

    Return:
        Tuple of 4 arrays describing triplets of atoms in the 3-body local
        environment.

        bond_array_3: Array containing the distances and relative
            coordinates of atoms in the 3-body local environment. First column
            contains distances, remaining columns contain Cartesian coordinates
            divided by the distance (with the origin defined as the position of
            the central atom). The rows are sorted by distance from the central 
            atom.

        cross_bond_inds: Two dimensional array whose row m contains the indices
            of atoms n > m that are within a distance cutoff_3 of both atom n 
            and the central atom.

        cross_bond_dists: Two dimensional array whose row m contains the
            distances from atom m of atoms n > m that are within a distance 
            cutoff_3 of both atom n and the central atom.

        triplet_counts: One dimensional array of integers whose entry m is the
            number of atoms that are within a distance cutoff_3 of atom m.

    """

    # get 3-body bond array
    ind_3 = -1
    noa = bond_array_2.shape[0]
    for count, dist in enumerate(bond_array_2[:, 0]):
        if dist > cutoff_3:
            ind_3 = count
            break
    if ind_3 == -1:
        ind_3 = noa

    bond_array_3 = bond_array_2[0:ind_3, :]
    bond_positions_3 = bond_positions_2[0:ind_3, :]

    # get cross bond array
    cross_bond_inds = np.zeros((ind_3, ind_3), dtype=np.int8) - 1
    cross_bond_dists = np.zeros((ind_3, ind_3))
    triplet_counts = np.zeros(ind_3, dtype=np.int8)
    for m in range(ind_3):
        pos1 = bond_positions_3[m]
        count = m + 1
        trips = 0
        for n in range(m + 1, ind_3):
            pos2 = bond_positions_3[n]
            diff = pos2 - pos1
            dist_curr = sqrt(
                diff[0] * diff[0] + diff[1] * diff[1] + diff[2] * diff[2])

            if dist_curr < cutoff_3:
                cross_bond_inds[m, count] = n
                cross_bond_dists[m, count] = dist_curr
                count += 1
                trips += 1
        triplet_counts[m] = trips

    return bond_array_3, cross_bond_inds, cross_bond_dists, triplet_counts


@njit
def get_2_body_arrays_sepcut(positions, atom: int, cell, cutoff_2, species, sweep,
                             nspecie, specie_mask, bond_mask):
=======
def get_2_body_arrays(positions, atom: int, cell, r_cut, cutoff_2, species, sweep,
                      nspecie, specie_mask, twobody_mask):
>>>>>>> b18d45304cceb71d37f1eb987d6aacedb04db3ef
    """Returns distances, coordinates, species of atoms, and indices of neighbors
    in the 2-body local environment. This method is implemented outside
    the AtomicEnvironment class to allow for njit acceleration with Numba.

    :param positions: Positions of atoms in the structure.
    :type positions: np.ndarray
    :param atom: Index of the central atom of the local environment.
    :type atom: int
    :param cell: 3x3 array whose rows are the Bravais lattice vectors of the
        cell.
    :type cell: np.ndarray
    :param cutoff_2: 2-body cutoff radius.
    :type cutoff_2: np.ndarray
    :param species: Numpy array of species represented by their atomic numbers.
    :type species: np.ndarray
    :param nspecie: number of atom types to define bonds
    :type: int
    :param specie_mask: mapping from atomic number to atom types
    :type: np.ndarray
    :param twobody_mask: mapping from the types of end atoms to bond types
    :type: np.ndarray
    :return: Tuple of arrays describing pairs of atoms in the 2-body local
     environment.

     bond_array_2: Array containing the distances and relative
     coordinates of atoms in the 2-body local environment. First column
     contains distances, remaining columns contain Cartesian coordinates
     divided by the distance (with the origin defined as the position of the
     central atom). The rows are sorted by distance from the central atom.

     bond_positions_2: Coordinates of atoms in the 2-body local environment.

     etypes: Species of atoms in the 2-body local environment represented by
     their atomic number.

     bond_indices: Structure indices of atoms in the local environment.

    :rtype: np.ndarray, np.ndarray, np.ndarray, np.ndarray
    """
    noa = len(positions)
    pos_atom = positions[atom]
    super_count = sweep.shape[0]**3
    coords = np.zeros((noa, 3, super_count), dtype=np.float64)
    dists = np.zeros((noa, super_count), dtype=np.float64)
    cutoff_count = 0

    vec1 = cell[0]
    vec2 = cell[1]
    vec3 = cell[2]

    sepcut = False
    if nspecie > 1 and cutoff_2 is not None:
        sepcut = True
        bc = specie_mask[species[atom]]
        bcn = nspecie * bc

    # record distances and positions of images
    for n in range(noa):
        diff_curr = positions[n] - pos_atom
        im_count = 0
        if sepcut:
            bn = specie_mask[species[n]]
            r_cut = cutoff_2[twobody_mask[bn+bcn]]

        for s1 in sweep:
            for s2 in sweep:
                for s3 in sweep:
                    im = diff_curr + s1 * vec1 + s2 * vec2 + s3 * vec3
                    dist = sqrt(im[0] * im[0] + im[1] * im[1] + im[2] * im[2])
                    if (dist < r_cut) and (dist != 0):
                        dists[n, im_count] = dist
                        coords[n, :, im_count] = im
                        cutoff_count += 1
                    im_count += 1

    # create 2-body bond array
    bond_indices = np.zeros(cutoff_count, dtype=np.int8)
    bond_array_2 = np.zeros((cutoff_count, 4), dtype=np.float64)
    bond_positions_2 = np.zeros((cutoff_count, 3), dtype=np.float64)
    etypes = np.zeros(cutoff_count, dtype=np.int8)
    bond_count = 0

    for m in range(noa):
        spec_curr = species[m]
        if sepcut:
            bm = specie_mask[species[m]]
            r_cut = cutoff_2[twobody_mask[bm+bcn]]
        for im_count in range(super_count):
            dist_curr = dists[m, im_count]
            if (dist_curr < r_cut) and (dist_curr != 0):
                coord = coords[m, :, im_count]
                bond_array_2[bond_count, 0] = dist_curr
                bond_array_2[bond_count, 1:4] = coord / dist_curr
                bond_positions_2[bond_count, :] = coord
                etypes[bond_count] = spec_curr
                bond_indices[bond_count] = m
                bond_count += 1

    # sort by distance
    sort_inds = bond_array_2[:, 0].argsort()
    bond_array_2 = bond_array_2[sort_inds]
    bond_positions_2 = bond_positions_2[sort_inds]
    bond_indices = bond_indices[sort_inds]
    etypes = etypes[sort_inds]

    return bond_array_2, bond_positions_2, etypes, bond_indices


@njit
def get_3_body_arrays(bond_array_2, bond_positions_2, ctype,
                      etypes, r_cut, cutoff_3,
                      nspecie, specie_mask, cut3b_mask):
    """Returns distances and coordinates of triplets of atoms in the
    3-body local environment.

    :param bond_array_2: 2-body bond array.
    :type bond_array_2: np.ndarray
    :param bond_positions_2: Coordinates of atoms in the 2-body local
     environment.
    :type bond_positions_2: np.ndarray
    :param ctype: atomic number of the center atom
    :type: int
    :param cutoff_3: 3-body cutoff radius.
    :type cutoff_3: np.ndarray
    :param nspecie: number of atom types to define bonds
    :type: int
    :param specie_mask: mapping from atomic number to atom types
    :type: np.ndarray
    :param cut3b_mask: mapping from the types of end atoms to bond types
    :type: np.ndarray
    :return: Tuple of 4 arrays describing triplets of atoms in the 3-body local
     environment.

     bond_array_3: Array containing the distances and relative
     coordinates of atoms in the 3-body local environment. First column
     contains distances, remaining columns contain Cartesian coordinates
     divided by the distance (with the origin defined as the position of the
     central atom). The rows are sorted by distance from the central atom.

     cross_bond_inds: Two dimensional array whose row m contains the indices
     of atoms n > m that are within a distance cutoff_3 of both atom n and the
     central atom.

     cross_bond_dists: Two dimensional array whose row m contains the
     distances from atom m of atoms n > m that are within a distance cutoff_3
     of both atom n and the central atom.

     triplet_counts: One dimensional array of integers whose entry m is the
     number of atoms that are within a distance cutoff_3 of atom m.

    :rtype: (np.ndarray, np.ndarray, np.ndarray, np.ndarray)
    """

    sepcut = False
    if nspecie > 1 and cutoff_3 is not None:
        bc = specie_mask[ctype]
        bcn = nspecie * bc
        r_cut = np.max(cutoff_3)
        sepcut = True

    # get 3-body bond array
    ind_3_l = np.where(bond_array_2[:, 0] > r_cut)[0]
    if (ind_3_l.shape[0] > 0):
        ind_3 = ind_3_l[0]
    else:
        ind_3 = bond_array_2.shape[0]

    bond_array_3 = bond_array_2[0:ind_3, :]
    bond_positions_3 = bond_positions_2[0:ind_3, :]

    cut_m = r_cut
    cut_n = r_cut
    cut_mn = r_cut

    # get cross bond array
    cross_bond_inds = np.zeros((ind_3, ind_3), dtype=np.int8) - 1
    cross_bond_dists = np.zeros((ind_3, ind_3), dtype=np.float64)
    triplet_counts = np.zeros(ind_3, dtype=np.int8)
    for m in range(ind_3):
        pos1 = bond_positions_3[m]
        count = m + 1
        trips = 0

        if sepcut:
            # choose bond dependent bond
            bm = specie_mask[etypes[m]]
            btype_m = cut3b_mask[bm + bcn]  # (m, c)
            cut_m = cutoff_3[btype_m]
            bmn = nspecie * bm  # for cross_dist usage

        for n in range(m + 1, ind_3):

            if sepcut:
                bn = specie_mask[etypes[n]]
                btype_n = cut3b_mask[bn + bcn]  # (n, c)
                cut_n = cutoff_3[btype_n]

                # for cross_dist (m,n) pair
                btype_mn = cut3b_mask[bn + bmn]
                cut_mn = cutoff_3[btype_mn]

            pos2 = bond_positions_3[n]
            diff = pos2 - pos1
            dist_curr = sqrt(
                diff[0] * diff[0] + diff[1] * diff[1] + diff[2] * diff[2])

            if dist_curr < cut_mn \
                    and bond_array_2[m, 0] < cut_m \
                    and bond_array_2[n, 0] < cut_n:
                cross_bond_inds[m, count] = n
                cross_bond_dists[m, count] = dist_curr
                count += 1
                trips += 1

        triplet_counts[m] = trips

    return bond_array_3, cross_bond_inds, cross_bond_dists, triplet_counts

@njit
def get_m2_body_arrays(positions, atom: int, cell, r_cut, manybody_cutoff_list,
    species, sweep: np.ndarray, nspec, spec_mask, manybody_mask,
    cutoff_func=cf.quadratic_cutoff):
    # TODO:
    # 1. need to deal with the conflict of cutoff functions if other funcs are used
    # 2. complete the docs of "Return"
    # TODO: this can be probably improved using stored arrays, redundant calls to get_2_body_arrays
    # Get distances, positions, species and indices of neighbouring atoms
    """
    Args:
        positions (np.ndarray): Positions of atoms in the structure.
        atom (int): Index of the central atom of the local environment.
        cell (np.ndarray): 3x3 array whose rows are the Bravais lattice vectors of the
            cell.
        manybody_cutoff_list (float): 2-body cutoff radius.
        species (np.ndarray): Numpy array of species represented by their atomic numbers.

    Return:
        Tuple of arrays describing pairs of atoms in the 2-body local
        environment.
    """
    # Get distances, positions, species and indexes of neighbouring atoms
<<<<<<< HEAD
    bond_array_mb, _, etypes, bond_inds = get_2_body_arrays(
        positions, atom, cell, cutoff, species, sweep)
=======
    bond_array_mb, __, etypes, bond_inds = get_2_body_arrays(
        positions, atom, cell, r_cut, manybody_cutoff_list, species, sweep,
        nspec, spec_mask, manybody_mask)

    sepcut = False
    if nspec > 1 and manybody_cutoff_list is not None:
        bc = spec_mask[species[atom]]
        bcn = bc * nspec
        sepcut = True
>>>>>>> f7f4df72

    species_list = np.array(list(set(species)), dtype=np.int8)
    n_bonds = len(bond_inds)
    n_specs = len(species_list)
    qs = np.zeros(n_specs, dtype=np.float64)
    qs_neigh = np.zeros((n_bonds, n_specs), dtype=np.float64)
    q_neigh_grads = np.zeros((n_bonds, 3), dtype=np.float64)

    # get coordination number of center atom for each species
    for s in range(n_specs):
        if sepcut:
            bs = spec_mask[species_list[s]]
            mbtype = manybody_mask[bcn + bs]
            r_cut = manybody_cutoff_list[mbtype]

        qs[s] = q_value_mc(bond_array_mb[:, 0], r_cut, species_list[s],
                           etypes, cutoff_func)

    # get coordination number of all neighbor atoms for each species
    for i in range(n_bonds):
<<<<<<< HEAD
        neigh_bond_array, __, neigh_etypes, ___ = get_2_body_arrays(positions, 
            bond_inds[i], cell, cutoff, species, sweep)
=======
        if sepcut:
            be = spec_mask[etypes[i]]
            ben = be * nspec

        neigh_bond_array, _, neigh_etypes, _ = \
            get_2_body_arrays(positions, bond_inds[i], cell, r_cut,
                              manybody_cutoff_list, species, sweep, nspec, spec_mask, manybody_mask)
>>>>>>> f7f4df72
        for s in range(n_specs):
            if sepcut:
                bs = spec_mask[species_list[s]]
                mbtype = manybody_mask[bs + ben]
                r_cut = manybody_cutoff_list[mbtype]

            qs_neigh[i, s] = q_value_mc(neigh_bond_array[:, 0], r_cut,
                                        species_list[s], neigh_etypes, cutoff_func)

    # get grad from each neighbor atom
    for i in range(n_bonds):
        if sepcut:
            be = spec_mask[etypes[i]]
            mbtype = manybody_mask[bcn + be]
            r_cut = manybody_cutoff_list[mbtype]

        ri = bond_array_mb[i, 0]
        for d in range(3):
            ci = bond_array_mb[i, d+1]
<<<<<<< HEAD
            ____, q_neigh_grads[i, d] = q_func(ri, ci, cutoff, cutoff_func)
=======

            _, q_neigh_grads[i, d] = coordination_number(ri, ci, r_cut, 
                cutoff_func)
>>>>>>> f7f4df72

    # get grads of the center atom
    q_grads =  q2_grads_mc(q_neigh_grads, species_list, etypes)

    return qs, qs_neigh, q_grads, q_neigh_grads, species_list, etypes 



@njit
def get_m3_body_arrays(positions, atom: int, cell, cutoff: float, species, 
                       sweep, cutoff_func=cf.quadratic_cutoff):
    """
    Note: here we assume the cutoff is not too large, 
    i.e., 2 * cutoff < cell_size 
    """
    species_list = np.array(list(set(species)), dtype=np.int8)

    q_func = coordination_number

    bond_array, bond_positions, etypes, bond_inds = \
        get_2_body_arrays(positions, atom, cell, cutoff, species, sweep)

    bond_array_m3b, cross_bond_inds, cross_bond_dists, triplets = \
        get_3_body_arrays(bond_array, bond_positions, cutoff)

    # get descriptor of center atom for each species
    m3b_array = q3_value_mc(bond_array_m3b[:, 0], cross_bond_inds, 
        cross_bond_dists, triplets, cutoff, species_list, etypes, 
        cutoff_func, q_func)


    # get descriptor of all neighbor atoms for each species
    n_bonds = len(bond_array_m3b)
    n_specs = len(species_list)
    m3b_neigh_array = np.zeros((n_bonds, n_specs, n_specs))
    for i in range(n_bonds):
        neigh_bond_array, neigh_positions, neigh_etypes, _ = \
            get_2_body_arrays(positions, bond_inds[i], cell, cutoff, species, sweep)

        neigh_array_m3b, neigh_cross_inds, neigh_cross_dists, neigh_triplets = \
            get_3_body_arrays(neigh_bond_array, neigh_positions, cutoff)

        m3b_neigh_array[i, :, :] = q3_value_mc(neigh_array_m3b[:, 0],
            neigh_cross_inds, neigh_cross_dists, neigh_triplets, 
            cutoff, species_list, neigh_etypes, cutoff_func, q_func)

    # get grad from each neighbor atom, assume the cutoff is not too large
    # such that 2 * cutoff < cell_size 
    m3b_neigh_grads = q3_neigh_grads_mc(bond_array_m3b, cross_bond_inds, 
        cross_bond_dists, triplets, cutoff, species_list, etypes, 
        cutoff_func, q_func)

    # get grads of the center atom
    m3b_grads = q3_grads_mc(m3b_neigh_grads, species_list, etypes)

    return m3b_array, m3b_neigh_array, m3b_grads, m3b_neigh_grads, species_list, etypes

@njit
def q3_grads_mc(neigh_grads, species_list, etypes):
    n_specs = len(species_list)
    n_neigh = neigh_grads.shape[0]
    grads = np.zeros((n_specs, n_specs, 3))
    for i in range(n_neigh):
        si = np.where(species_list==etypes[i])[0][0]
        for spec_j in species_list:
            sj = np.where(species_list==spec_j)[0][0]
            if si == sj:
                grads[si, sj, :] += neigh_grads[i, sj, :] / 2
            else:
                grads[si, sj, :] += neigh_grads[i, sj, :]

    return grads

@njit
def q3_neigh_grads_mc(bond_array_m3b, cross_bond_inds, cross_bond_dists, 
    triplets, r_cut, species_list, etypes, cutoff_func, 
    q_func=coordination_number):

    n_bonds = len(bond_array_m3b)
    n_specs = len(species_list)
    m3b_grads = np.zeros((n_bonds, n_specs, 3))

    # get grad from each neighbor atom
    for i in range(n_bonds):

        # get grad of q_func
        ri = bond_array_m3b[i, 0]
        si = np.where(species_list==etypes[i])[0][0]
        qi, _ = q_func(ri, 0, r_cut, cutoff_func)

        qi_grads = np.zeros(3)
        for d in range(3):
            ci = bond_array_m3b[i, d + 1]
            _, qi_grads[d] = q_func(ri, ci, r_cut, cutoff_func)

        # go through all triplets with "atom" and "i"
        for ind in range(triplets[i]): 
            j = cross_bond_inds[i, i + ind + 1]
            rj = bond_array_m3b[j, 0]
            sj = np.where(species_list==etypes[j])[0][0]
            qj, _ = q_func(rj, 0, r_cut, cutoff_func)
            
            qj_grads = np.zeros(3)
            for d in range(3):
                cj = bond_array_m3b[j, d + 1]
                _, qj_grads[d] = q_func(rj, cj, r_cut, cutoff_func)

            rij = cross_bond_dists[i, i + ind + 1] 
            qij, _ = q_func(rij, 0, r_cut, cutoff_func)

            q_grad = (qi_grads * qj + qi * qj_grads) * qij

            # remove duplicant
    #        if si == sj:
    #            q_grad /= 2
            m3b_grads[i, sj, :] += q_grad
            m3b_grads[j, si, :] += q_grad

    return m3b_grads


@njit
def q3_value_mc(distances, cross_bond_inds, cross_bond_dists, triplets,
    r_cut, species_list, etypes, cutoff_func, q_func=coordination_number):
    """Compute value of many-body many components descriptor based
    on distances of atoms in the local many-body environment.

    Args:
        distances (np.ndarray): distances between atoms i and j
        r_cut (float): cutoff hyperparameter
        ref_species (int): species to consider to compute the contribution
        etypes (np.ndarray): atomic species of neighbours
        cutoff_func (callable): cutoff function
        q_func (callable): many-body pairwise descrptor function

    Return:
        float: the value of the many-body descriptor
    """
    n_specs = len(species_list)
    mb3_array = np.zeros((n_specs, n_specs))
    n_bonds = len(distances)

    for m in range(n_bonds):
        q1, _ = q_func(distances[m], 0, r_cut, cutoff_func)
        s1 = np.where(species_list==etypes[m])[0][0]

        for n in range(triplets[m]):
            ind = cross_bond_inds[m, m + n + 1]
            s2 = np.where(species_list==etypes[ind])[0][0] 
            q2, _ = q_func(distances[ind], 0, r_cut, cutoff_func)
    
            r3 = cross_bond_dists[m, m + n + 1]
            q3, _ = q_func(r3, 0, r_cut, cutoff_func)

            mb3_array[s1, s2] += q1 * q2 * q3
            if s1 != s2:
                mb3_array[s2, s1] += q1 * q2 * q3

    return mb3_array 


<|MERGE_RESOLUTION|>--- conflicted
+++ resolved
@@ -263,180 +263,8 @@
 
 
 @njit
-<<<<<<< HEAD
-def get_2_body_arrays(positions: np.ndarray, atom: int, cell: np.ndarray,
-                      cutoff_2: float, species: np.ndarray, sweep: np.ndarray):
-    """Returns distances, coordinates, and species of atoms in the 2-body
-    local environment. This method is implemented outside the AtomicEnvironment
-    class to allow for njit acceleration with Numba.
-
-    Args:
-        positions (np.ndarray): Positions of atoms in the structure.
-        atom (int): Index of the central atom of the local environment.
-        cell (np.ndarray): 3x3 array whose rows are the Bravais lattice vectors 
-            of the cell.
-        cutoff_2 (float): 2-body cutoff radius.
-        species (np.ndarray): Numpy array of species represented by their atomic 
-        numbers.
-    
-    Return:
-        Tuple of arrays describing pairs of atoms in the 2-body local
-        environment.
-
-        bond_array_2 (np.ndarray): Array containing the distances and relative
-            coordinates of atoms in the 2-body local environment. First column
-            contains distances, remaining columns contain Cartesian coordinates
-            divided by the distance (with the origin defined as the position of 
-            the central atom). The rows are sorted by distance from the central
-            atom.
-
-        bond_positions_2 (np.ndarray): Coordinates of atoms in the 2-body local 
-            environment.
-
-        etypes (np.ndarray): Species of atoms in the 2-body local environment 
-            represented by their atomic number.
-
-        bond_indexes (np.ndarray): Structure indexes of atoms in the local 
-            environment.
-
-    """
-
-    noa = len(positions)
-    pos_atom = positions[atom]
-    super_count = sweep.shape[0]**3
-    coords = np.zeros((noa, 3, super_count))
-    dists = np.zeros((noa, super_count))
-    cutoff_count = 0
-
-    vec1 = cell[0]
-    vec2 = cell[1]
-    vec3 = cell[2]
-
-    # record distances and positions of images
-    for n in range(noa):
-        diff_curr = positions[n] - pos_atom
-        im_count = 0
-        for s1 in sweep:
-            for s2 in sweep:
-                for s3 in sweep:
-                    im = diff_curr + s1 * vec1 + s2 * vec2 + s3 * vec3
-                    dist = sqrt(im[0] * im[0] + im[1] * im[1]
-                                + im[2] * im[2])
-                    if (dist < cutoff_2) and (dist != 0):
-                        dists[n, im_count] = dist
-                        coords[n, :, im_count] = im
-                        cutoff_count += 1
-                    im_count += 1
-
-    # create 2-body bond array
-    bond_indices = np.zeros(cutoff_count, dtype=np.int8)
-    bond_array_2 = np.zeros((cutoff_count, 4), dtype=np.float64)
-    bond_positions_2 = np.zeros((cutoff_count, 3), dtype=np.float64)
-    etypes = np.zeros(cutoff_count, dtype=np.int8)
-    bond_count = 0
-
-    for m in range(noa):
-        spec_curr = species[m]
-        for n in range(super_count):
-            dist_curr = dists[m, n]
-            if (dist_curr < cutoff_2) and (dist_curr != 0):
-                coord = coords[m, :, n]
-                bond_array_2[bond_count, 0] = dist_curr
-                bond_array_2[bond_count, 1:4] = coord / dist_curr
-                bond_positions_2[bond_count, :] = coord
-                etypes[bond_count] = spec_curr
-                bond_indices[bond_count] = m
-                bond_count += 1
-
-    # sort by distance
-    sort_inds = bond_array_2[:, 0].argsort()
-    bond_array_2 = bond_array_2[sort_inds]
-    bond_positions_2 = bond_positions_2[sort_inds]
-    bond_indices = bond_indices[sort_inds]
-    etypes = etypes[sort_inds]
-
-    return bond_array_2, bond_positions_2, etypes, bond_indices
-
-
-@njit
-def get_3_body_arrays(bond_array_2, bond_positions_2, cutoff_3: float):
-    """Returns distances and coordinates of triplets of atoms in the
-    3-body local environment.
-
-    Args:
-        bond_array_2 (np.ndarray): 2-body bond array.
-        bond_positions_2 (np.ndarray): Coordinates of atoms in the 2-body local
-            environment.
-        cutoff_3 (float): 3-body cutoff radius.
-
-    Return:
-        Tuple of 4 arrays describing triplets of atoms in the 3-body local
-        environment.
-
-        bond_array_3: Array containing the distances and relative
-            coordinates of atoms in the 3-body local environment. First column
-            contains distances, remaining columns contain Cartesian coordinates
-            divided by the distance (with the origin defined as the position of
-            the central atom). The rows are sorted by distance from the central 
-            atom.
-
-        cross_bond_inds: Two dimensional array whose row m contains the indices
-            of atoms n > m that are within a distance cutoff_3 of both atom n 
-            and the central atom.
-
-        cross_bond_dists: Two dimensional array whose row m contains the
-            distances from atom m of atoms n > m that are within a distance 
-            cutoff_3 of both atom n and the central atom.
-
-        triplet_counts: One dimensional array of integers whose entry m is the
-            number of atoms that are within a distance cutoff_3 of atom m.
-
-    """
-
-    # get 3-body bond array
-    ind_3 = -1
-    noa = bond_array_2.shape[0]
-    for count, dist in enumerate(bond_array_2[:, 0]):
-        if dist > cutoff_3:
-            ind_3 = count
-            break
-    if ind_3 == -1:
-        ind_3 = noa
-
-    bond_array_3 = bond_array_2[0:ind_3, :]
-    bond_positions_3 = bond_positions_2[0:ind_3, :]
-
-    # get cross bond array
-    cross_bond_inds = np.zeros((ind_3, ind_3), dtype=np.int8) - 1
-    cross_bond_dists = np.zeros((ind_3, ind_3))
-    triplet_counts = np.zeros(ind_3, dtype=np.int8)
-    for m in range(ind_3):
-        pos1 = bond_positions_3[m]
-        count = m + 1
-        trips = 0
-        for n in range(m + 1, ind_3):
-            pos2 = bond_positions_3[n]
-            diff = pos2 - pos1
-            dist_curr = sqrt(
-                diff[0] * diff[0] + diff[1] * diff[1] + diff[2] * diff[2])
-
-            if dist_curr < cutoff_3:
-                cross_bond_inds[m, count] = n
-                cross_bond_dists[m, count] = dist_curr
-                count += 1
-                trips += 1
-        triplet_counts[m] = trips
-
-    return bond_array_3, cross_bond_inds, cross_bond_dists, triplet_counts
-
-
-@njit
-def get_2_body_arrays_sepcut(positions, atom: int, cell, cutoff_2, species, sweep,
-                             nspecie, specie_mask, bond_mask):
-=======
 def get_2_body_arrays(positions, atom: int, cell, r_cut, cutoff_2, species, sweep,
                       nspecie, specie_mask, twobody_mask):
->>>>>>> b18d45304cceb71d37f1eb987d6aacedb04db3ef
     """Returns distances, coordinates, species of atoms, and indices of neighbors
     in the 2-body local environment. This method is implemented outside
     the AtomicEnvironment class to allow for njit acceleration with Numba.
@@ -678,11 +506,7 @@
         environment.
     """
     # Get distances, positions, species and indexes of neighbouring atoms
-<<<<<<< HEAD
     bond_array_mb, _, etypes, bond_inds = get_2_body_arrays(
-        positions, atom, cell, cutoff, species, sweep)
-=======
-    bond_array_mb, __, etypes, bond_inds = get_2_body_arrays(
         positions, atom, cell, r_cut, manybody_cutoff_list, species, sweep,
         nspec, spec_mask, manybody_mask)
 
@@ -691,7 +515,6 @@
         bc = spec_mask[species[atom]]
         bcn = bc * nspec
         sepcut = True
->>>>>>> f7f4df72
 
     species_list = np.array(list(set(species)), dtype=np.int8)
     n_bonds = len(bond_inds)
@@ -712,18 +535,13 @@
 
     # get coordination number of all neighbor atoms for each species
     for i in range(n_bonds):
-<<<<<<< HEAD
-        neigh_bond_array, __, neigh_etypes, ___ = get_2_body_arrays(positions, 
-            bond_inds[i], cell, cutoff, species, sweep)
-=======
         if sepcut:
             be = spec_mask[etypes[i]]
             ben = be * nspec
 
-        neigh_bond_array, _, neigh_etypes, _ = \
+        neigh_bond_array, __, neigh_etypes, ___ = \
             get_2_body_arrays(positions, bond_inds[i], cell, r_cut,
                               manybody_cutoff_list, species, sweep, nspec, spec_mask, manybody_mask)
->>>>>>> f7f4df72
         for s in range(n_specs):
             if sepcut:
                 bs = spec_mask[species_list[s]]
@@ -743,13 +561,9 @@
         ri = bond_array_mb[i, 0]
         for d in range(3):
             ci = bond_array_mb[i, d+1]
-<<<<<<< HEAD
-            ____, q_neigh_grads[i, d] = q_func(ri, ci, cutoff, cutoff_func)
-=======
-
-            _, q_neigh_grads[i, d] = coordination_number(ri, ci, r_cut, 
+
+            ____, q_neigh_grads[i, d] = coordination_number(ri, ci, r_cut, 
                 cutoff_func)
->>>>>>> f7f4df72
 
     # get grads of the center atom
     q_grads =  q2_grads_mc(q_neigh_grads, species_list, etypes)
