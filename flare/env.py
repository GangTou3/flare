--- conflicted
+++ resolved
@@ -6,15 +6,9 @@
 from math import ceil
 from flare.struc import Structure
 from flare.parameters import Parameters
-<<<<<<< HEAD
-from flare.utils.env_getarray import get_2_body_arrays, get_3_body_arrays, \
-    get_m2_body_arrays, get_m3_body_arrays
-
-=======
 import flare.kernels.cutoffs as cf
 from flare.utils.env_getarray import get_2_body_arrays, get_3_body_arrays,\
     get_m2_body_arrays, get_m3_body_arrays
->>>>>>> c84b86b8
 
 class AtomicEnvironment:
     """Contains information about the local environment of an atom,
@@ -196,7 +190,6 @@
 
         # if 3 cutoffs are given, create many-body arrays
         if self.nmanybody > 0:
-<<<<<<< HEAD
             self.m2b_array, self.m2b_neigh_array, self.m2b_grads, self.m2b_neigh_grads,\
                 self.m2b_unique_species, self.etypes_m2b = \
                 get_m2_body_arrays(self.positions, self.atom, self.cell,
@@ -210,15 +203,6 @@
                 self.positions, self.atom, self.cell, self.scalar_cutoff_m3b, \
                 self.species, self.sweep_array, cf.quadratic_cutoff)
 
-=======
-            self.q_array, self.q_neigh_array, self.q_grads, self.q_neigh_grads, \
-                self.unique_species, self.etypes_mb = \
-                get_m2_body_arrays(self.positions, self.atom, self.cell,
-                                  self.manybody_cutoff, self.manybody_cutoff_list,
-                                  self.species, self.sweep_array,
-                                  self.nspecie, self.specie_mask,
-                                  self.manybody_mask, cf.quadratic_cutoff)
->>>>>>> c84b86b8
 
     def as_dict(self):
         """
