--- conflicted
+++ resolved
@@ -92,9 +92,9 @@
 
     def setup_mask(self):
 
-        self.scalar_cutoff_2, self.scalar_cutoff_3, self.scalar_cutoff_mb, \
+        self.scalar_cutoff_2, self.scalar_cutoff_3, self.scalar_cutoff_mb, self.scalar_cutoff_m3b, \
             self.cutoff_2b, self.cutoff_3b, self.cutoff_mb, \
-            self.nspecie, self.n2b, self.n3b, self.nmb, self.specie_mask, \
+            self.nspecie, self.n2b, self.n3b, self.nmb, self.nm3b, self.specie_mask, \
             self.bond_mask, self.cut3b_mask, self.mb_mask = \
             HyperParameterMasking.mask2cutoff(self.cutoffs, self.cutoffs_mask)
 
@@ -116,13 +116,6 @@
         self.bond_inds = bond_inds
 
         # if 2 cutoffs are given, create 3-body arrays
-<<<<<<< HEAD
-        # because the bond lengths have ascent order, the 3b etypes can be 
-        # directly obtained from 2b etypes
-        if len(self.cutoffs) > 1:
-            bond_array_3, cross_bond_inds, cross_bond_dists, triplet_counts = \
-                get_3_body_arrays(bond_array_2, bond_positions_2, self.cutoffs[1])
-=======
         if self.scalar_cutoff_3 > 0:
             if (self.n3b > 1):
                 bond_array_3, cross_bond_inds, cross_bond_dists, triplet_counts = \
@@ -134,41 +127,35 @@
                     get_3_body_arrays(
                         bond_array_2, bond_positions_2, self.scalar_cutoff_3)
 
->>>>>>> 2e591274
             self.bond_array_3 = bond_array_3
             self.cross_bond_inds = cross_bond_inds
             self.cross_bond_dists = cross_bond_dists
             self.triplet_counts = triplet_counts
 
         # if 3 cutoffs are given, create many-body arrays
-<<<<<<< HEAD
-        if len(self.cutoffs) > 2:
-            self.m2b_array, self.m2b_neigh_array, self.m2b_grads, self.m2b_neigh_grads, \
-                self.m2b_unique_species, self.etypes_m2b = get_m2_body_arrays(
-                    self.positions, self.atom, self.cell, self.cutoffs[2], 
-                    self.species, cf.quadratic_cutoff)
-
-        # if 3 cutoffs are given, create many-3body arrays
-        if len(self.cutoffs) > 3:
-            self.m3b_array, self.m3b_neigh_array, self.m3b_grads, self.m3b_neigh_grads,\
-                self.m3b_unique_species, self.etypes_m3b = get_m3_body_arrays(
-                    self.positions, self.atom, self.cell, self.cutoffs[3], 
-                    self.species, cf.quadratic_cutoff)
-
-=======
         if self.scalar_cutoff_mb > 0:
             if (self.nmb > 1):
-                self.q_array, self.q_neigh_array, self.q_neigh_grads, \
-                    self.unique_species, self.etypes_mb = \
-                    get_m_body_arrays_sepcut(self.positions, self.atom, self.cell, \
-                    self.cutoff_mb, self.species, self.sweep_array, self.nspecie, self.specie_mask, self.mb_mask,\
+                self.m2b_array, self.m2b_neigh_array, self.m2b_grads, self.m2b_neigh_grads,\
+                    self.m2b_unique_species, self.etypes_m2b = get_m2_body_arrays_sepcut(\
+                    self.positions, self.atom, self.cell, self.cutoff_mb, self.species, \
+                    self.sweep_array, self.nspecie, self.specie_mask, self.mb_mask,\
                     cf.quadratic_cutoff)
             else:
-                self.q_array, self.q_neigh_array, self.q_neigh_grads, \
-                    self.unique_species, self.etypes_mb = get_m_body_arrays(\
-                    self.positions, self.atom, self.cell, \
-                    self.scalar_cutoff_mb, self.species, self.sweep_array, cf.quadratic_cutoff)
->>>>>>> 2e591274
+                self.m2b_array, self.m2b_neigh_array, self.m2b_grads, self.m2b_neigh_grads, \
+                    self.m2b_unique_species, self.etypes_m2b = get_m2_body_arrays(\
+                        self.positions, self.atom, self.cell, self.scalar_cutoff_mb,\
+                        self.species, self.sweep_array, cf.quadratic_cutoff)
+
+        # if 3 cutoffs are given, create many-3body arrays
+        if self.scalar_cutoff_m3b > 0:
+            if (self.nm3b > 1):
+                raise NotImplementedError
+            else:
+                self.m3b_array, self.m3b_neigh_array, self.m3b_grads, self.m3b_neigh_grads,\
+                    self.m3b_unique_species, self.etypes_m3b = get_m3_body_arrays(\
+                    self.positions, self.atom, self.cell, self.scalar_cutoff_m3b, \
+                    self.species, self.sweep_array, cf.quadratic_cutoff)
+
 
     def as_dict(self):
         """
@@ -238,7 +225,6 @@
     local environment. This method is implemented outside the AtomicEnvironment
     class to allow for njit acceleration with Numba.
 
-<<<<<<< HEAD
     Args:
         positions (np.ndarray): Positions of atoms in the structure.
         atom (int): Index of the central atom of the local environment.
@@ -268,36 +254,6 @@
         bond_indexes (np.ndarray): Structure indexes of atoms in the local 
             environment.
 
-=======
-    :param positions: Positions of atoms in the structure.
-    :type positions: np.ndarray
-    :param atom: Index of the central atom of the local environment.
-    :type atom: int
-    :param cell: 3x3 array whose rows are the Bravais lattice vectors of the
-        cell.
-    :type cell: np.ndarray
-    :param cutoff_2: 2-body cutoff radius.
-    :type cutoff_2: float
-    :param species: Numpy array of species represented by their atomic numbers.
-    :type species: np.ndarray
-    :return: Tuple of arrays describing pairs of atoms in the 2-body local
-     environment.
-
-     bond_array_2: Array containing the distances and relative
-     coordinates of atoms in the 2-body local environment. First column
-     contains distances, remaining columns contain Cartesian coordinates
-     divided by the distance (with the origin defined as the position of the
-     central atom). The rows are sorted by distance from the central atom.
-
-     bond_positions_2: Coordinates of atoms in the 2-body local environment.
-
-     etypes: Species of atoms in the 2-body local environment represented by
-     their atomic number.
-
-     bond_indices: Structure indices of atoms in the local environment.
-
-    :rtype: np.ndarray, np.ndarray, np.ndarray, np.ndarray
->>>>>>> 2e591274
     """
 
     noa = len(positions)
@@ -430,20 +386,6 @@
 
 
 @njit
-<<<<<<< HEAD
-def get_m2_body_arrays(positions, atom: int, cell, cutoff: float, species, 
-                       cutoff_func=cf.quadratic_cutoff):
-    # TODO: 
-    # 1. need to deal with the conflict of cutoff functions if other funcs are used
-    # 2. complete the docs of "Return"
-    """Returns distances, and species of atoms in the many-body
-    local environment, and returns distances and numbers of neighbours for atoms in the one
-    many-body local environment. This method is implemented outside the AtomicEnvironment
-    class to allow for njit acceleration with Numba.
-    
-    Note: here we assume the cutoff is not too large, i.e., 2 * cutoff < cell_size 
-
-=======
 def get_2_body_arrays_sepcut(positions, atom: int, cell, cutoff_2, species, sweep,
                              nspecie, specie_mask, bond_mask):
     """Returns distances, coordinates, species of atoms, and indices of neighbors
@@ -652,15 +594,17 @@
 
 
 @njit
-def get_m_body_arrays(positions, atom: int, cell, cutoff_mb: float, species,
-                      sweep: np.ndarray, cutoff_func=cf.quadratic_cutoff):
+def get_m2_body_arrays(positions, atom: int, cell, cutoff: float, species, 
+                       sweep: np.ndarray, cutoff_func=cf.quadratic_cutoff):
     # TODO: 
     # 1. need to deal with the conflict of cutoff functions if other funcs are used
     # 2. complete the docs of "Return"
-    # TODO: this can be probably improved using stored arrays, redundant calls to get_2_body_arrays
-    # Get distances, positions, species and indices of neighbouring atoms
-    """
->>>>>>> 2e591274
+    """Returns distances, and species of atoms in the many-body
+    local environment, and returns distances and numbers of neighbours for atoms in the one
+    many-body local environment. This method is implemented outside the AtomicEnvironment
+    class to allow for njit acceleration with Numba.
+    
+    Note: here we assume the cutoff is not too large, i.e., 2 * cutoff < cell_size 
     Args:
         positions (np.ndarray): Positions of atoms in the structure.
         atom (int): Index of the central atom of the local environment.
@@ -675,11 +619,7 @@
     """
     # Get distances, positions, species and indexes of neighbouring atoms
     bond_array_mb, __, etypes, bond_inds = get_2_body_arrays(
-<<<<<<< HEAD
-        positions, atom, cell, cutoff, species)
-=======
-        positions, atom, cell, cutoff_mb, species, sweep)
->>>>>>> 2e591274
+        positions, atom, cell, cutoff, species, sweep)
 
     species_list = np.array(list(set(species)), dtype=np.int8)
     n_bonds = len(bond_inds)
@@ -697,11 +637,7 @@
     # get coordination number of all neighbor atoms for each species
     for i in range(n_bonds):
         neigh_bond_array, _, neigh_etypes, _ = get_2_body_arrays(positions, 
-<<<<<<< HEAD
-            bond_inds[i], cell, cutoff, species)
-=======
-            bond_inds[i], cell, cutoff_mb, species, sweep)
->>>>>>> 2e591274
+            bond_inds[i], cell, cutoff, species, sweep)
         for s in range(n_specs):
             qs_neigh[i, s] = q_value_mc(neigh_bond_array[:, 0], cutoff,
                 species_list[s], neigh_etypes, cutoff_func, q_func)
@@ -733,7 +669,7 @@
 
 @njit
 def get_m3_body_arrays(positions, atom: int, cell, cutoff: float, species, 
-                       cutoff_func=cf.quadratic_cutoff):
+                       sweep, cutoff_func=cf.quadratic_cutoff):
     """
     Note: here we assume the cutoff is not too large, 
     i.e., 2 * cutoff < cell_size 
@@ -743,7 +679,7 @@
     q_func = coordination_number
 
     bond_array, bond_positions, etypes, bond_inds = \
-        get_2_body_arrays(positions, atom, cell, cutoff, species)
+        get_2_body_arrays(positions, atom, cell, cutoff, species, sweep)
 
     bond_array_m3b, cross_bond_inds, cross_bond_dists, triplets = \
         get_3_body_arrays(bond_array, bond_positions, cutoff)
@@ -760,7 +696,7 @@
     m3b_neigh_array = np.zeros((n_bonds, n_specs, n_specs))
     for i in range(n_bonds):
         neigh_bond_array, neigh_positions, neigh_etypes, _ = \
-            get_2_body_arrays(positions, bond_inds[i], cell, cutoff, species)
+            get_2_body_arrays(positions, bond_inds[i], cell, cutoff, species, sweep)
 
         neigh_array_m3b, neigh_cross_inds, neigh_cross_dists, neigh_triplets = \
             get_3_body_arrays(neigh_bond_array, neigh_positions, cutoff)
@@ -885,7 +821,7 @@
 
 
 @njit
-def get_m_body_arrays_sepcut(positions, atom: int, cell, cutoff_mb, 
+def get_m2_body_arrays_sepcut(positions, atom: int, cell, cutoff_mb, 
     species, sweep: np.ndarray, nspec, spec_mask, mb_mask, 
     cutoff_func=cf.quadratic_cutoff):
     # TODO: 
@@ -919,7 +855,7 @@
     n_specs = len(species_list)
     qs = np.zeros(n_specs, dtype=np.float64)
     qs_neigh = np.zeros((n_bonds, n_specs), dtype=np.float64)
-    q_grads = np.zeros((n_bonds, 3), dtype=np.float64)
+    q_neigh_grads = np.zeros((n_bonds, 3), dtype=np.float64)
 
     # get coordination number of center atom for each species
     for s in range(n_specs):
@@ -956,10 +892,13 @@
         for d in range(3):
             ci = bond_array_mb[i, d+1]
 
-            _, q_grads[i, d] = coordination_number(ri, ci, r_cut, 
+            _, q_neigh_grads[i, d] = coordination_number(ri, ci, r_cut, 
                 cutoff_func)
 
-    return qs, qs_neigh, q_grads, species_list, etypes 
+    # get grads of the center atom
+    q_grads =  q2_grads_mc(q_neigh_grads, species_list, etypes)
+
+    return qs, qs_neigh, q_grads, q_neigh_grads, species_list, etypes 
 
 if __name__ == '__main__':
     pass