--- conflicted
+++ resolved
@@ -5,13 +5,9 @@
 from math import sqrt
 from numba import njit
 from flare.struc import Structure
-<<<<<<< HEAD
 from flare.utils.mask_helper import HyperParameterMasking
-
-=======
 from flare.kernels.kernels import coordination_number, q_value_mc
-import flare.cutoffs as cf
->>>>>>> d1cc7de2
+import flare.kernels.cutoffs as cf
 
 class AtomicEnvironment:
     """Contains information about the local environment of an atom,
@@ -105,7 +101,6 @@
     def compute_env(self):
 
         # get 2-body arrays
-<<<<<<< HEAD
         if (self.n2b > 1):
             bond_array_2, bond_positions_2, etypes, bond_inds = \
                 get_2_body_arrays_sepcut(self.positions, self.atom, self.cell,
@@ -116,11 +111,6 @@
                 get_2_body_arrays(self.positions, self.atom, self.cell,
                                   self.scalar_cutoff_2, self.species, self.sweep_array)
 
-=======
-        bond_array_2, bond_positions_2, etypes, _ = \
-            get_2_body_arrays(self.positions, self.atom, self.cell,
-                              self.cutoffs[0], self.species)
->>>>>>> d1cc7de2
         self.bond_array_2 = bond_array_2
         self.etypes = etypes
         self.bond_inds = bond_inds
@@ -143,30 +133,18 @@
             self.triplet_counts = triplet_counts
 
         # if 3 cutoffs are given, create many-body arrays
-<<<<<<< HEAD
         if self.scalar_cutoff_mb > 0:
             if (self.nmb > 1):
-                self.bond_array_mb, self.neigh_dists_mb, \
-                    self.num_neighs_mb, self.etype_mb, \
-                    self.bond_array_mb_etypes = \
-                    get_m_body_arrays_sepcut(
-                        self.positions, self.atom, self.cell,
-                        self.cutoff_mb, self.species, self.sweep_array,
-                        self.nspecie, self.specie_mask, self.mb_mask)
+                self.q_array, self.q_neigh_array, self.q_neigh_grads, \
+                    self.unique_species, self.etypes_mb = \
+                    get_m_body_arrays_sepcut(self.positions, self.atom, self.cell, \
+                    self.cutoff_mb, self.species, self.sweep_array, self.nspecie, self.specie_mask, self.mb_mask,\
+                    cf.quadratic_cutoff)
             else:
-                self.bond_array_mb, self.neigh_dists_mb, \
-                    self.num_neighs_mb, self.etype_mb, \
-                    self.bond_array_mb_etypes = \
-                    get_m_body_arrays(self.positions, self.atom,
-                                      self.cell, self.scalar_cutoff_mb,
-                                      self.species, self.sweep_array)
-=======
-        if len(self.cutoffs) > 2:
-            self.q_array, self.q_neigh_array, self.q_neigh_grads, \
-                self.unique_species, self.etypes_mb = get_m_body_arrays(\
+                self.q_array, self.q_neigh_array, self.q_neigh_grads, \
+                    self.unique_species, self.etypes_mb = get_m_body_arrays(\
                     self.positions, self.atom, self.cell, \
-                    self.cutoffs[2], self.species, cf.quadratic_cutoff)
->>>>>>> d1cc7de2
+                    self.scalar_cutoff_mb, self.species, self.sweep_array, cf.quadratic_cutoff)
         else:
             self.q_array = None
             self.q_neigh_array = None 
@@ -236,7 +214,6 @@
 
 
 @njit
-<<<<<<< HEAD
 def get_2_body_arrays(positions: np.ndarray, atom: int, cell: np.ndarray,
                       cutoff_2: float, species: np.ndarray, sweep: np.ndarray):
     """Returns distances, coordinates, and species of atoms in the 2-body
@@ -406,10 +383,6 @@
 def get_2_body_arrays_sepcut(positions, atom: int, cell, cutoff_2, species, sweep,
                              nspecie, specie_mask, bond_mask):
     """Returns distances, coordinates, species of atoms, and indices of neighbors
-=======
-def get_2_body_arrays(positions, atom: int, cell, cutoff_2: float, species):
-    """Returns distances, coordinates, species of atoms, and indexes of neighbors
->>>>>>> d1cc7de2
     in the 2-body local environment. This method is implemented outside
     the AtomicEnvironment class to allow for njit acceleration with Numba.
 
@@ -615,167 +588,14 @@
 
 
 @njit
-<<<<<<< HEAD
 def get_m_body_arrays(positions, atom: int, cell, cutoff_mb: float, species,
-                      sweep: np.ndarray):
-=======
-def get_m_body_arrays(positions, atom: int, cell, cutoff_mb: float, species, 
-    cutoff_func=cf.quadratic_cutoff):
+                      sweep: np.ndarray, cutoff_func=cf.quadratic_cutoff):
     # TODO: 
     # 1. need to deal with the conflict of cutoff functions if other funcs are used
     # 2. complete the docs of "Return"
->>>>>>> d1cc7de2
-    """Returns distances, and species of atoms in the many-body
-    local environment, and returns distances and numbers of neighbours for atoms in the one
-    many-body local environment. This method is implemented outside the AtomicEnvironment
-    class to allow for njit acceleration with Numba.
-
-<<<<<<< HEAD
-    :param positions: Positions of atoms in the structure.
-    :type positions: np.ndarray
-    :param atom: Index of the central atom of the local environment.
-    :type atom: int
-    :param cell: 3x3 array whose rows are the Bravais lattice vectors of the
-        cell.
-    :type cell: np.ndarray
-    :param cutoff_mb: 2-body cutoff radius.
-    :type cutoff_mb: np.ndarray
-    :param species: Numpy array of species represented by their atomic numbers.
-    :type species: np.ndarray
-    :param nspecie: number of atom types to define bonds
-    :type: int
-    :param specie_mask: mapping from atomic number to atom types
-    :type: np.ndarray
-    :param mb_mask: mapping from the types of end atoms to CN types
-    :type: np.ndarray
-    :return: Tuple of arrays describing pairs of atoms in the 2-body local
-     environment.
-
-     bond_array_mb: Array containing the distances and relative
-     coordinates of atoms in the 2-body local environment. First column
-     contains distances, remaining columns contain Cartesian coordinates
-     divided by the distance (with the origin defined as the position of the
-     central atom). The rows are sorted by distance from the central atom.
-
-     etypes: Species of atoms in the 2-body local environment represented by
-     their atomic number.
-
-     neigh_dists_mb: Matrix padded with zero values of distances
-     of neighbours for the atoms in the local environment.
-
-     num_neighs_mb: number of neighbours of each atom in the local environment
-
-     etypes_mb_array: species of neighbours of each atom in the local environment
-
-    :rtype: np.ndarray, np.ndarray, np.ndarray, np.ndarray
-    """
     # TODO: this can be probably improved using stored arrays, redundant calls to get_2_body_arrays
     # Get distances, positions, species and indices of neighbouring atoms
-    bond_array_mb, __, etypes, bond_inds = get_2_body_arrays(
-        positions, atom, cell, cutoff_mb, species, sweep)
-
-    # For each neighbouring atom, get distances in its neighbourhood
-    neighbouring_dists = []
-    neighbouring_etypes = []
-    max_neighbours = 0
-    for m in bond_inds:
-        neighbour_bond_array_2, ___, etypes_mb, ____ = \
-            get_2_body_arrays(positions, m, cell, cutoff_mb, species, sweep)
-        neighbouring_dists.append(neighbour_bond_array_2[:, 0])
-        neighbouring_etypes.append(etypes_mb)
-        if len(neighbour_bond_array_2[:, 0]) > max_neighbours:
-            max_neighbours = len(neighbour_bond_array_2[:, 0])
-
-    # Transform list of distances into Numpy array
-    neigh_dists_mb = \
-        np.zeros((len(bond_inds), max_neighbours), dtype=np.float64)
-    num_neighs_mb = np.zeros(len(bond_inds), dtype=np.int8)
-    etypes_mb_array = np.zeros((len(bond_inds), max_neighbours), dtype=np.int8)
-    for i in range(len(bond_inds)):
-        num_neighs_mb[i] = len(neighbouring_dists[i])
-        neigh_dists_mb[i, :num_neighs_mb[i]] = neighbouring_dists[i]
-        etypes_mb_array[i, :num_neighs_mb[i]] = neighbouring_etypes[i]
-
-    return bond_array_mb, neigh_dists_mb, num_neighs_mb, etypes_mb_array, etypes
-
-@njit
-def get_m_body_arrays_sepcut(positions, atom: int, cell, cutoff_mb, species,
-                             sweep: np.ndarray, nspecie, specie_mask, mb_mask):
-    """Returns distances, and species of atoms in the many-body
-    local environment, and returns distances and numbers of neighbours for atoms in the one
-    many-body local environment. This method is implemented outside the AtomicEnvironment
-    class to allow for njit acceleration with Numba.
-
-    :param positions: Positions of atoms in the structure.
-    :type positions: np.ndarray
-    :param atom: Index of the central atom of the local environment.
-    :type atom: int
-    :param cell: 3x3 array whose rows are the Bravais lattice vectors of the
-        cell.
-    :type cell: np.ndarray
-    :param cutoff_mb: 2-body cutoff radius.
-    :type cutoff_mb: np.ndarray
-    :param species: Numpy array of species represented by their atomic numbers.
-    :type species: np.ndarray
-    :param nspecie: number of atom types to define bonds
-    :type: int
-    :param specie_mask: mapping from atomic number to atom types
-    :type: np.ndarray
-    :param mb_mask: mapping from the types of end atoms to CN types
-    :type: np.ndarray
-    :return: Tuple of arrays describing pairs of atoms in the 2-body local
-     environment.
-
-     bond_array_mb: Array containing the distances and relative
-     coordinates of atoms in the 2-body local environment. First column
-     contains distances, remaining columns contain Cartesian coordinates
-     divided by the distance (with the origin defined as the position of the
-     central atom). The rows are sorted by distance from the central atom.
-
-     etypes: Species of atoms in the 2-body local environment represented by
-     their atomic number.
-
-     neigh_dists_mb: Matrix padded with zero values of distances
-     of neighbours for the atoms in the local environment.
-
-     num_neighs_mb: number of neighbours of each atom in the local environment
-
-     etypes_mb_array: species of neighbours of each atom in the local environment
-
-    :rtype: np.ndarray, np.ndarray, np.ndarray, np.ndarray
-    """
-    # TODO: this can be probably improved using stored arrays, redundant calls to get_2_body_arrays
-    # Get distances, positions, species and indices of neighbouring atoms
-    bond_array_mb, __, etypes, bond_inds = get_2_body_arrays_sepcut(
-        positions, atom, cell, cutoff_mb, species, sweep,
-        nspecie, specie_mask, mb_mask)
-
-    # For each neighbouring atom, get distances in its neighbourhood
-    neighbouring_dists = []
-    neighbouring_etypes = []
-    max_neighbours = 0
-    for m in bond_inds:
-        neighbour_bond_array_2, ___, etypes_mb, ____ \
-            = get_2_body_arrays_sepcut(positions, m, cell,
-                                       cutoff_mb, species, sweep,
-                                       nspecie, specie_mask, mb_mask)
-        neighbouring_dists.append(neighbour_bond_array_2[:, 0])
-        neighbouring_etypes.append(etypes_mb)
-        if len(neighbour_bond_array_2[:, 0]) > max_neighbours:
-            max_neighbours = len(neighbour_bond_array_2[:, 0])
-
-    # Transform list of distances into Numpy array
-    neigh_dists_mb = \
-        np.zeros((len(bond_inds), max_neighbours), dtype=np.float64)
-    num_neighs_mb = np.zeros(len(bond_inds), dtype=np.int8)
-    etypes_mb_array = np.zeros((len(bond_inds), max_neighbours), dtype=np.int8)
-    for i in range(len(bond_inds)):
-        num_neighs_mb[i] = len(neighbouring_dists[i])
-        neigh_dists_mb[i, :num_neighs_mb[i]] = neighbouring_dists[i]
-        etypes_mb_array[i, :num_neighs_mb[i]] = neighbouring_etypes[i]
-
-    return bond_array_mb, neigh_dists_mb, num_neighs_mb, etypes_mb_array, etypes
-=======
+    """
     Args:
         positions (np.ndarray): Positions of atoms in the structure.
         atom (int): Index of the central atom of the local environment.
@@ -790,7 +610,7 @@
     """
     # Get distances, positions, species and indexes of neighbouring atoms
     bond_array_mb, __, etypes, bond_inds = get_2_body_arrays(
-        positions, atom, cell, cutoff_mb, species)
+        positions, atom, cell, cutoff_mb, species, sweep)
 
     species_list = np.array(list(set(species)), dtype=np.int8)
     n_bonds = len(bond_inds)
@@ -807,7 +627,7 @@
     # get coordination number of all neighbor atoms for each species
     for i in range(n_bonds):
         neigh_bond_array, _, neigh_etypes, _ = get_2_body_arrays(positions, 
-            bond_inds[i], cell, cutoff_mb, species)
+            bond_inds[i], cell, cutoff_mb, species, sweep)
         for s in range(n_specs):
             qs_neigh[i, s] = q_value_mc(neigh_bond_array[:, 0], cutoff_mb,
                 species_list[s], neigh_etypes, cutoff_func)
@@ -821,8 +641,80 @@
                 cutoff_func)
 
     return qs, qs_neigh, q_grads, species_list, etypes 
->>>>>>> d1cc7de2
-
+
+@njit
+def get_m_body_arrays_sepcut(positions, atom: int, cell, cutoff_mb, 
+    species, sweep: np.ndarray, nspec, spec_mask, mb_mask, 
+    cutoff_func=cf.quadratic_cutoff):
+    # TODO: 
+    # 1. need to deal with the conflict of cutoff functions if other funcs are used
+    # 2. complete the docs of "Return"
+    # TODO: this can be probably improved using stored arrays, redundant calls to get_2_body_arrays
+    # Get distances, positions, species and indices of neighbouring atoms
+    """
+    Args:
+        positions (np.ndarray): Positions of atoms in the structure.
+        atom (int): Index of the central atom of the local environment.
+        cell (np.ndarray): 3x3 array whose rows are the Bravais lattice vectors of the
+            cell.
+        cutoff_mb (float): 2-body cutoff radius.
+        species (np.ndarray): Numpy array of species represented by their atomic numbers.
+
+    Return:
+        Tuple of arrays describing pairs of atoms in the 2-body local
+        environment.
+    """
+    # Get distances, positions, species and indexes of neighbouring atoms
+    bond_array_mb, __, etypes, bond_inds = get_2_body_arrays_sepcut(
+        positions, atom, cell, cutoff_mb, species, sweep,
+        nspec, spec_mask, mb_mask)
+
+    bc = spec_mask[species[atom]]
+    bcn = bc * nspec
+
+    species_list = np.array(list(set(species)), dtype=np.int8)
+    n_bonds = len(bond_inds)
+    n_specs = len(species_list)
+    qs = np.zeros(n_specs, dtype=np.float64)
+    qs_neigh = np.zeros((n_bonds, n_specs), dtype=np.float64)
+    q_grads = np.zeros((n_bonds, 3), dtype=np.float64)
+
+    # get coordination number of center atom for each species
+    for s in range(n_specs):
+        bs = spec_mask[s]
+        mbtype = mb_mask[bcn + bs]
+        r_cut = cutoff_mb[mbtype]
+
+        qs[s] = q_value_mc(bond_array_mb[:, 0], r_cut, species_list[s], 
+            etypes, cutoff_func)
+
+    # get coordination number of all neighbor atoms for each species
+    for i in range(n_bonds):
+        neigh_bond_array, _, neigh_etypes, _ = \
+            get_2_body_arrays_sepcut(positions, bond_inds[i], cell, 
+                cutoff_mb, species, sweep, nspec, spec_mask, mb_mask)
+        for s in range(n_specs):
+            bs = spec_mask[s]
+            mbtype = mb_mask[bcn + bs]
+            r_cut = cutoff_mb[mbtype]
+
+            qs_neigh[i, s] = q_value_mc(neigh_bond_array[:, 0], r_cut,
+                species_list[s], neigh_etypes, cutoff_func)
+
+    # get grad from each neighbor atom
+    for i in range(n_bonds):
+        ri = bond_array_mb[i, 0]
+        for d in range(3):
+            ci = bond_array_mb[i, d+1]
+
+            bs = spec_mask[etypes[i]]
+            mbtype = mb_mask[bcn + bs]
+            r_cut = cutoff_mb[mbtype]
+
+            _, q_grads[i, d] = coordination_number(ri, ci, r_cut, 
+                cutoff_func)
+
+    return qs, qs_neigh, q_grads, species_list, etypes 
 
 if __name__ == '__main__':
     pass