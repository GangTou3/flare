--- conflicted
+++ resolved
@@ -30,6 +30,7 @@
     :param: container_only : if True: only build splines container (with no coefficients)
     :param: GP: None or a GaussianProcess object. If input a GP, then build mapping when creating MappedGaussianProcess object
     :param: lmp_file_name : lammps coefficient file name
+    :param: autorun: Attempt to build map immediately
     Examples:
 
     >>> struc_params = {'species': [0, 1],
@@ -67,7 +68,8 @@
                  container_only: bool=True,
                  lmp_file_name: str='lmp.mgp',
                  n_cpus: int =None,
-                 n_sample:int =100):
+                 n_sample:int =100,
+                 autorun: bool = True):
 
         # get all arguments as attributes
         arg_dict = inspect.getargvalues(inspect.currentframe())[3]
@@ -95,7 +97,7 @@
         self.mean_only = mean_only
 
         if not container_only and (GP is not None) and \
-                (len(GP.training_data) > 0):
+                (len(GP.training_data) > 0) and autorun:
             self.build_map(GP)
 
     def build_map_container(self):
@@ -466,13 +468,9 @@
 
 
 class Map2body:
-<<<<<<< HEAD
-    def __init__(self, grid_num, bounds, bond_struc: struc.Structure,
-                 svd_rank=0, mean_only=False, n_cpus=None, nsample=100):
-=======
-    def __init__(self, grid_num, bounds, bond_struc,
-                 svd_rank=0, mean_only=False, n_cpus=None, n_sample=100):
->>>>>>> 416a173d
+    def __init__(self, grid_num: int, bounds, bond_struc: Structure,
+                 svd_rank=0, mean_only: bool=False, n_cpus: int=None,
+                 n_sample: int=100):
         '''
         Build 2-body MGP
 
@@ -485,7 +483,7 @@
         self.svd_rank = svd_rank
         self.mean_only = mean_only
         self.n_cpus = n_cpus
-        self.nsample = nsample
+        self.n_sample = n_sample
 
         spc = bond_struc.coded_species
         self.species_code = Z_to_element(spc[0]) + '_' + Z_to_element(spc[1])
@@ -619,17 +617,24 @@
 
 class Map3body:
 
-    def __init__(self, grid_num, bounds, bond_struc,
-            svd_rank=0, mean_only=False, load_grid=None, update=True,
+    def __init__(self, grid_num, bounds, bond_struc: Structure,
+            svd_rank: int=0, mean_only: bool=False, load_grid: str='',
+                 update: bool=True,
             n_cpus=None, n_sample=100):
         '''
         Build 3-body MGP
-        '''
-
-        # get all arguments as attributes
-        arg_dict = inspect.getargvalues(inspect.currentframe())[3]
-        del arg_dict['self']
-        self.__dict__.update(arg_dict)
+
+        bond_struc: Mock Structure object which contains 3 atoms to get map
+        from
+        '''
+        self.grid_num = grid_num
+        self.bounds = bounds
+        self.bond_struc = bond_struc
+        self.svd_rank = svd_rank
+        self.mean_only = mean_only
+        self.load_grid = load_grid
+        self.update = update
+        self.n_sample = n_sample
 
         spc = bond_struc.coded_species
         self.species_code = Z_to_element(spc[0]) + '_' + \
@@ -786,8 +791,10 @@
 
     def build_map(self, GP):
         # Load grid or generate grid values
-        if not self.load_grid:
+        # If load grid was not specified, will be none
+        if self.load_grid is None:
             y_mean, y_var = self.GenGrid(GP)
+        # If load grid is blank string '' or pre-fix, load in
         else:
             y_mean = np.load(self.load_grid+'grid3_mean_'+\
                     self.species_code+'.npy')
