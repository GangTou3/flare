import numpy as np
from math import floor, ceil

from typing import List

from flare.struc import Structure
from flare.utils.element_coder import Z_to_element
from flare.gp_algebra import _global_training_data, _global_training_structures
from flare.kernels.utils import from_mask_to_args

from flare.mgp.mapxb import MapXbody, SingleMapXbody
from flare.mgp.utils import get_triplets, get_kernel_term
from flare.mgp.grid_kernels_3b import triplet_cutoff


class Map3body(MapXbody):

    def __init__(self, **kwargs):

        self.kernel_name = "threebody"
        self.singlexbody = SingleMap3body
        self.bodies = 3
        super().__init__(**kwargs)


    def build_bond_struc(self, species_list):
        '''
        build a bond structure, used in grid generating
        '''

        # 2 body (2 atoms (1 bond) config)
        self.spc = []
        N_spc = len(species_list)
        for spc1_ind in range(N_spc):
            spc1 = species_list[spc1_ind]
            for spc2_ind in range(N_spc):  # (spc1_ind, N_spc):
                spc2 = species_list[spc2_ind]
                for spc3_ind in range(N_spc):  # (spc2_ind, N_spc):
                    spc3 = species_list[spc3_ind]
                    species = [spc1, spc2, spc3]
                    self.spc.append(species)


    def get_arrays(self, atom_env):

        spcs, comp_r, comp_xyz = \
            get_triplets(atom_env.ctype, atom_env.etypes,
                    atom_env.bond_array_3, atom_env.cross_bond_inds,
                    atom_env.cross_bond_dists, atom_env.triplet_counts)

        return spcs, comp_r, comp_xyz

    def find_map_index(self, spc):
        return self.spc.index(spc)


class SingleMap3body(SingleMapXbody):

    def __init__(self, **kwargs):
        '''
        Build 3-body MGP

        '''

        self.bodies = 3
        self.kernel_name = 'threebody'

        super().__init__(**kwargs)

        # initialize bounds
        self.set_bounds(0, np.ones(3))

        self.grid_interval = np.min((self.bounds[1]-self.bounds[0])/self.grid_num)

        spc = self.species
        self.species_code = Z_to_element(spc[0]) + '_' + \
            Z_to_element(spc[1]) + '_' + Z_to_element(spc[2])
        self.kv3name = f'kv3_{self.species_code}'


    def set_bounds(self, lower_bound, upper_bound):
        if self.auto_lower:
            if isinstance(lower_bound, float):
                self.bounds[0] = np.ones(3) * lower_bound
            else:
                self.bounds[0] = lower_bound
        if self.auto_upper:
            if isinstance(upper_bound, float):
                self.bounds[1] = np.ones(3) * upper_bound
            else:
                self.bounds[1] = upper_bound


    def construct_grids(self):
        '''
        Return:
            An array of shape (n_grid, 3)
        '''
        # build grids in each dimension
        triplets = []
        for d in range(3):
            bonds = np.linspace(self.bounds[0][d], self.bounds[1][d],
                self.grid_num[d], dtype=np.float64)
            triplets.append(bonds)

#        r1 = np.tile(bonds1, (nb12, nb2, 1))
#        r1 = np.moveaxis(r1, -1, 0)
#        r2 = np.tile(bonds2, (nb1, nb12, 1))
#        r2 = np.moveaxis(r2, -1, 1)
#        r12 = np.tile(bonds12, (nb1, nb2, 1))

        # concatenate into one array: n_grid x 3
        mesh = np.meshgrid(*triplets, indexing='ij')
        del triplets

        mesh_list = []
        n_grid = np.prod(self.grid_num)
        for d in range(3):
            mesh_list.append(np.reshape(mesh[d], n_grid))

        mesh_list = np.array(mesh_list).T

        return mesh_list


    def set_env(self, grid_env, grid_pt):
        r1, r2, r12 = grid_pt
        dist12 = r12
        grid_env.bond_array_3 = np.array([[r1, 1, 0, 0], [r2, 0, 0, 0]])
        grid_env.cross_bond_dists = np.array([[0, dist12], [dist12, 0]])

        return grid_env


    def skip_grid(self, grid_pt):
        r1, r2, r12 = grid_pt

        return False

        if not self.map_force:
            relaxation = 1/2 * np.max(self.grid_num) * self.grid_interval
            if r1 + r2 < r12 - relaxation:
                return True
            if r1 + r12 < r2 - relaxation:
                return True
            if r12 + r2 < r1 - relaxation:
                return True

        return False


    def _gengrid_numba(self, name, env12, kernel_info, force_block, s, e):
        """
        Loop over different parts of the training set. from element s to element e

        Args:
            name: name of the gp instance
            s: start index of the training data parition
            e: end index of the training data parition
            env12: AtomicEnvironment container of the triplet
            kernel_info: return value of the get_3b_kernel
        """

        grid_kernel, _, _, cutoffs, hyps, hyps_mask = kernel_info

        args = from_mask_to_args(hyps, cutoffs, hyps_mask)
        r_cut = cutoffs['threebody']

        grids = self.construct_grids()
        coords = np.zeros((grids.shape[0], 9), dtype=np.float64) # padding 0
        coords[:, 0] = np.ones_like(coords[:, 0])

        fj, fdj = triplet_cutoff(grids, r_cut, coords, derivative=True) # TODO: add cutoff func
        fdj = fdj[:, [0]]

        if self.map_force:
            prefix = 'force'
        else:
            prefix = 'energy'

        if force_block:
            training_data = _global_training_data[name]
            kern_type = f'{prefix}_force'
        else:
            training_data = _global_training_structures[name]
            kern_type = f'{prefix}_energy'

        k_v = []
        chunk_size = 32 ** 3
        n_grids = grids.shape[0]
        if n_grids > chunk_size:
            n_chunk = ceil(n_grids / chunk_size)
        else:
            n_chunk = 1

        for m_index in range(s, e):
            data = training_data[m_index]
            kern_vec = []
            for g in range(n_chunk):
                gs = chunk_size * g
                ge = np.min((chunk_size * (g + 1), n_grids))
                grid_chunk = grids[gs:ge, :]
                fj_chunk = fj[gs:ge, :]
                fdj_chunk = fdj[gs:ge, :]
                kv_chunk = grid_kernel(kern_type, data, grid_chunk, fj_chunk, fdj_chunk,
                                       env12.ctype, env12.etypes, *args)
                kern_vec.append(kv_chunk)
            kern_vec = np.hstack(kern_vec)
            k_v.append(kern_vec)

        if len(k_v) > 0:
            k_v = np.vstack(k_v).T
        else:
            k_v = np.zeros((grids.shape[0], 0))

        return k_v


    def _gengrid_var_simple(self, env12, kernel_info):
        '''
        Generate 3D grids for variance upper bound, based on the inequality:
        V(c, p)^2 <= V(c, c) V(p, p)
        where c, p are two triplets or environments
        '''

<<<<<<< HEAD
        kernel, en_kernel, en_force_kernel, cutoffs, hyps, hyps_mask = \
            kernel_info

=======
        if (e-s) == 0:
            return np.empty((grids.shape[0], 0), dtype=np.float64)
        coords = np.zeros((grids.shape[0], 9), dtype=np.float64) # padding 0
        coords[:, 0] = np.ones_like(coords[:, 0])
>>>>>>> f6b54462

        args = from_mask_to_args(hyps, cutoffs, hyps_mask)
        r_cut = cutoffs['threebody']

        if hyps_mask is not None:
            _, _, nspec, spec_mask, _, _, _, triplet_mask, _, _, _, _, sig3, ls3 = args 
            bc1 = spec_mask[env12.ctype]
            bc2 = spec_mask[env12.etypes[0]]
            bc3 = spec_mask[env12.etypes[1]]
            ttype = triplet_mask[nspec * nspec * bc1 + nspec * bc2 + bc3]
            ls = ls3[ttype]
            sig = sig3[ttype]
#            raise NotImplementedError
        else:
            sig = hyps[0]
            ls = hyps[1]

        grids = self.construct_grids()

        if self.map_force:
            raise NotImplementedError
        else:
            return self_three_body_mc_en_jit(env12.ctype, env12.etypes,
                grids, sig, ls, r_cut)
<<<<<<< HEAD
=======

>>>>>>> f6b54462
<|MERGE_RESOLUTION|>--- conflicted
+++ resolved
@@ -223,16 +223,10 @@
         where c, p are two triplets or environments
         '''
 
-<<<<<<< HEAD
-        kernel, en_kernel, en_force_kernel, cutoffs, hyps, hyps_mask = \
-            kernel_info
-
-=======
         if (e-s) == 0:
             return np.empty((grids.shape[0], 0), dtype=np.float64)
         coords = np.zeros((grids.shape[0], 9), dtype=np.float64) # padding 0
         coords[:, 0] = np.ones_like(coords[:, 0])
->>>>>>> f6b54462
 
         args = from_mask_to_args(hyps, cutoffs, hyps_mask)
         r_cut = cutoffs['threebody']
@@ -256,8 +250,4 @@
             raise NotImplementedError
         else:
             return self_three_body_mc_en_jit(env12.ctype, env12.etypes,
-                grids, sig, ls, r_cut)
-<<<<<<< HEAD
-=======
-
->>>>>>> f6b54462
+                grids, sig, ls, r_cut)