<<<<<<< HEAD
import os, logging, warnings
=======
import json
from flare.utils.element_coder import NumpyEncoder, element_to_Z, Z_to_element

import logging, warnings
>>>>>>> 806ec6b8
import numpy as np
import multiprocessing as mp

from copy import deepcopy
from math import ceil, floor
from scipy.linalg import solve_triangular
from typing import List

from flare.env import AtomicEnvironment
from flare.kernels.utils import from_mask_to_args, str_to_kernel_set
from flare.gp import GaussianProcess
from flare.gp_algebra import partition_vector, energy_force_vector_unit, \
    force_energy_vector_unit, energy_energy_vector_unit, force_force_vector_unit,\
    _global_training_data, _global_training_structures
from flare.parameters import Parameters
from flare.struc import Structure

from flare.mgp.utils import get_kernel_term, str_to_mapped_kernel
from flare.mgp.splines_methods import PCASplines, CubicSpline

global_use_grid_kern = True

class MapXbody:
    def __init__(self,
                 grid_num: List,
                 lower_bound: List or str='auto',
                 upper_bound: List or str='auto',
                 svd_rank = 'auto',
                 coded_species: list=[],
                 map_force: bool=False,
                 mean_only: bool=True,
                 container_only: bool=True,
                 lmp_file_name: str='lmp.mgp',
                 load_grid: str=None,
                 lower_bound_relax: float=0.1,
                 GP: GaussianProcess=None,
                 kernel_info: tuple=None,
                 kernel_name: str=None,
                 multi_component: str = 'mc',
                 hyps = None,
                 cutoffs: dict={},
                 hyps_mask: dict=None,
                 n_cpus: int=None,
                 n_sample: int=100,
                 **kwargs):

        # load all arguments as attributes
        self.grid_num = np.array(grid_num)
        self.lower_bound = lower_bound
        self.upper_bound = upper_bound
        self.svd_rank = svd_rank
        self.coded_species = coded_species
        self.map_force = map_force
        self.mean_only = mean_only
        self.lmp_file_name = lmp_file_name
        self.load_grid = load_grid
        self.lower_bound_relax = lower_bound_relax
        self.n_cpus = n_cpus
        self.n_sample = n_sample

<<<<<<< HEAD
=======
        self.hyps_mask = hyps_mask
        self.multi_component = multi_component
        self.cutoffs = cutoffs
        self.hyps = hyps

>>>>>>> 806ec6b8
        self.spc = []
        self.spc_set = []
        self.maps = []
        self.kernel_info = None

        # --------- computed attributes -------- #

        if kernel_name is not None:
            kernel, _, ek, efk = str_to_kernel_set([self.kernel_name], self.multi_component, self.hyps_mask)
            self.kernel_info = (kernel, ek, efk, self.cutoffs, self.hyps, self.hyps_mask)

        self.build_bond_struc(coded_species)


        bounds = [self.lower_bound, self.upper_bound]
        self.build_map_container(bounds)

        if (not container_only) and (GP is not None) and \
                (len(GP.training_data) > 0):
            self.build_map(GP)

    def build_bond_struc(self, coded_species):
        raise NotImplementedError("need to be implemented in child class")

    def get_arrays(self, atom_env):
        raise NotImplementedError("need to be implemented in child class")

    def build_map_container(self, bounds):
        '''
        construct an empty spline container without coefficients.
        '''

        self.maps = []
        for spc in self.spc:
            self.bounds = bounds
            self.species = spc
            m = self.singlexbody(**self.__dict__)
            self.maps.append(m)


    def build_map(self, GP):
        '''
        generate/load grids and get spline coefficients
        '''

<<<<<<< HEAD
        self.kernel_info = get_kernel_term(GP.component, GP.hyps_mask, GP.hyps, 
                                           self.kernel_name)
=======
        self.kernel_info = get_kernel_term(GP, self.kernel_name)
        self.cutoffs = self.kernel_info[3]
        self.hyps = self.kernel_info[4]
        self.hyps_mask = self.kernel_info[5]
>>>>>>> 806ec6b8

        for m in self.maps:
            m.build_map(GP)


    def predict(self, atom_env, mean_only):

        min_dist = atom_env.bond_array_2[0][0]
        lower_bound = np.max(self.maps[0].bounds[0][0])
        assert min_dist >= lower_bound,\
                f'The minimal distance {min_dist:.3f} is below the mgp lower bound {lower_bound:.3f}'

        if self.mean_only:  # if not build mapping for var
            mean_only = True

        force_kernel, en_kernel, _, cutoffs, hyps, hyps_mask = self.kernel_info


        args = from_mask_to_args(hyps, cutoffs, hyps_mask)

        kern = 0
        if not mean_only:
            if self.map_force:
                kern = np.zeros(3)
                for d in range(3):
                    kern[d] = force_kernel(atom_env, atom_env, d+1, d+1, *args)
            else:
                kern = en_kernel(atom_env, atom_env, *args)

        spcs, comp_r, comp_xyz = self.get_arrays(atom_env)

        # predict for each species
        f_spcs = np.zeros(3)
        vir_spcs = np.zeros(6)
        v_spcs = np.zeros(3) if self.map_force else 0
        e_spcs = 0
        for i, spc in enumerate(spcs):
            lengths = np.array(comp_r[i])
            xyzs = np.array(comp_xyz[i])
            map_ind = self.find_map_index(spc)

            f, vir, v, e = self.maps[map_ind].predict(lengths, xyzs,
                self.map_force, mean_only)
            f_spcs += f
            vir_spcs += vir
            v_spcs += v
            e_spcs += e

        return f_spcs, vir_spcs, kern, v_spcs, e_spcs

    def as_dict(self) -> dict:
        """
        Dictionary representation of the MGP model.
        """

        out_dict = deepcopy(dict(vars(self)))
        out_dict.pop('kernel_info')

        # Uncertainty mappings currently not serializable;
        if not self.mean_only:
            out_dict['mean_only'] = True

        # only save the mean coefficients
        out_dict['maps'] = [m.mean.__coeffs__ for m in self.maps]
        out_dict['bounds'] = [m.bounds for m in self.maps]

        # rm keys since they are built in the __init__ function
        key_list = ['singlexbody', 'spc_set']
        for key in key_list:
            if out_dict.get(key) is not None:
                del out_dict[key]

        return out_dict

    @staticmethod
    def from_dict(dictionary: dict, mapxbody):
        """
        Create MGP object from dictionary representation.
        """

        # Set GP
        if 'GP' in dictionary:
            GP = GaussianProcess.from_dict(dictionary['GP'])
        else:
            dictionary['GP'] = None

        if 'container_only' not in dictionary:
            dictionary['container_only'] = True

<<<<<<< HEAD
        # initialize
        init_args_name = ['grid_num', 'lower_bound', 'upper_bound', 'svd_rank',
            'species_list', 'map_force', 'GP', 'mean_only', 'container_only', 
            'lmp_file_name', 'load_grid', 'lower_bound_relax', 'n_cpus', 'n_sample']
        kwargs = {name: dictionary[name] for name in init_args_name}
        new_mgp = mapxbody(kwargs)

        # Restore kernel_info
        kernel_name, _, _, _, hyps, hyps_mask = dictionary['kernel_info']
        new_mgp.kernel_info = get_kernel_term('mc', hyps_mask, hyps, kernel_name)
=======
        new_mgp = mapxbody(**dictionary)
>>>>>>> 806ec6b8

        # Fill up the model with the saved coeffs
        for m in range(len(new_mgp.maps)):
            singlexb = new_mgp.maps[m]
            bounds = dictionary['bounds'][m]
            singlexb.set_bounds(bounds[0], bounds[1])
            singlexb.build_map_container()
            singlexb.mean.__coeffs__ = np.array(dictionary['maps'][m])

        return new_mgp


    def write(self, f):
        for m in self.maps:
            m.write(f)



class SingleMapXbody:
    def __init__(self, grid_num: int=1, bounds='auto', species: list=[],
                 map_force=False, svd_rank=0, mean_only: bool=False,
                 load_grid=None, lower_bound_relax=0.1,
                 n_cpus: int=None, n_sample: int=100, **kwargs):

        self.grid_num = grid_num
        self.bounds = deepcopy(bounds)
        self.species = species
        self.map_force = map_force
        self.svd_rank = svd_rank
        self.mean_only = mean_only
        self.load_grid = load_grid
        self.lower_bound_relax = lower_bound_relax
        self.n_cpus = n_cpus
        self.n_sample = n_sample

        self.auto_lower = (bounds[0] == 'auto')
        if self.auto_lower:
            lower_bound = 0
        else:
            lower_bound = bounds[0]

        self.auto_upper = (bounds[1] == 'auto')
        if self.auto_upper:
            upper_bound = 1
        else:
            upper_bound = bounds[1]

        self.set_bounds(lower_bound, upper_bound)

        self.hyps_mask = None
        self.use_grid_kern = global_use_grid_kern

        if not self.auto_lower and not self.auto_upper:
            self.build_map_container()

    def set_bounds(self, lower_bound, upper_bound):
        raise NotImplementedError("need to be implemented in child class")

    def construct_grids(self):
        raise NotImplementedError("need to be implemented in child class")

    def set_env(self, grid_env, r):
        raise NotImplementedError("need to be implemented in child class")

    def skip_grid(self, r):
        raise NotImplementedError("need to be implemented in child class")

    def get_grid_env(self, GP):
        if isinstance(GP.cutoffs, dict):
            max_cut = np.max(list(GP.cutoffs.values()))
        else:
            max_cut = np.max(GP.cutoffs)
        big_cell = np.eye(3) * (2 * max_cut + 1)
        positions = [[(i+1)/(self.bodies+1)*0.1, 0, 0]
                     for i in range(self.bodies)]
        grid_struc = Structure(big_cell, self.species, positions)
        grid_env = AtomicEnvironment(grid_struc, 0, GP.cutoffs,
            cutoffs_mask=GP.hyps_mask)

        return grid_env


    def GenGrid(self, GP):
        '''
        To use GP to predict value on each grid point, we need to generate the
        kernel vector kv whose length is the same as the training set size.

        1. We divide the training set into several batches, corresponding to
           different segments of kv
        2. Distribute each batch to a processor, i.e. each processor calculate
           the kv segment of one batch for all grids
        3. Collect kv segments and form a complete kv vector for each grid,
           and calculate the grid value by multiplying the complete kv vector
           with GP.alpha
        '''

        if (self.n_cpus is None):
            processes = mp.cpu_count()
        else:
            processes = self.n_cpus

        # ------ construct grids ------
        n_grid = np.prod(self.grid_num)
        grid_mean = np.zeros([n_grid])
        if not self.mean_only:
            grid_vars = np.zeros([n_grid, len(GP.alpha)])
        else:
            grid_vars = None

        grid_env = self.get_grid_env(GP)

        # -------- get training data info ----------
        n_envs = len(GP.training_data)
        n_strucs = len(GP.training_structures)

        if (n_envs == 0) and (n_strucs == 0):
            warnings.warn("No training data, will return 0")
            return np.zeros([n_grid]), None

        # ------- call gengrid functions ---------------
        kernel_info = get_kernel_term(GP, self.kernel_name)
        self.use_grid_kern = True
        if self.use_grid_kern:
            try:
                mapk = str_to_mapped_kernel(self.kernel_name, GP.component, GP.hyps_mask)
                kernel_info = (mapk,
                               kernel_info[3], kernel_info[4], kernel_info[5])
            except:
                self.use_grid_kern = False
        args = [GP.name, grid_env, kernel_info]

        if processes == 1:
            if self.use_grid_kern: # TODO: finish force mapping
                k12_v_force = self._gengrid_numba(GP.name, True, 0, n_envs, grid_env,
                                                  kernel_info)
                k12_v_energy = self._gengrid_numba(GP.name, False, 0, n_strucs, grid_env,
                                                  kernel_info)
            else:
                k12_v_force = self._gengrid_serial(args, True, n_envs)
                k12_v_energy = self._gengrid_serial(args, False, n_strucs)

        else:
            k12_v_force = self._gengrid_par(args, True, n_envs, processes)
            k12_v_energy = self._gengrid_par(args, False, n_strucs, processes)

        k12_v_all = np.hstack([k12_v_force, k12_v_energy])
        del k12_v_force
        del k12_v_energy

        # ------- compute bond means and variances ---------------
        grid_mean = k12_v_all @ GP.alpha
        grid_mean = np.reshape(grid_mean, self.grid_num)

        if not self.mean_only:
            grid_vars = solve_triangular(GP.l_mat, k12_v_all.T, lower=True).T
            tensor_shape = np.array([*self.grid_num, grid_vars.shape[1]])
            grid_vars = np.reshape(grid_vars, tensor_shape)

        # ------ save mean and var to file -------
        if 'mgp_grids' not in os.listdir('./'):
            os.mkdir('mgp_grids')

        grid_path = f'mgp_grids/{self.bodies}_{self.species_code}'
        np.save(f'{grid_path}_mean', grid_mean)
        np.save(f'{grid_path}_var', grid_vars)

        return grid_mean, grid_vars


    def _gengrid_serial(self, args, force_block, n_envs):
        if n_envs == 0:
            n_grid = np.prod(self.grid_num)
            return np.empty((n_grid, 0))

        k12_v = self._gengrid_inner(*args, force_block, 0, n_envs)
        return k12_v


    def _gengrid_par(self, args, force_block, n_envs, processes):

        if n_envs == 0:
            n_grid = np.prod(self.grid_num)
            return np.empty((n_grid, 0))

        if self.use_grid_kern: # TODO: finish force mapping
            GP_name, grid_env, mapped_kernel_info = args

        with mp.Pool(processes=processes) as pool:

            block_id, nbatch = \
                partition_vector(self.n_sample, n_envs, processes)

            k12_slice = []
            for ibatch in range(nbatch):
                s, e = block_id[ibatch]
                if self.use_grid_kern: # TODO: finish force mapping
                    k12_slice.append(pool.apply_async(self._gengrid_numba,
                        args = (GP_name, force_block, s, e, grid_env, mapped_kernel_info)))
                else:
                    k12_slice.append(pool.apply_async(self._gengrid_inner,
                        args = args + [force_block, s, e]))
            k12_matrix = []
            for ibatch in range(nbatch):
                k12_matrix += [k12_slice[ibatch].get()]
            pool.close()
            pool.join()
        del k12_slice
        k12_v_force = np.hstack(k12_matrix)
        del k12_matrix

        return k12_v_force


    def _gengrid_inner(self, name, grid_env, kern_info, force_block, s, e):
        '''
        Calculate kv segments of the given batch of training data for all grids
        '''

        kernel, ek, efk, cutoffs, hyps, hyps_mask = kern_info
        if force_block:
            size = (e - s) * 3
            force_x_vector_unit = force_force_vector_unit
            force_x_kern = kernel
            energy_x_vector_unit = energy_force_vector_unit
            energy_x_kern = efk
        else:
            size = e - s
            force_x_vector_unit = force_energy_vector_unit
            force_x_kern = efk
            energy_x_vector_unit = energy_energy_vector_unit
            energy_x_kern = ek

        grids = self.construct_grids()
        k12_v = np.zeros([len(grids), size])

        for b in range(grids.shape[0]):
            grid_pt = grids[b]
            grid_env = self.set_env(grid_env, grid_pt)

            if not self.skip_grid(grid_pt):
                if self.map_force:
                    k12_v[b, :] = force_x_vector_unit(name, s, e, grid_env,
                        force_x_kern, hyps, cutoffs, hyps_mask, 1)
                else:
                    k12_v[b, :] = energy_x_vector_unit(name, s, e, grid_env,
                        energy_x_kern, hyps, cutoffs, hyps_mask)

        return k12_v


    def build_map_container(self):
        '''
        build 1-d spline function for mean, 2-d for var
        '''
        self.mean = CubicSpline(self.bounds[0], self.bounds[1],
                                orders=self.grid_num)

        if not self.mean_only:
            if self.svd_rank == 'auto':
                warnings.warn("The containers for variance are not built because svd_rank='auto'")
            if isinstance(self.svd_rank, int):
                self.var = PCASplines(self.bounds[0], self.bounds[1],
                                      orders=self.grid_num,
                                      svd_rank=self.svd_rank)

    def update_bounds(self, GP):
        rebuild_container = False

        # double check the container and the GP is consistent
        if not Parameters.compare_dict(GP.hyps_mask, self.hyps_mask):
            rebuild_container = True

        lower_bound = self.bounds[0]
        min_dist = self.search_lower_bound(GP)
        if min_dist < np.max(lower_bound): # change lower bound
            warnings.warn('The minimal distance in training data is lower than \
                    the current lower bound, will reset lower bound')

        if self.auto_lower or (min_dist < np.max(lower_bound)):
            lower_bound = np.max((min_dist - self.lower_bound_relax, 0))
            rebuild_container = True

        upper_bound = self.bounds[1]
        if self.auto_upper:
            upper_bound = Parameters.get_cutoff(self.kernel_name,
                self.species, GP.hyps_mask)
            rebuild_container = True

        if rebuild_container:
            self.set_bounds(lower_bound, upper_bound)
            self.build_map_container()


    def build_map(self, GP):

        self.update_bounds(GP)
        print(self)

        if not self.load_grid:
            y_mean, y_var = self.GenGrid(GP)
        else:
            if 'mgp_grids' not in os.listdir(self.load_grid):
                raise FileNotFoundError("Please set 'load_grid' as the location of mgp_grids folder")

            grid_path = f'{self.load_grid}/mgp_grids/{self.bodies}_{self.species_code}'
            y_mean = np.load(f'{grid_path}_mean.npy')
            y_var = np.load(f'{grid_path}_var.npy')

        self.mean.set_values(y_mean)
        if not self.mean_only:
            if self.svd_rank == 'auto':
                self.var = PCASplines(self.bounds[0], self.bounds[1],
                                      orders=self.grid_num,
                                      svd_rank=np.min(y_var.shape))
                self.var.set_values(y_var)

        self.hyps_mask = deepcopy(GP.hyps_mask)


    def __str__(self):
        info = f'''{self.__class__.__name__}
        species: {self.species}
        lower bound: {self.bounds[0]}, auto_lower = {self.auto_lower}
        upper bound: {self.bounds[1]}, auto_upper = {self.auto_upper}
        grid num: {self.grid_num}
        lower bound relaxation: {self.lower_bound_relax}
        load grid from: {self.load_grid}\n'''

        if self.map_force:
            info += f'        build force mapping\n'
        else:
            info += f'        build energy mapping\n'

        if self.mean_only:
            info += f'        without variance\n'
        else:
            info += f'        with variance, svd_rank = {self.svd_rank}\n'

        return info


    def search_lower_bound(self, GP):
        '''
        If the lower bound is set to be 'auto', search the minimal interatomic
        distances in the training set of GP.
        '''
        upper_bound = Parameters.get_cutoff(self.kernel_name,
                self.species, GP.hyps_mask)

        lower_bound = np.min(upper_bound)
        for env in _global_training_data[GP.name]:
            min_dist = env.bond_array_2[0][0]
            if min_dist < lower_bound:
                lower_bound = min_dist

        for struc in _global_training_structures[GP.name]:
            for env in struc:
                min_dist = env.bond_array_2[0][0]
                if min_dist < lower_bound:
                    lower_bound = min_dist

        return lower_bound


    def predict(self, lengths, xyzs, map_force, mean_only):
        '''
        predict force and variance contribution of one component
        '''

        assert map_force == self.map_force, f'The mapping is built for'\
            'map_force={self.map_force}, can not predict for map_force={map_force}'

        lengths = np.array(lengths)
        xyzs = np.array(xyzs)

        if self.map_force:
            # predict forces and energy
            e = 0
            f_0 = self.mean(lengths)
            f_d = np.diag(f_0) @ xyzs
            f = np.sum(f_d, axis=0)

            # predict var
            v = np.zeros(3)
            if not mean_only:
                v_0 = self.var(lengths)
                v_d = v_0 @ xyzs
                v = self.var.V @ v_d

        else:
            # predict forces and energy
            e_0, f_0 = self.mean(lengths, with_derivatives=True)
            e = np.sum(e_0) # energy
            f_d = np.diag(f_0[:,0,0]) @ xyzs
            f = self.bodies * np.sum(f_d, axis=0)

            # predict var
            v = 0
            if not mean_only:
                v_0 = np.expand_dims(np.sum(self.var(lengths), axis=1),
                                     axis=1)
                v = self.var.V @ v_0

        # predict virial stress
        vir = np.zeros(6)
        vir_order = ((0,0), (1,1), (2,2), (1,2), (0,2), (0,1)) # match the ASE order
        for i in range(6):
            vir_i = f_d[:,vir_order[i][0]]\
                    * xyzs[:,vir_order[i][1]] * lengths[:,0]
            vir[i] = np.sum(vir_i)

        vir *= self.bodies / 2
        return f, vir, v, e


    def write(self, f):
        '''
        Write LAMMPS coefficient file

        This implementation only works for 2b and 3b. User should
        implement overload in the actual class if the new kernel
        has different coefficient format

        In the future, it should be changed to writing in bin/hex
        instead of decimal
        '''

        # write header
        elems = self.species_code.split('_')
        a = self.bounds[0]
        b = self.bounds[1]
        order = self.grid_num

        header = ' '.join(elems)
        header += ' '+' '.join(map(repr, a))
        header += ' '+' '.join(map(repr, b))
        header += ' '+' '.join(map(str, order))
        f.write(header + '\n')

        # write coefficients
        coefs = self.mean.__coeffs__
        self.write_flatten_coeff(f, coefs)

    def write_flatten_coeff(self, f, coefs):
        """
        flatten the coefficient and write it as
        a block. each line has no more than 5 element.
        the accuracy is restricted to .10
        """
        coefs = coefs.reshape([-1])
        for c, coef in enumerate(coefs):
            f.write(' '+repr(coef))
            if c % 5 == 4 and c != len(coefs)-1:
                f.write('\n')
        f.write('\n')<|MERGE_RESOLUTION|>--- conflicted
+++ resolved
@@ -1,11 +1,7 @@
-<<<<<<< HEAD
-import os, logging, warnings
-=======
 import json
 from flare.utils.element_coder import NumpyEncoder, element_to_Z, Z_to_element
 
-import logging, warnings
->>>>>>> 806ec6b8
+import os, logging, warnings
 import numpy as np
 import multiprocessing as mp
 
@@ -15,7 +11,7 @@
 from typing import List
 
 from flare.env import AtomicEnvironment
-from flare.kernels.utils import from_mask_to_args, str_to_kernel_set
+from flare.kernels.utils import from_mask_to_args
 from flare.gp import GaussianProcess
 from flare.gp_algebra import partition_vector, energy_force_vector_unit, \
     force_energy_vector_unit, energy_energy_vector_unit, force_force_vector_unit,\
@@ -23,7 +19,7 @@
 from flare.parameters import Parameters
 from flare.struc import Structure
 
-from flare.mgp.utils import get_kernel_term, str_to_mapped_kernel
+from flare.mgp.utils import get_kernel_term
 from flare.mgp.splines_methods import PCASplines, CubicSpline
 
 global_use_grid_kern = True
@@ -42,12 +38,6 @@
                  load_grid: str=None,
                  lower_bound_relax: float=0.1,
                  GP: GaussianProcess=None,
-                 kernel_info: tuple=None,
-                 kernel_name: str=None,
-                 multi_component: str = 'mc',
-                 hyps = None,
-                 cutoffs: dict={},
-                 hyps_mask: dict=None,
                  n_cpus: int=None,
                  n_sample: int=100,
                  **kwargs):
@@ -66,27 +56,12 @@
         self.n_cpus = n_cpus
         self.n_sample = n_sample
 
-<<<<<<< HEAD
-=======
-        self.hyps_mask = hyps_mask
-        self.multi_component = multi_component
-        self.cutoffs = cutoffs
-        self.hyps = hyps
-
->>>>>>> 806ec6b8
         self.spc = []
         self.spc_set = []
         self.maps = []
         self.kernel_info = None
 
-        # --------- computed attributes -------- #
-
-        if kernel_name is not None:
-            kernel, _, ek, efk = str_to_kernel_set([self.kernel_name], self.multi_component, self.hyps_mask)
-            self.kernel_info = (kernel, ek, efk, self.cutoffs, self.hyps, self.hyps_mask)
-
         self.build_bond_struc(coded_species)
-
 
         bounds = [self.lower_bound, self.upper_bound]
         self.build_map_container(bounds)
@@ -119,15 +94,8 @@
         generate/load grids and get spline coefficients
         '''
 
-<<<<<<< HEAD
-        self.kernel_info = get_kernel_term(GP.component, GP.hyps_mask, GP.hyps, 
-                                           self.kernel_name)
-=======
-        self.kernel_info = get_kernel_term(GP, self.kernel_name)
-        self.cutoffs = self.kernel_info[3]
-        self.hyps = self.kernel_info[4]
-        self.hyps_mask = self.kernel_info[5]
->>>>>>> 806ec6b8
+        self.kernel_info = get_kernel_term(self.kernel_name, 
+            GP.component, GP.hyps_mask, GP.hyps)
 
         for m in self.maps:
             m.build_map(GP)
@@ -144,7 +112,6 @@
             mean_only = True
 
         force_kernel, en_kernel, _, cutoffs, hyps, hyps_mask = self.kernel_info
-
 
         args = from_mask_to_args(hyps, cutoffs, hyps_mask)
 
@@ -184,7 +151,11 @@
         """
 
         out_dict = deepcopy(dict(vars(self)))
+
+        # only save hyps_mask and hyps in kernel_info
         out_dict.pop('kernel_info')
+        out_dict['hyps_mask'] = self.kernel_info[-1]
+        out_dict['hyps'] = self.kernel_info[-2]
 
         # Uncertainty mappings currently not serializable;
         if not self.mean_only:
@@ -208,29 +179,14 @@
         Create MGP object from dictionary representation.
         """
 
-        # Set GP
-        if 'GP' in dictionary:
-            GP = GaussianProcess.from_dict(dictionary['GP'])
-        else:
-            dictionary['GP'] = None
-
         if 'container_only' not in dictionary:
             dictionary['container_only'] = True
 
-<<<<<<< HEAD
-        # initialize
-        init_args_name = ['grid_num', 'lower_bound', 'upper_bound', 'svd_rank',
-            'species_list', 'map_force', 'GP', 'mean_only', 'container_only', 
-            'lmp_file_name', 'load_grid', 'lower_bound_relax', 'n_cpus', 'n_sample']
-        kwargs = {name: dictionary[name] for name in init_args_name}
-        new_mgp = mapxbody(kwargs)
+        new_mgp = mapxbody(**dictionary)
 
         # Restore kernel_info
-        kernel_name, _, _, _, hyps, hyps_mask = dictionary['kernel_info']
-        new_mgp.kernel_info = get_kernel_term('mc', hyps_mask, hyps, kernel_name)
-=======
-        new_mgp = mapxbody(**dictionary)
->>>>>>> 806ec6b8
+        new_mgp.kernel_info = get_kernel_term(dictionary['kernel_name'], 
+            'mc', dictionary['hyps_mask'], dictionary['hyps'])
 
         # Fill up the model with the saved coeffs
         for m in range(len(new_mgp.maps)):
@@ -351,30 +307,20 @@
             return np.zeros([n_grid]), None
 
         # ------- call gengrid functions ---------------
-        kernel_info = get_kernel_term(GP, self.kernel_name)
-        self.use_grid_kern = True
         if self.use_grid_kern:
             try:
-                mapk = str_to_mapped_kernel(self.kernel_name, GP.component, GP.hyps_mask)
-                kernel_info = (mapk,
-                               kernel_info[3], kernel_info[4], kernel_info[5])
+                kernel_info = get_kernel_term(self.kernel_name, GP.component, 
+                    GP.hyps_mask, GP.hyps, grid_kernel=True)
             except:
                 self.use_grid_kern = False
+                kernel_info = self.kernel_info
+        else:
+            kernel_info = self.kernel_info
+
         args = [GP.name, grid_env, kernel_info]
 
-        if processes == 1:
-            if self.use_grid_kern: # TODO: finish force mapping
-                k12_v_force = self._gengrid_numba(GP.name, True, 0, n_envs, grid_env,
-                                                  kernel_info)
-                k12_v_energy = self._gengrid_numba(GP.name, False, 0, n_strucs, grid_env,
-                                                  kernel_info)
-            else:
-                k12_v_force = self._gengrid_serial(args, True, n_envs)
-                k12_v_energy = self._gengrid_serial(args, False, n_strucs)
-
-        else:
-            k12_v_force = self._gengrid_par(args, True, n_envs, processes)
-            k12_v_energy = self._gengrid_par(args, False, n_strucs, processes)
+        k12_v_force = self._gengrid_par(args, True, n_envs, processes)
+        k12_v_energy = self._gengrid_par(args, False, n_strucs, processes)
 
         k12_v_all = np.hstack([k12_v_force, k12_v_energy])
         del k12_v_force
@@ -394,29 +340,25 @@
             os.mkdir('mgp_grids')
 
         grid_path = f'mgp_grids/{self.bodies}_{self.species_code}'
-        np.save(f'{grid_path}_mean', grid_mean)
+0       np.save(f'{grid_path}_mean', grid_mean)
         np.save(f'{grid_path}_var', grid_vars)
 
         return grid_mean, grid_vars
 
 
-    def _gengrid_serial(self, args, force_block, n_envs):
+    def _gengrid_par(self, args, force_block, n_envs, processes):
+
         if n_envs == 0:
             n_grid = np.prod(self.grid_num)
             return np.empty((n_grid, 0))
 
-        k12_v = self._gengrid_inner(*args, force_block, 0, n_envs)
-        return k12_v
-
-
-    def _gengrid_par(self, args, force_block, n_envs, processes):
-
-        if n_envs == 0:
-            n_grid = np.prod(self.grid_num)
-            return np.empty((n_grid, 0))
-
         if self.use_grid_kern: # TODO: finish force mapping
-            GP_name, grid_env, mapped_kernel_info = args
+            gengrid_func = self._gengrid_numba
+        else:
+            gengrid_func = self._gengrid_inner
+
+        if processes == 1:
+            return self._gengrid_inner(*args, force_block, 0, n_envs)
 
         with mp.Pool(processes=processes) as pool:
 
@@ -426,11 +368,7 @@
             k12_slice = []
             for ibatch in range(nbatch):
                 s, e = block_id[ibatch]
-                if self.use_grid_kern: # TODO: finish force mapping
-                    k12_slice.append(pool.apply_async(self._gengrid_numba,
-                        args = (GP_name, force_block, s, e, grid_env, mapped_kernel_info)))
-                else:
-                    k12_slice.append(pool.apply_async(self._gengrid_inner,
+                k12_slice.append(pool.apply_async(gengrid_func,
                         args = args + [force_block, s, e]))
             k12_matrix = []
             for ibatch in range(nbatch):
