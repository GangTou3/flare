"""
Tool to enable the development of a GP model based on an AIMD
trajectory. Contains methods to transfer the model to an OTF run /
MD engine run.
"""
import time
from copy import deepcopy
from typing import List, Tuple

import numpy as np

from flare.env import AtomicEnvironment
from flare.gp import GaussianProcess
from flare.output import Output
from flare.predict import predict_on_structure, \
    predict_on_structure_par, predict_on_structure_en, \
    predict_on_structure_par_en
from flare.struc import Structure
from flare.util import element_to_Z, \
    is_std_in_bound_per_species, is_force_in_bound_per_species


class TrajectoryTrainer(object):

    def __init__(self, frames: List[Structure],
                 gp: GaussianProcess,
                 rel_std_tolerance: float = 1,
                 abs_std_tolerance: float = 1,
                 abs_force_tolerance: float = 0,
                 max_force_error: float = np.inf,
                 parallel: bool = False,
                 no_cpus: int = None,
                 skip: int = 1,
                 validate_ratio: float = 0.1,
                 calculate_energy: bool = False,
                 output_name: str = 'gp_from_aimd',
                 pre_train_max_iter: int = 50,
                 max_atoms_from_frame: int = np.inf, max_trains: int = np.inf,
                 min_atoms_added: int = 1, shuffle_frames: bool = False,
                 verbose: int = 0,
                 pre_train_on_skips: int = -1,
                 pre_train_seed_frames: List[Structure] = None,
                 pre_train_seed_envs: List[Tuple[AtomicEnvironment,
                                                 np.array]] = None,
                 pre_train_atoms_per_element: dict = None,
                 train_atoms_per_element: dict = None,
                 checkpoint_interval: int = None,
                 model_format: str = 'json'):
        """
        Class which trains a GP off of an AIMD trajectory, and generates
        error statistics between the DFT and GP calls.

        :param frames: List of structures to evaluate / train GP on
        :param gp: Gaussian Process object
        :param rel_std_tolerance: Train if uncertainty is above this *
        noise variance hyperparameter
        :param abs_std_tolerance: Train if uncertainty is above this
        :param abs_force_tolerance: Add atom force error exceeds this
        :param max_force_error: Don't add atom if force error exceeds this
        :param parallel: Use parallel functions or not
        :param validate_ratio: Fraction of frames used for validation
        :param no_cpus: number of cpus to run with multithreading
        :param skip: Skip through frames
        :param calculate_energy: Use local energy kernel or not
        :param output_name: Write output of training to this file
        :param max_atoms_from_frame: Largest # of atoms added from one frame
        :param min_atoms_added: Only train when this many atoms have been added
        :param max_trains: Stop training GP after this many calls to train
        :param n_cpus: Number of CPUs to parallelize over
        :param shuffle_frames: Randomize order of frames for better training
        :param verbose: 0: Silent, 1: Minimal, 2: Lots of information
        :param pre_train_on_skips: Train model on every n frames before running
        :param pre_train_seed_frames: Frames to train on before running
        :param pre_train_seed_envs: Environments to train on before running
        :param pre_train_atoms_per_element: Max # of environments to add from
        each species in the seed pre-training steps
        :param train_atoms_per_element: Max # of environments to add from
        each species in the training steps
        :param checkpoint_interval: How often to write model after trainings
        :param model_format: Format to write GP model to
        """

        self.frames = frames
        if shuffle_frames:
            np.random.shuffle(frames)
        self.gp = gp
        self.rel_std_tolerance = rel_std_tolerance
        self.abs_std_tolerance = abs_std_tolerance
        self.abs_force_tolerance = abs_force_tolerance
        self.max_force_error = max_force_error

        self.skip = skip
        assert (skip >= 1), "skip needs to be an integer >= 1"
        self.validate_ratio = validate_ratio
        assert (validate_ratio>=0 and validate_ratio<=1), \
                "validate_ratio needs to be [0,1]"
        self.max_trains = max_trains
        self.curr_step = 0
        self.max_atoms_from_frame = max_atoms_from_frame
        self.min_atoms_added = min_atoms_added
        self.verbose = verbose
        self.train_count = 0

        self.parallel = parallel
        self.no_cpus = no_cpus

        # set pred function
        if parallel:
            if calculate_energy:
                self.pred_func = predict_on_structure_par_en
            else:
                self.pred_func = predict_on_structure_par
        else:
            if calculate_energy:
                self.pred_func = predict_on_structure_en
            else:
                self.pred_func = predict_on_structure

        self.output = Output(output_name, always_flush=True)

        # To later be filled in using the time library
        self.start_time = None

        self.pre_train_max_iter = pre_train_max_iter
        self.pre_train_on_skips = pre_train_on_skips
        self.seed_envs = [] if pre_train_seed_envs is None else \
            pre_train_seed_envs
        self.seed_frames = [] if pre_train_seed_frames is None \
            else pre_train_seed_frames
        self.pre_train_env_per_species = {} if pre_train_atoms_per_element \
                                    is None else pre_train_atoms_per_element
        self.train_env_per_species = {} if train_atoms_per_element \
                                        is None else train_atoms_per_element

        # Convert to Coded Species
        if self.pre_train_env_per_species:
            pre_train_species = list(self.pre_train_env_per_species.keys())
            for key in pre_train_species:
                self.pre_train_env_per_species[element_to_Z(key)] = \
                    self.pre_train_env_per_species[key]

        # Output parameters
        self.checkpoint_interval = checkpoint_interval
        self.model_format = model_format
        self.output_name = output_name

    def pre_run(self):
        """
        Various tasks to set up the AIMD training before commencing
        the run through the AIMD trajectory.
        1. Print the output.
        2. Pre-train the GP with the seed frames and
        environments. If no seed frames or environments and the GP has no
        training set, then seed with at least one atom from each
        """

        self.output.write_header(self.gp.cutoffs,
                                 self.gp.kernel_name,
                                 self.gp.hyps,
                                 self.gp.algo,
                                 dt=0,
                                 Nsteps=len(self.frames),
                                 structure=self.frames[0],
                                 std_tolerance=(self.rel_std_tolerance,
                                                self.abs_std_tolerance))

        self.start_time = time.time()
        if self.verbose >= 3:
            print("Now beginning pre-run activity.")
        # If seed environments were passed in, add them to the GP.

        for point in self.seed_envs:
            self.gp.add_one_env(point[0], point[1], train=False)

        # No training set ("blank slate" run) and no seeds specified:
        # Take one of each atom species in the first frame
        # so all atomic species are represented in the first step.
        # Otherwise use the seed frames passed in by user.

        # Remove frames used as seed from later part of training
        if self.pre_train_on_skips > 0:
            self.seed_frames = []
            newframes = []
            for i in range(len(self.frames)):
                if (i % self.pre_train_on_skips) == 0:
                    self.seed_frames += [self.frames[i]]
                else:
                    newframes += [self.frames[i]]
            self.frames = newframes

        elif len(self.gp.training_data) == 0 and len(self.seed_frames) == 0:
            self.seed_frames = [self.frames[0]]
            self.frames = self.frames[1:]

        atom_count = 0
        for frame in self.seed_frames:
            train_atoms = []
            for species_i in set(frame.coded_species):
                # Get a randomized set of atoms of species i from the frame
                # So that it is not always the lowest-indexed atoms chosen
                atoms_of_specie = frame.indices_of_specie(species_i)
                np.random.shuffle(atoms_of_specie)
                n_at = len(atoms_of_specie)
                # Determine how many to add based on user defined cutoffs
                n_to_add = min(n_at, self.pre_train_env_per_species.get(
                    species_i, np.inf), self.max_atoms_from_frame)

                for atom in atoms_of_specie[:n_to_add]:
                    train_atoms.append(atom)
                    atom_count += 1

            self.update_gp_and_print(frame, train_atoms, train=False)

        if self.verbose >= 3 and atom_count > 0:
            print(f"Added {atom_count} atoms to pretrain")

        if (self.seed_envs or atom_count or self.seed_frames) and self.max_trains>0:
            if self.verbose >= 3:
                print("Now commencing pre-run training of GP (which has "
                      "non-empty training set)")
            self.train_gp(max_iter=self.pre_train_max_iter)
        else:
            if self.verbose >= 3:
                print("Now commencing pre-run set up of GP (which has "
                      "non-empty training set)")
            self.gp.set_L_alpha()

        if self.model_write:
            self.gp.write_model(self.model_write, self.model_format)

    def run(self):
        """
        Loop through frames and record the error between
        the GP predictions and the ground-truth forces. Train the GP and update
        the training set upon the triggering of the uncertainty threshold.
        :return:
        """
        if self.verbose >= 3:
            print("Commencing run with pre-run...")
        self.pre_run()

        train_frame = int(len(self.frames) * (1 - self.validate_ratio))

        # Loop through trajectory
        nsample = 0
        for i, cur_frame in enumerate(self.frames[::self.skip]):

            if self.verbose >= 2:
                print("=====NOW ON FRAME {}=====".format(i))
            dft_forces = deepcopy(cur_frame.forces)

            self.pred_func(cur_frame, self.gp, self.no_cpus)

            # Convert to meV/A
            error = np.abs(cur_frame.forces - dft_forces)

            self.output.write_gp_dft_comparison(
                curr_step=i, frame=cur_frame,
                start_time=time.time(),
                dft_forces=dft_forces,
                error=error,
                local_energies=None)

            if i < train_frame:
                # Get max uncertainty atoms
                std_in_bound, std_train_atoms = is_std_in_bound_per_species(
                    rel_std_tolerance=self.rel_std_tolerance,
                    abs_std_tolerance=self.abs_std_tolerance,
                    noise=self.gp.hyps[-1], structure=cur_frame,
                    max_atoms_added=self.max_atoms_from_frame,
                    max_by_species=self.train_env_per_species)

                # Get max force error atoms
                force_in_bound, force_train_atoms = \
                    is_force_in_bound_per_species(
                        abs_force_tolerance=self.abs_force_tolerance,
                        predicted_forces=cur_frame.forces,
                        label_forces=dft_forces,
                        structure=cur_frame,
                        max_atoms_added=self.max_atoms_from_frame,
                        max_by_species=self.train_env_per_species,
                        max_force_error=self.max_force_error)

                if (not std_in_bound) or (not force_in_bound):

                    train_atoms = list(set(std_train_atoms).union(
                        force_train_atoms) - {-1})

                    # Compute mae and write to output;
                    # Add max uncertainty atoms to training set
                    self.update_gp_and_print(
                        cur_frame, train_atoms, train=False)
                    nsample += len(train_atoms)
                    # Re-train if number of sampled atoms is high enough
                    if nsample >= self.min_atoms_added or (
                            i + 1) == train_frame:
                        if self.train_count < self.max_trains:
                            self.train_gp()
                        else:
                            self.gp.update_L_alpha()
                        nsample = 0
                        if self.checkpoint_interval \
                                and self.train_count % self.checkpoint_interval == 0 \
                                and self.model_write:
                            self.gp.write_model(self.model_write, self.model_format)
                    else:
                        self.gp.update_L_alpha()

                if (i + 1) == train_frame:
                    self.gp.check_L_alpha()

        self.output.conclude_run()

        if self.model_format:
            self.gp.write_model(self.output_name+'_model', self.model_format)

    def update_gp_and_print(self, frame: Structure, train_atoms: List[int],
                            train: bool = True):
        """
        Update the internal GP model training set with a list of training
        atoms indexing atoms within the frame. If train is True, re-train
        the GP by optimizing hyperparameters.
        :param frame: Structure to train on
        :param train_atoms: Index atoms to train on
        :param train: Train or not
        :return:
        """

        self.output.write_to_log('\nAdding atom(s) {} to the '
                                 'training set.\n'
                                 .format(train_atoms, ))
        self.output.write_to_log('Uncertainties: {}.\n'
                                 .format(frame.stds[train_atoms]),
                                 flush=True)

        # update gp model
        self.gp.update_db(frame, frame.forces, custom_range=train_atoms)

        if train:
            self.train_gp()

    def train_gp(self, max_iter: int = None):
        """
        Train the Gaussian process and write the results to the output file.
        """
        if self.verbose >= 1:
            self.output.write_to_log('Train GP\n')

        # TODO: Improve flexibility in GP training to make this next step
        # unnecessary, so maxiter can be passed as an argument

        # Don't train if maxiter == 0
        if max_iter == 0:
            self.gp.check_L_alpha()
        elif max_iter is not None:
            temp_maxiter = self.gp.maxiter
            self.gp.maxiter = max_iter
            self.gp.train(output=self.output if self.verbose >= 2 else None)
            self.gp.maxiter = temp_maxiter
        else:
            self.gp.train(output=self.output if self.verbose >= 2 else None)

        self.output.write_hyps(self.gp.hyp_labels, self.gp.hyps,
                               self.start_time,
                               self.gp.likelihood, self.gp.likelihood_gradient)
        self.train_count += 1
<<<<<<< HEAD

        if self.checkpoint_interval \
                and self.train_count % self.checkpoint_interval == 0 \
                and self.model_format:
            self.gp.write_model(self.output_name+'_model', self.model_format)
=======
>>>>>>> c755bec1
<|MERGE_RESOLUTION|>--- conflicted
+++ resolved
@@ -364,11 +364,8 @@
                                self.start_time,
                                self.gp.likelihood, self.gp.likelihood_gradient)
         self.train_count += 1
-<<<<<<< HEAD
 
         if self.checkpoint_interval \
                 and self.train_count % self.checkpoint_interval == 0 \
                 and self.model_format:
-            self.gp.write_model(self.output_name+'_model', self.model_format)
-=======
->>>>>>> c755bec1
+            self.gp.write_model(self.output_name+'_model', self.model_format)