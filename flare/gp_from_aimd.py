--- conflicted
+++ resolved
@@ -496,19 +496,11 @@
                     )
 
                     # Record frame and training atoms, uncertainty, error
-<<<<<<< HEAD
-                    force_errors = list(np.abs(pred_forces-dft_forces))
-                    uncertainties = list(dummy_frame.stds)
-                    training_plan[int(i)] = [(int(a), uncertainties[a],
-                                              force_errors[a]) for a
-                                              in train_atoms]
-=======
                     force_errors = list(np.abs(pred_forces - dft_forces))
                     uncertainties = list(dummy_frame.stds)
                     training_plan[int(i)] = [
                         (int(a), uncertainties[a], force_errors[a]) for a in train_atoms
                     ]
->>>>>>> a7b40460
 
                     # Compute mae and write to output;
                     # Add max uncertainty atoms to training set
@@ -563,19 +555,11 @@
                 if (i + 1) == train_frame and not self.mgp:
                     self.gp.check_L_alpha()
 
-<<<<<<< HEAD
-        #Print training statistics for GP model used
-        conclusion_strings = []
-        conclusion_strings.append('Final GP statistics:'
-                                  + json.dumps(self.gp.training_statistics)
-                                  )
-=======
         # Print training statistics for GP model used
         conclusion_strings = []
         conclusion_strings.append(
             "Final GP statistics:" + json.dumps(self.gp.training_statistics)
         )
->>>>>>> a7b40460
         self.output.conclude_run(conclusion_strings)
 
         if self.print_training_plan:
