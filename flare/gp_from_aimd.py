--- conflicted
+++ resolved
@@ -15,11 +15,8 @@
 from flare.struc import Structure
 from flare.gp import GaussianProcess
 from flare.env import AtomicEnvironment
-<<<<<<< HEAD
-from flare.util import Z_to_element, is_std_in_bound_per_species
-=======
-from flare.util import Z_to_element, element_to_Z
->>>>>>> b3cff8f6
+from flare.util import Z_to_element, element_to_Z \
+        is_std_in_bound_per_species
 from flare.predict import predict_on_structure, \
     predict_on_structure_par, predict_on_structure_en, \
     predict_on_structure_par_en
@@ -39,6 +36,7 @@
                  output_name: str = 'gp_from_aimd',
                  max_atoms_from_frame: int = np.inf, max_trains: int = np.inf,
                  min_atoms_added: int = 1, shuffle_frames: bool = False,
+                 std_per_species: bool = False,
                  verbose: int = 0, model_write: str = '',
                  pre_train_on_skips: int = -1,
                  pre_train_seed_frames: List[Structure] = None,
@@ -91,6 +89,7 @@
         self.curr_step = 0
         self.max_atoms_from_frame = max_atoms_from_frame
         self.min_atoms_added = min_atoms_added
+        self.std_per_species = std_per_species
         self.verbose = verbose
         self.train_count = 0
 
@@ -113,14 +112,6 @@
 
         # To later be filled in using the time library
         self.start_time = None
-<<<<<<< HEAD
-        self.pickle_name = model_write
-        if (model_write is not ''):
-            self.pickle_name = model_write
-        else:
-            self.pickle_name = output_name+".gp"
-=======
->>>>>>> b3cff8f6
 
         self.pre_train_on_skips = pre_train_on_skips
         self.seed_envs = [] if pre_train_seed_envs is None else \
@@ -128,9 +119,6 @@
         self.seed_frames = [] if pre_train_seed_frames is None \
             else pre_train_seed_frames
         self.pre_train_env_per_species = {} if pre_train_atoms_per_element \
-<<<<<<< HEAD
-            is None else pre_train_atoms_per_element
-=======
                                      is None else pre_train_atoms_per_element
 
         # Convert to Coded Species
@@ -144,7 +132,6 @@
         self.checkpoint_interval = checkpoint_interval
         self.model_write = model_write
         self.model_format = model_format
->>>>>>> b3cff8f6
 
     def pre_run(self):
         """
@@ -261,7 +248,8 @@
                 std_in_bound, train_atoms = is_std_in_bound_per_species(
                     self.rel_std_tolerance, self.abs_std_tolerance,
                     self.gp.hyps[-1], cur_frame,
-                    self.max_atoms_from_frame)
+                    self.max_atoms_from_frame, self.std_per_species)
+
                 if not std_in_bound:
 
                     # Compute mae and write to output;
@@ -323,56 +311,9 @@
         self.output.write_hyps(self.gp.hyp_labels, self.gp.hyps,
                                self.start_time,
                                self.gp.likelihood, self.gp.likelihood_gradient)
-<<<<<<< HEAD
-        self.train_count += 1
-=======
         self.train_count += 1
 
         if self.checkpoint_interval \
                 and self.train_count % self.checkpoint_interval == 0 \
                 and self.model_write:
-            self.gp.write_model(self.model_write, self.model_format)
-
-    def is_std_in_bound(self, frame: Structure)->(bool, List[int]):
-        """
-        If the predicted variance is too high, returns a list of atoms
-        with the highest uncertainty
-        :param frame: Structure
-        :return:
-        """
-
-        # This indicates test mode, as the GP is not being modified in any way
-        if self.rel_std_tolerance == 0 and self.abs_std_tolerance == 0:
-            return True, [-1]
-
-        # set uncertainty threshold
-        if self.rel_std_tolerance == 0:
-            threshold = self.abs_std_tolerance
-        elif self.abs_std_tolerance == 0:
-            threshold = self.rel_std_tolerance * np.abs(self.gp.hyps[-1])
-        else:
-            threshold = min(self.rel_std_tolerance * np.abs(self.gp.hyps[-1]),
-                            self.abs_std_tolerance)
-
-        # sort max stds
-        max_stds = np.zeros(frame.nat)
-        for atom_idx, std in enumerate(frame.stds):
-            max_stds[atom_idx] = np.max(std)
-        stds_sorted = np.argsort(max_stds)
-
-        # Handle case where unlimited atoms are added
-        # or if max # of atoms exceeds size of frame
-        if self.max_atoms_from_frame == np.inf or \
-                self.max_atoms_from_frame > len(frame):
-            target_atoms = list(stds_sorted)
-        else:
-            target_atoms = list(stds_sorted[-self.max_atoms_from_frame:])
-
-        # if above threshold, return atom
-        if max_stds[stds_sorted[-1]] > threshold:
-            return False, target_atoms
-        else:
-            return True, [-1]
-
-
->>>>>>> b3cff8f6
+            self.gp.write_model(self.model_write, self.model_format)