import time
import math
import pickle
import inspect
import json

import numpy as np
import multiprocessing as mp

from collections import Counter
from copy import deepcopy
from numpy.random import random
from typing import List, Callable, Union
from scipy.linalg import solve_triangular
from scipy.optimize import minimize

from flare.env import AtomicEnvironment
from flare.struc import Structure
from flare.gp_algebra import get_like_from_mats, get_neg_like_grad, \
    force_force_vector, energy_force_vector, get_force_block, \
    get_ky_mat_update, _global_training_data, _global_training_labels, \
    _global_training_structures, _global_energy_labels, get_Ky_mat, \
    get_kernel_vector, en_kern_vec
from flare.utils.mask_helper import HyperParameterMasking

from flare.kernels.utils import str_to_kernel_set, from_mask_to_args
from flare.utils.element_coder import NumpyEncoder, Z_to_element
from flare.output import Output


class GaussianProcess:
    """Gaussian process force field. Implementation is based on Algorithm 2.1
    (pg. 19) of "Gaussian Processes for Machine Learning" by Rasmussen and
    Williams.

    Args:
        kernel (Callable, optional): Name of the kernel to use, or the kernel
            itself.
        kernel_grad (Callable, optional): Function that returns the gradient
            of the GP kernel with respect to the hyperparameters.
        hyps (np.ndarray, optional): Hyperparameters of the GP.
        cutoffs (np.ndarray, optional): Cutoffs of the GP kernel.
        hyp_labels (List, optional): List of hyperparameter labels. Defaults
            to None.
        energy_force_kernel (Callable, optional): Energy/force kernel of the
            GP used to make energy predictions. Defaults to None.
        energy_kernel (Callable, optional): Energy/energy kernel of the GP.
            Defaults to None.
        opt_algorithm (str, optional): Hyperparameter optimization algorithm.
            Defaults to 'L-BFGS-B'.
        maxiter (int, optional): Maximum number of iterations of the
            hyperparameter optimization algorithm. Defaults to 10.
        parallel (bool, optional): If True, the covariance matrix K of the GP
            is computed in parallel. Defaults to False.
        n_cpus (int, optional): Number of cpus used for parallel calculations.
            Defaults to 1 (serial)
        n_samples (int, optional): Size of submatrix to use when parallelizing
            predictions.
        output (Output, optional): Output object used to dump hyperparameters
            during optimization. Defaults to None.
        multihyps (bool, optional): If True, turn on multiple-group of hyper-
            parameters.
        hyps_mask (dict, optional): If multihyps is True, hyps_mask can set up
            which hyper parameter is used for what interaction. Details see
            kernels/mc_sephyps.py
        kernel_name (str, optional): Determine the type of kernels. Example:
            2+3_mc, 2+3+mb_mc, 2_mc, 2_sc, 3_sc, ...
        name (str, optional): Name for the GP instance.
    """

    def __init__(self, kernel: Callable = None, kernel_grad: Callable = None,
                 hyps: 'ndarray' = None, cutoffs: 'ndarray' = None,
                 hyp_labels: List = None, opt_algorithm: str = 'L-BFGS-B',
                 maxiter: int = 10, parallel: bool = False,
                 per_atom_par: bool = True, n_cpus: int = 1,
                 n_sample: int = 100, output: Output = None,
                 multihyps: bool = False, hyps_mask: dict = None,
                 kernel_name="2+3_mc", name="default_gp",
                 energy_noise: float = 0.01, **kwargs,):
        """Initialize GP parameters and training data."""

        # load arguments into attributes
        self.name = name

        self.cutoffs = np.array(cutoffs, dtype=np.float64)
        self.opt_algorithm = opt_algorithm

        self.output = output
        self.per_atom_par = per_atom_par
        self.maxiter = maxiter

        if hyps is None:
            # If no hyperparameters are passed in, assume 2 hyps for each
            # cutoff, plus one noise hyperparameter, and use a guess value
            hyps = np.array([0.1]*(1+2*len(cutoffs)))

        self.update_hyps(hyps, hyp_labels, multihyps, hyps_mask)

        # set up parallelization
        self.n_cpus = n_cpus
        self.n_sample = n_sample
        self.parallel = parallel
        if 'nsample' in kwargs:
            DeprecationWarning("nsample is being replaced with n_sample")
            self.n_sample = kwargs.get('nsample')
        if 'par' in kwargs:
            DeprecationWarning("par is being replaced with parallel")
            self.parallel = kwargs.get('par')
        if 'no_cpus' in kwargs:
            DeprecationWarning("no_cpus is being replaced with n_cpu")
            self.n_cpus = kwargs.get('no_cpus')

        # TO DO, clean up all the other kernel arguments
        if kernel is None:
            kernel, grad, ek, efk = str_to_kernel_set(kernel_name, multihyps)
            self.kernel = kernel
            self.kernel_grad = grad
            self.energy_force_kernel = efk
            self.energy_kernel = ek
            self.kernel_name = kernel.__name__
        else:
            DeprecationWarning("kernel, kernel_grad, energy_force_kernel "
                               "and energy_kernel will be replaced by "
                               "kernel_name")
            self.kernel_name = kernel.__name__
            self.kernel = kernel
            self.kernel_grad = kernel_grad
            self.energy_force_kernel = kwargs.get('energy_force_kernel')
            self.energy_kernel = kwargs.get('energy_kernel')

        self.name = name

        # parallelization
        if self.parallel:
            if n_cpus is None:
                self.n_cpus = mp.cpu_count()
            else:
                self.n_cpus = n_cpus
        else:
            self.n_cpus = 1

        self.training_data = []   # Atomic environments
        self.training_labels = []  # Forces acting on central atoms

        self.training_labels_np = np.empty(0, )
        self.n_envs_prev = len(self.training_data)

        # Attributes to accomodate energy labels:
        self.training_structures = []  # Environments of each structure
        self.energy_labels = []  # Energies of training structures
        self.energy_labels_np = np.empty(0, )
        self.energy_noise = energy_noise
        self.all_labels = np.empty(0, )

        # Parameters set during training
        self.ky_mat = None
        self.force_block = None
        self.energy_block = None
        self.force_energy_block = None
        self.l_mat = None
        self.alpha = None
        self.ky_mat_inv = None
        self.likelihood = None
        self.likelihood_gradient = None
        self.bounds = None

        self.check_instantiation()

    def check_instantiation(self):
        """
        Runs a series of checks to ensure that the user has not supplied
        contradictory arguments which will result in undefined behavior
        with multiple hyperparameters.
        :return:
        """

        if (self.name in _global_training_labels):
            base = f'{self.name}'
            count = 2
            while (self.name in _global_training_labels and count < 100):
                time.sleep(random())
                self.name = f'{base}_{count}'
                print("Specified GP name is present in global memory; "
                      "Attempting to rename the "
                      f"GP instance to {self.name}")
                count += 1
            if (self.name in _global_training_labels):
                milliseconds = int(round(time.time() * 1000) % 10000000)
                self.name = f"{base}_{milliseconds}"
                print("Specified GP name still present in global memory: "
                      f"renaming the gp instance to {self.name}")
            print(f"Final name of the gp instance is {self.name}")

        assert (self.name not in _global_training_labels), \
            f"the gp instance name, {self.name} is used"
        assert (self.name not in _global_training_data),  \
            f"the gp instance name, {self.name} is used"

        _global_training_data[self.name] = self.training_data
        _global_training_structures[self.name] = self.training_structures
        _global_training_labels[self.name] = self.training_labels_np
        _global_energy_labels[self.name] = self.energy_labels_np

        assert (len(self.cutoffs) <= 3)

        if (len(self.cutoffs) > 1):
            assert self.cutoffs[0] >= self.cutoffs[1], \
                    "2b cutoff has to be larger than 3b cutoffs"

        if ('three' in self.kernel_name):
            assert len(self.cutoffs) >= 2, \
                    "3b kernel needs two cutoffs, one for building"\
                    " neighbor list and one for the 3b"
        if ('many' in self.kernel_name):
            assert len(self.cutoffs) >= 3, \
                    "many-body kernel needs three cutoffs, one for building"\
                    " neighbor list and one for the 3b"

        if self.multihyps is True and self.hyps_mask is None:
            raise ValueError("Warning! Multihyperparameter mode enabled,"
                             "but no configuration hyperparameter mask was "
                             "passed. Did you mean to set multihyps to False?")
        elif self.multihyps is False and self.hyps_mask is not None:
            raise ValueError("Warning! Multihyperparameter mode disabled,"
                             "but a configuration hyperparameter mask was "
                             "passed. Did you mean to set multihyps to True?")

        if self.multihyps is True:

            self.hyps_mask = HyperParameterMasking.check_instantiation(
                self.hyps_mask)
            HyperParameterMasking.check_matching(
                self.hyps_mask, self.hyps, self.cutoffs)
            self.bounds = deepcopy(self.hyps_mask.get('bounds', None))

        else:
            self.multihyps = False
            self.hyps_mask = None

    def update_kernel(self, kernel_name, multihyps=False):
        kernel, grad, ek, efk = str_to_kernel_set(kernel_name, multihyps)
        self.kernel = kernel
        self.kernel_grad = grad
        self.energy_force_kernel = efk
        self.energy_kernel = ek
        self.kernel_name = kernel.__name__

    def update_hyps(self, hyps=None, hyp_labels=None, multihyps=False, hyps_mask=None):
        self.hyps = np.array(hyps, dtype=np.float64)
        self.hyp_labels = hyp_labels
        self.hyps_mask = hyps_mask
        self.multihyps = multihyps

    def update_db(self, struc: Structure, forces: List,
                  custom_range: List[int] = (), energy: float = None):
        """Given a structure and forces, add local environments from the
        structure to the training set of the GP. If energy is given, add the
        entire structure to the training set.

        Args:
            struc (Structure): Input structure. Local environments of atoms
                in this structure will be added to the training set of the GP.

            forces (np.ndarray): Forces on atoms in the structure.

            custom_range (List[int]): Indices of atoms whose local
                environments will be added to the training set of the GP.

            energy (float): Energy of the structure.
        """

        # By default, use all atoms in the structure
        noa = len(struc.positions)
        update_indices = custom_range or list(range(noa))

        # If forces are given, update the environment list.
        if forces is not None:
            for atom in update_indices:
                env_curr = \
                    AtomicEnvironment(struc, atom, self.cutoffs,
                            cutoffs_mask=self.hyps_mask)
                forces_curr = np.array(forces[atom])

                self.training_data.append(env_curr)
                self.training_labels.append(forces_curr)

            # create numpy array of training labels
            self.training_labels_np = np.hstack(self.training_labels)
            _global_training_data[self.name] = self.training_data
            _global_training_labels[self.name] = self.training_labels_np

        # If an energy is given, update the structure list.
        if energy is not None:
            structure_list = []  # Populate with all environments of the struc
            for atom in range(noa):
                env_curr = \
<<<<<<< HEAD
                    AtomicEnvironment(struc, atom, self.cutoffs,
=======
                    AtomicEnvironment(struc, atom, self.cutoffs, sweep=sweep,
>>>>>>> 60619842
                                      cutoffs_mask=self.hyps_mask)
                structure_list.append(env_curr)

            self.energy_labels.append(energy)
            self.training_structures.append(structure_list)
            self.energy_labels_np = np.array(self.energy_labels)
            _global_training_structures[self.name] = self.training_structures
            _global_energy_labels[self.name] = self.energy_labels_np

        # update list of all labels
        self.all_labels = np.concatenate((self.training_labels_np,
                                          self.energy_labels_np))

    def add_one_env(self, env: AtomicEnvironment,
                    force, train: bool = False, **kwargs):
        """Add a single local environment to the training set of the GP.

        Args:
            env (AtomicEnvironment): Local environment to be added to the
                training set of the GP.
            force (np.ndarray): Force on the central atom of the local
                environment in the form of a 3-component Numpy array
                containing the x, y, and z components.
            train (bool): If True, the GP is trained after the local
                environment is added.
        """
        self.training_data.append(env)
        self.training_labels.append(force)
        self.training_labels_np = np.hstack(self.training_labels)
        _global_training_data[self.name] = self.training_data
        _global_training_labels[self.name] = self.training_labels_np

        # update list of all labels
        self.all_labels = np.concatenate((self.training_labels_np,
                                          self.energy_labels_np))

        if train:
            self.train(**kwargs)

    def train(self, output=None, custom_bounds=None,
              grad_tol: float = 1e-4,
              x_tol: float = 1e-5,
              line_steps: int = 20,
              print_progress: bool = False):
        """Train Gaussian Process model on training data. Tunes the
        hyperparameters to maximize the likelihood, then computes L and alpha
        (related to the covariance matrix of the training set).

        Args:
            output (Output): Output object specifying where to write the
                progress of the optimization.
            custom_bounds (np.ndarray): Custom bounds on the hyperparameters.
            grad_tol (float): Tolerance of the hyperparameter gradient that
                determines when hyperparameter optimization is terminated.
            x_tol (float): Tolerance on the x values used to decide when
                Nelder-Mead hyperparameter optimization is terminated.
            line_steps (int): Maximum number of line steps for L-BFGS
                hyperparameter optimization.
        """

        if len(self.training_data) == 0 or len(self.training_labels) == 0:
            raise Warning("You are attempting to train a GP with no "
                          "training data. Add environments and forces "
                          "to the GP and try again.")

        x_0 = self.hyps

        args = (self.name, self.kernel_grad, output,
                self.cutoffs, self.hyps_mask,
                self.n_cpus, self.n_sample, print_progress)

        res = None

        if self.opt_algorithm == 'L-BFGS-B':

            # bound signal noise below to avoid overfitting
            if self.bounds is None:
                bounds = np.array([(1e-6, np.inf)] * len(x_0))
                bounds[-1, 0] = 1e-3
            else:
                bounds = self.bounds

            # Catch linear algebra errors and switch to BFGS if necessary
            try:
                res = minimize(get_neg_like_grad, x_0, args,
                               method='L-BFGS-B', jac=True, bounds=bounds,
                               options={'disp': False, 'gtol': grad_tol,
                                        'maxls': line_steps,
                                        'maxiter': self.maxiter})
            except np.linalg.LinAlgError:
                print("Warning! Algorithm for L-BFGS-B failed. Changing to "
                      "BFGS for remainder of run.")
                self.opt_algorithm = 'BFGS'

        if custom_bounds is not None:
            res = minimize(get_neg_like_grad, x_0, args,
                           method='L-BFGS-B', jac=True, bounds=custom_bounds,
                           options={'disp': False, 'gtol': grad_tol,
                                    'maxls': line_steps,
                                    'maxiter': self.maxiter})

        elif self.opt_algorithm == 'BFGS':
            res = minimize(get_neg_like_grad, x_0, args,
                           method='BFGS', jac=True,
                           options={'disp': False, 'gtol': grad_tol,
                                    'maxiter': self.maxiter})

        if res is None:
            raise RuntimeError("Optimization failed for some reason.")
        self.hyps = res.x
        self.set_L_alpha()
        self.likelihood = -res.fun
        self.likelihood_gradient = -res.jac

        return res

    def check_L_alpha(self):
        """
        Check that the alpha vector is up to date with the training set. If
        not, update_L_alpha is called.
        """

        # Check that alpha is up to date with training set
        size3 = len(self.training_data)*3

        # If model is empty, then just return
        if size3 == 0:
            return

        if (self.alpha is None):
            self.update_L_alpha()
        elif (size3 > self.alpha.shape[0]):
            self.update_L_alpha()
        elif (size3 != self.alpha.shape[0]):
            self.set_L_alpha()

    def predict(self, x_t: AtomicEnvironment, d: int) -> [float, float]:
        """
        Predict a force component of the central atom of a local environment.

        Args:
            x_t (AtomicEnvironment): Input local environment.
            d (int): Force component to be predicted (1 is x, 2 is y, and
                3 is z).

        Return:
            (float, float): Mean and epistemic variance of the prediction.
        """

        assert (d in [1, 2, 3]), "d should be 1, 2, or 3"

        # Kernel vector allows for evaluation of atomic environments.
        if self.parallel and not self.per_atom_par:
            n_cpus = self.n_cpus
        else:
            n_cpus = 1

        _global_training_data[self.name] = self.training_data
        _global_training_labels[self.name] = self.training_labels_np

        k_v = \
            get_kernel_vector(self.name, self.kernel, self.energy_force_kernel,
                              x_t, d, self.hyps, cutoffs=self.cutoffs,
                              hyps_mask=self.hyps_mask, n_cpus=n_cpus,
                              n_sample=self.n_sample)

        # Guarantee that alpha is up to date with training set
        self.check_L_alpha()

        # get predictive mean
        pred_mean = np.matmul(k_v, self.alpha)

        # get predictive variance without cholesky (possibly faster)
        # pass args to kernel based on if mult. hyperparameters in use
        args = from_mask_to_args(self.hyps, self.hyps_mask, self.cutoffs)
        self_kern = self.kernel(x_t, x_t, d, d, *args)
        pred_var = self_kern - np.matmul(np.matmul(k_v, self.ky_mat_inv), k_v)

        return pred_mean, pred_var

    def predict_local_energy(self, x_t: AtomicEnvironment) -> float:
        """Predict the local energy of a local environment.

        Args:
            x_t (AtomicEnvironment): Input local environment.

        Return:
            float: Local energy predicted by the GP.
        """

        if self.parallel and not self.per_atom_par:
            n_cpus = self.n_cpus
        else:
            n_cpus = 1

        _global_training_data[self.name] = self.training_data
        _global_training_labels[self.name] = self.training_labels_np

        k_v = en_kern_vec(self.name, self.energy_force_kernel,
                          self.energy_kernel,
                          x_t, self.hyps, cutoffs=self.cutoffs,
                          hyps_mask=self.hyps_mask, n_cpus=n_cpus,
                          n_sample=self.n_sample)

        pred_mean = np.matmul(k_v, self.alpha)

        return pred_mean

    def predict_local_energy_and_var(self, x_t: AtomicEnvironment):
        """Predict the local energy of a local environment and its
        uncertainty.

        Args:
            x_t (AtomicEnvironment): Input local environment.

        Return:
            (float, float): Mean and predictive variance predicted by the GP.
        """

        if self.parallel and not self.per_atom_par:
            n_cpus = self.n_cpus
        else:
            n_cpus = 1

        _global_training_data[self.name] = self.training_data
        _global_training_labels[self.name] = self.training_labels_np

        # get kernel vector
        k_v = en_kern_vec(self.name, self.energy_force_kernel,
                          self.energy_kernel,
                          x_t, self.hyps, cutoffs=self.cutoffs,
                          hyps_mask=self.hyps_mask, n_cpus=n_cpus,
                          n_sample=self.n_sample)

        # get predictive mean
        pred_mean = np.matmul(k_v, self.alpha)

        # get predictive variance
        v_vec = solve_triangular(self.l_mat, k_v, lower=True)
        args = from_mask_to_args(self.hyps, self.hyps_mask, self.cutoffs)

        self_kern = self.energy_kernel(x_t, x_t, *args)

        pred_var = self_kern - np.matmul(v_vec, v_vec)

        return pred_mean, pred_var

    def set_L_alpha(self):
        """
        Invert the covariance matrix, setting L (a lower triangular
        matrix s.t. L L^T = (K + sig_n^2 I)) and alpha, the inverse
        covariance matrix multiplied by the vector of training labels.
        The forces and variances are later obtained using alpha.
        """

        _global_training_data[self.name] = self.training_data
        _global_training_structures[self.name] = self.training_structures
        _global_training_labels[self.name] = self.training_labels_np
        _global_energy_labels[self.name] = self.energy_labels_np

        ky_mat = \
            get_Ky_mat(self.hyps, self.name, self.kernel,
                       self.energy_kernel, self.energy_force_kernel,
                       self.energy_noise,
                       cutoffs=self.cutoffs, hyps_mask=self.hyps_mask,
                       n_cpus=self.n_cpus, n_sample=self.n_sample)

        l_mat = np.linalg.cholesky(ky_mat)
        l_mat_inv = np.linalg.inv(l_mat)
        ky_mat_inv = l_mat_inv.T @ l_mat_inv
        alpha = np.matmul(ky_mat_inv, self.all_labels)

        self.ky_mat = ky_mat
        self.l_mat = l_mat
        self.alpha = alpha
        self.ky_mat_inv = ky_mat_inv

        self.likelihood = get_like_from_mats(ky_mat, l_mat, alpha, self.name)
        self.n_envs_prev = len(self.training_data)

    def update_L_alpha(self):
        """
        Update the GP's L matrix and alpha vector without recalculating
        the entire covariance matrix K.
        """

        # Set L matrix and alpha if set_L_alpha has not been called yet
        if self.l_mat is None or np.array(self.ky_mat) is np.array(None):
            self.set_L_alpha()
            return

        # Reset global variables.
        _global_training_data[self.name] = self.training_data
        _global_training_structures[self.name] = self.training_structures
        _global_training_labels[self.name] = self.training_labels_np
        _global_energy_labels[self.name] = self.energy_labels_np

        ky_mat = get_ky_mat_update(self.ky_mat, self.n_envs_prev, self.hyps,
                                   self.name, self.kernel, self.energy_kernel,
                                   self.energy_force_kernel, self.energy_noise,
                                   cutoffs=self.cutoffs,
                                   hyps_mask=self.hyps_mask,
                                   n_cpus=self.n_cpus,
                                   n_sample=self.n_sample)

        l_mat = np.linalg.cholesky(ky_mat)
        l_mat_inv = np.linalg.inv(l_mat)
        ky_mat_inv = l_mat_inv.T @ l_mat_inv
        alpha = np.matmul(ky_mat_inv, self.all_labels)

        self.ky_mat = ky_mat
        self.l_mat = l_mat
        self.alpha = alpha
        self.ky_mat_inv = ky_mat_inv
        self.n_envs_prev = len(self.training_data)

    def __str__(self):
        """String representation of the GP model."""

        thestr = "GaussianProcess Object\n"
        thestr += f'Kernel: {self.kernel_name}\n'
        thestr += f"Training points: {len(self.training_data)}\n"
        thestr += f'Cutoffs: {self.cutoffs}\n'
        thestr += f'Model Likelihood: {self.likelihood}\n'

        thestr += f'MultiHyps: {self.multihyps}\n'
        thestr += 'Hyperparameters: \n'
        if self.hyp_labels is None:
            # Put unlabeled hyperparameters on one line
            thestr = thestr[:-1]
            thestr += str(self.hyps) + '\n'
        else:
            for hyp, label in zip(self.hyps, self.hyp_labels):
                thestr += f"{label}: {hyp}\n"

        if self.multihyps:
            nspecie = self.hyps_mask['nspecie']
            thestr += f'nspecie: {nspecie}\n'
            thestr += f'specie_mask: \n'
            thestr += str(self.hyps_mask['specie_mask']) + '\n'

            nbond = self.hyps_mask.get('nbond', 0)
            thestr += f'nbond: {nbond}\n'

            if nbond > 1:
                thestr += f'bond_mask: \n'
                thestr += str(self.hyps_mask['bond_mask']) + '\n'

            ntriplet = self.hyps_mask.get('ntriplet', 0)
            thestr += f'ntriplet: {ntriplet}\n'
            if ntriplet > 1:
                thestr += f'triplet_mask: \n'
                thestr += str(self.hyps_mask['triplet_mask']) + '\n'

            nmb = self.hyps_mask.get('nmb', 0)
            thestr += f'nmb: {nmb}\n'
            if nmb > 1:
                thestr += f'mb_mask: \n'
                thestr += str(self.hyps_mask['nmb_mask']) + '\n'

        return thestr

    def as_dict(self):
        """Dictionary representation of the GP model."""

        self.check_L_alpha()

        out_dict = deepcopy(dict(vars(self)))

        out_dict['training_data'] = [env.as_dict() for env in
                                     self.training_data]

        # Write training structures (which are just list of environments)
        out_dict['training_structures'] = []
        for n, env_list in enumerate(self.training_structures):
            out_dict['training_structures'].append([])
            for env_curr in env_list:
                out_dict['training_structures'][n].append(env_curr.as_dict())

        # Remove the callables
        for key in ['kernel', 'kernel_grad', 'energy_kernel',
                    'energy_force_kernel']:
            if out_dict.get(key) is not None:
                del out_dict[key]

        return out_dict

    @staticmethod
    def from_dict(dictionary):
        """Create GP object from dictionary representation."""

        multihyps = dictionary.get('multihyps', False)

        new_gp = GaussianProcess(kernel_name=dictionary['kernel_name'],
                                 cutoffs=np.array(dictionary['cutoffs']),
                                 hyps=np.array(dictionary['hyps']),
                                 hyp_labels=dictionary['hyp_labels'],
                                 parallel=dictionary.get('parallel', False) or
                                 dictionary.get('par', False),
                                 per_atom_par=dictionary.get('per_atom_par',
                                                             True),
                                 n_cpus=dictionary.get('n_cpus') or
                                 dictionary.get('no_cpus'),
                                 maxiter=dictionary['maxiter'],
                                 opt_algorithm=dictionary.get(
                                     'opt_algorithm', 'L-BFGS-B'),
                                 multihyps=multihyps,
                                 hyps_mask=dictionary.get('hyps_mask', None),
                                 name=dictionary.get('name', 'default_gp')
                                 )

        # Save time by attempting to load in computed attributes
        new_gp.training_data = [AtomicEnvironment.from_dict(env) for env in
                                dictionary['training_data']]

        # Reconstruct training structures.
        if ('training_structures' in dictionary):
            new_gp.training_structures = []
            for n, env_list in enumerate(dictionary['training_structures']):
                new_gp.training_structures.append([])
                for env_curr in env_list:
                    new_gp.training_structures[n].append(
                        AtomicEnvironment.from_dict(env_curr))
        else:
            new_gp.training_structures = []  # Environments of each structure
            new_gp.energy_labels = []  # Energies of training structures
            new_gp.energy_labels_np = np.empty(0, )
            new_gp.energy_noise = 0.01
<<<<<<< HEAD

        new_gp.training_labels = deepcopy(dictionary.get('training_labels',
                                          []))
        new_gp.training_labels_np = deepcopy(dictionary.get('training_labels_np',
                                                       np.empty(0,)))
=======
>>>>>>> 60619842

        new_gp.energy_labels = deepcopy(dictionary.get('energy_labels',
                                                       []))
        new_gp.energy_labels_np = deepcopy(dictionary.get('energy_labels_np',
                                                       np.empty(0,)))

        new_gp.all_labels = np.concatenate((new_gp.training_labels_np,
                                          new_gp.energy_labels_np))

        new_gp.likelihood = dictionary['likelihood']
        new_gp.likelihood_gradient = dictionary['likelihood_gradient']
        new_gp.n_envs_prev = len(new_gp.training_data)
        _global_training_data[new_gp.name] = new_gp.training_data
        _global_training_structures[new_gp.name] = new_gp.training_structures
        _global_training_labels[new_gp.name] = new_gp.training_labels_np
        _global_energy_labels[new_gp.name] = new_gp.energy_labels_np

        # Save time by attempting to load in computed attributes
        if len(new_gp.training_data) > 5000:
            try:
                new_gp.ky_mat = np.load(dictionary['ky_mat_file'])
                new_gp.compute_matrices()
            except FileNotFoundError:
                new_gp.ky_mat = None
                new_gp.l_mat = None
                new_gp.alpha = None
                new_gp.ky_mat_inv = None
                filename = dictionary['ky_mat_file']
                Warning("the covariance matrices are not loaded"
                        f"because {filename} cannot be found")
        else:
            new_gp.ky_mat_inv = np.array(dictionary['ky_mat_inv']) \
                if dictionary.get('ky_mat_inv') is not None else None
            new_gp.ky_mat = np.array(dictionary['ky_mat']) \
                if dictionary.get('ky_mat') is not None else None
            new_gp.l_mat = np.array(dictionary['l_mat']) \
                if dictionary.get('l_mat') is not None else None
            new_gp.alpha = np.array(dictionary['alpha']) \
                if dictionary.get('alpha') is not None else None

        return new_gp

    def compute_matrices(self):
        """
        When covariance matrix is known, reconstruct other matrices.
        Used in re-loading large GPs.
        :return:
        """
        ky_mat = self.ky_mat
        l_mat = np.linalg.cholesky(ky_mat)
        l_mat_inv = np.linalg.inv(l_mat)
        ky_mat_inv = l_mat_inv.T @ l_mat_inv
        alpha = np.matmul(ky_mat_inv, self.all_labels)

        self.l_mat = l_mat
        self.alpha = alpha
        self.ky_mat_inv = ky_mat_inv

    def adjust_cutoffs(self, new_cutoffs: Union[list, tuple, 'np.ndarray'],
                       reset_L_alpha=True, train=True, new_hyps_mask=None):
        """
        Loop through atomic environment objects stored in the training data,
        and re-compute cutoffs for each. Useful if you want to gauge the
        impact of cutoffs given a certain training set! Unless you know
        *exactly* what you are doing for some development or test purpose,
        it is **highly** suggested that you call set_L_alpha and
        re-optimize your hyperparameters afterwards as is default here.

        :param new_cutoffs:
        :return:
        """

        if (new_hyps_mask is not None):
            hm = new_hyps_mask
        else:
            hm = self.hyps_mask

        # update environment
        nenv = len(self.training_data)
        for i in range(nenv):
            self.training_data[i].cutoffs = np.array(
                new_cutoffs, dtype=np.float)
            self.training_data[i].cutoffs_mask = hm
            self.training_data[i].setup_mask()
            self.training_data[i].compute_env()

        # Ensure that training data and labels are still consistent
        _global_training_data[self.name] = self.training_data
        _global_training_labels[self.name] = self.training_labels_np

        self.cutoffs = np.array(new_cutoffs)

        if reset_L_alpha:
            del self.l_mat
            del self.ky_mat
            self.set_L_alpha()

        if train:
            self.train()

    def write_model(self, name: str, format: str = 'json'):
        """
        Write model in a variety of formats to a file for later re-use.
        Args:
            name (str): Output name.
            format (str): Output format.
        """

        if len(self.training_data) > 5000:
            np.save(f"{name}_ky_mat.npy", self.ky_mat)
            self.ky_mat_file = f"{name}_ky_mat.npy"

            temp_ky_mat = self.ky_mat
            temp_l_mat = self.l_mat
            temp_alpha = self.alpha
            temp_ky_mat_inv = self.ky_mat_inv

            self.ky_mat = None
            self.l_mat = None
            self.alpha = None
            self.ky_mat_inv = None


        supported_formats = ['json', 'pickle', 'binary']

        if format.lower() == 'json':
            with open(f'{name}.json', 'w') as f:
                json.dump(self.as_dict(), f, cls=NumpyEncoder)

        elif format.lower() == 'pickle' or format.lower() == 'binary':
            with open(f'{name}.pickle', 'wb') as f:
                pickle.dump(self, f)

        else:
            raise ValueError("Output format not supported: try from "
                             "{}".format(supported_formats))

        if len(self.training_data) > 5000:
            self.ky_mat = temp_ky_mat
            self.l_mat = temp_l_mat
            self.alpha = temp_alpha
            self.ky_mat_inv = temp_ky_mat_inv



    @staticmethod
    def from_file(filename: str, format: str = ''):
        """
        One-line convenience method to load a GP from a file stored using
        write_file

        Args:
            filename (str): path to GP model
            format (str): json or pickle if format is not in filename
        :return:
        """

        if '.json' in filename or 'json' in format:
            with open(filename, 'r') as f:
                gp_model = GaussianProcess.from_dict(json.loads(f.readline()))

        elif '.pickle' in filename or 'pickle' in format:
            with open(filename, 'rb') as f:
                gp_model = pickle.load(f)

                if ('name' not in gp_model.__dict__):
                    gp_model.name = 'default_gp'

                if len(gp_model.training_data) > 5000:
                    try:
                        gp_model.ky_mat = np.load(gp_model.ky_mat_file,
                                                  allow_pickle=True)
                        gp_model.compute_matrices()
                    except FileNotFoundError:
                        gp_model.ky_mat = None
                        gp_model.l_mat = None
                        gp_model.alpha = None
                        gp_model.ky_mat_inv = None
                        Warning("the covariance matrices are not loaded"
                                f"it can take extra long time to recompute")

        else:
            raise ValueError("Warning: Format unspecieified or file is not "
                             ".json or .pickle format.")

        if ('training_structures' not in gp_model.__dict__):
            gp_model.training_structures = []  # Environments of each structure
            gp_model.energy_labels = []  # Energies of training structures
            gp_model.energy_labels_np = np.empty(0, )
            gp_model.energy_noise = 0.01
            gp_model.all_labels = np.concatenate((gp_model.training_labels_np,
                                          gp_model.energy_labels_np))

        gp_model.check_instantiation()

        return gp_model

    @property
    def training_statistics(self) -> dict:
        """
        Return a dictionary with statistics about the current training data.
        Useful for quickly summarizing info about the GP.
        :return:
        """

        data = {}

        data['N'] = len(self.training_data)

        # Count all of the present species in the atomic env. data
        present_species = []
        for env, _ in zip(self.training_data, self.training_labels):
            present_species.append(Z_to_element(env.structure.coded_species[
                env.atom]))

        # Summarize the relevant information
        data['species'] = list(set(present_species))
        data['envs_by_species'] = dict(Counter(present_species))

        return data

    @property
    def par(self):
        """
        Backwards compability attribute
        :return:
        """
        return self.parallel

    def __del__(self):
        if (self is None):
            return
        if (self.name in _global_training_labels):
            _global_training_labels.pop(self.name, None)
            _global_training_data.pop(self.name, None)<|MERGE_RESOLUTION|>--- conflicted
+++ resolved
@@ -294,11 +294,7 @@
             structure_list = []  # Populate with all environments of the struc
             for atom in range(noa):
                 env_curr = \
-<<<<<<< HEAD
                     AtomicEnvironment(struc, atom, self.cutoffs,
-=======
-                    AtomicEnvironment(struc, atom, self.cutoffs, sweep=sweep,
->>>>>>> 60619842
                                       cutoffs_mask=self.hyps_mask)
                 structure_list.append(env_curr)
 
@@ -727,15 +723,11 @@
             new_gp.energy_labels = []  # Energies of training structures
             new_gp.energy_labels_np = np.empty(0, )
             new_gp.energy_noise = 0.01
-<<<<<<< HEAD
 
         new_gp.training_labels = deepcopy(dictionary.get('training_labels',
                                           []))
         new_gp.training_labels_np = deepcopy(dictionary.get('training_labels_np',
                                                        np.empty(0,)))
-=======
->>>>>>> 60619842
-
         new_gp.energy_labels = deepcopy(dictionary.get('energy_labels',
                                                        []))
         new_gp.energy_labels_np = deepcopy(dictionary.get('energy_labels_np',
