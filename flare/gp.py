import time
import math
import pickle
import inspect
import json

import numpy as np
import multiprocessing as mp

from collections import Counter
from copy import deepcopy
from numpy.random import random
from typing import List, Callable, Union
from scipy.linalg import solve_triangular
from scipy.optimize import minimize

from flare.env import AtomicEnvironment
from flare.struc import Structure
from flare.gp_algebra import get_like_from_mats, get_neg_like_grad, \
    force_force_vector, energy_force_vector, get_force_block, \
    get_ky_mat_update, _global_training_data, _global_training_labels, \
    _global_training_structures, _global_energy_labels, get_Ky_mat, \
    get_kernel_vector, en_kern_vec
from flare.utils.mask_helper import HyperParameterMasking

from flare.kernels.utils import str_to_kernel_set, from_mask_to_args
from flare.utils.element_coder import NumpyEncoder, Z_to_element
from flare.output import Output


class GaussianProcess:
    """Gaussian process force field. Implementation is based on Algorithm 2.1
    (pg. 19) of "Gaussian Processes for Machine Learning" by Rasmussen and
    Williams.

    Args:
        kernel (Callable, optional): Name of the kernel to use, or the kernel
            itself.
        kernel_grad (Callable, optional): Function that returns the gradient
            of the GP kernel with respect to the hyperparameters.
        hyps (np.ndarray, optional): Hyperparameters of the GP.
        cutoffs (np.ndarray, optional): Cutoffs of the GP kernel.
        hyp_labels (List, optional): List of hyperparameter labels. Defaults
            to None.
        energy_force_kernel (Callable, optional): Energy/force kernel of the
            GP used to make energy predictions. Defaults to None.
        energy_kernel (Callable, optional): Energy/energy kernel of the GP.
            Defaults to None.
        opt_algorithm (str, optional): Hyperparameter optimization algorithm.
            Defaults to 'L-BFGS-B'.
        maxiter (int, optional): Maximum number of iterations of the
            hyperparameter optimization algorithm. Defaults to 10.
        parallel (bool, optional): If True, the covariance matrix K of the GP
            is computed in parallel. Defaults to False.
        n_cpus (int, optional): Number of cpus used for parallel calculations.
            Defaults to 1 (serial)
        n_samples (int, optional): Size of submatrix to use when parallelizing
            predictions.
        output (Output, optional): Output object used to dump hyperparameters
            during optimization. Defaults to None.
        multihyps (bool, optional): If True, turn on multiple-group of hyper-
            parameters.
        hyps_mask (dict, optional): If multihyps is True, hyps_mask can set up
            which hyper parameter is used for what interaction. Details see
            kernels/mc_sephyps.py
        kernel_name (str, optional): Determine the type of kernels. Example:
            2+3_mc, 2+3+mb_mc, 2_mc, 2_sc, 3_sc, ...
        name (str, optional): Name for the GP instance.
    """

    def __init__(self, kernel: Callable = None, kernel_grad: Callable = None,
                 hyps: 'ndarray' = None, cutoffs: 'ndarray' = None,
                 hyp_labels: List = None, opt_algorithm: str = 'L-BFGS-B',
                 maxiter: int = 10, parallel: bool = False,
                 per_atom_par: bool = True, n_cpus: int = 1,
                 n_sample: int = 100, output: Output = None,
                 multihyps: bool = False, hyps_mask: dict = None,
                 kernel_name="2+3_mc", name="default_gp",
                 energy_noise: float = 0.01, **kwargs,):
        """Initialize GP parameters and training data."""

        # load arguments into attributes
        self.name = name

        self.cutoffs = np.array(cutoffs, dtype=np.float64)
        self.opt_algorithm = opt_algorithm

        self.output = output
        self.per_atom_par = per_atom_par
        self.maxiter = maxiter

        if hyps is None:
            # If no hyperparameters are passed in, assume 2 hyps for each
            # cutoff, plus one noise hyperparameter, and use a guess value
            hyps = np.array([0.1]*(1+2*len(cutoffs)))

        self.update_hyps(hyps, hyp_labels, multihyps, hyps_mask)

        # set up parallelization
        self.n_cpus = n_cpus
        self.n_sample = n_sample
        self.parallel = parallel
        if 'nsample' in kwargs:
            DeprecationWarning("nsample is being replaced with n_sample")
            self.n_sample = kwargs.get('nsample')
        if 'par' in kwargs:
            DeprecationWarning("par is being replaced with parallel")
            self.parallel = kwargs.get('par')
        if 'no_cpus' in kwargs:
            DeprecationWarning("no_cpus is being replaced with n_cpu")
            self.n_cpus = kwargs.get('no_cpus')

        # TO DO, clean up all the other kernel arguments
        if kernel is None:
            kernel, grad, ek, efk = str_to_kernel_set(kernel_name, multihyps)
            self.kernel = kernel
            self.kernel_grad = grad
            self.energy_force_kernel = efk
            self.energy_kernel = ek
            self.kernel_name = kernel.__name__
        else:
            DeprecationWarning("kernel, kernel_grad, energy_force_kernel "
                               "and energy_kernel will be replaced by "
                               "kernel_name")
            self.kernel_name = kernel.__name__
            self.kernel = kernel
            self.kernel_grad = kernel_grad
            self.energy_force_kernel = kwargs.get('energy_force_kernel')
            self.energy_kernel = kwargs.get('energy_kernel')

        self.name = name

        # parallelization
        if self.parallel:
            if n_cpus is None:
                self.n_cpus = mp.cpu_count()
            else:
                self.n_cpus = n_cpus
        else:
            self.n_cpus = 1

        self.training_data = []   # Atomic environments
        self.training_labels = []  # Forces acting on central atoms

        self.training_labels_np = np.empty(0, )
        self.n_envs_prev = len(self.training_data)

        # Attributes to accomodate energy labels:
        self.training_structures = []  # Environments of each structure
        self.energy_labels = []  # Energies of training structures
        self.energy_labels_np = np.empty(0, )
        self.energy_noise = energy_noise
        self.all_labels = np.empty(0, )

        # Parameters set during training
        self.ky_mat = None
        self.force_block = None
        self.energy_block = None
        self.force_energy_block = None
        self.l_mat = None
        self.alpha = None
        self.ky_mat_inv = None
        self.likelihood = None
        self.likelihood_gradient = None
        self.bounds = None

        self.check_instantiation()

    def check_instantiation(self):
        """
        Runs a series of checks to ensure that the user has not supplied
        contradictory arguments which will result in undefined behavior
        with multiple hyperparameters.
        :return:
        """

        if (self.name in _global_training_labels):
            base = f'{self.name}'
            count = 2
            while (self.name in _global_training_labels and count < 100):
                time.sleep(random())
                self.name = f'{base}_{count}'
                print("Specified GP name is present in global memory; "
                      "Attempting to rename the "
                      f"GP instance to {self.name}")
                count += 1
            if (self.name in _global_training_labels):
                milliseconds = int(round(time.time() * 1000) % 10000000)
                self.name = f"{base}_{milliseconds}"
                print("Specified GP name still present in global memory: "
                      f"renaming the gp instance to {self.name}")
            print(f"Final name of the gp instance is {self.name}")

        assert (self.name not in _global_training_labels), \
            f"the gp instance name, {self.name} is used"
        assert (self.name not in _global_training_data),  \
            f"the gp instance name, {self.name} is used"

        _global_training_data[self.name] = self.training_data
        _global_training_structures[self.name] = self.training_structures
        _global_training_labels[self.name] = self.training_labels_np
        _global_energy_labels[self.name] = self.energy_labels_np

<<<<<<< HEAD
        # TODO: change after the mb kernel becomes m2b*m3b
        assert (len(self.cutoffs)<=4)
=======
        assert (len(self.cutoffs) <= 3)
>>>>>>> 2e591274

        if (len(self.cutoffs) > 1):
            assert self.cutoffs[0] >= self.cutoffs[1], \
                    "2b cutoff has to be larger than 3b cutoffs"

        if ('three' in self.kernel_name):
            assert len(self.cutoffs) >= 2, \
                    "3b kernel needs two cutoffs, one for building"\
                    " neighbor list and one for the 3b"
        if ('many' in self.kernel_name):
            assert len(self.cutoffs) >= 3, \
                    "many-body kernel needs three cutoffs, one for building"\
                    " neighbor list and one for the 3b"

        if self.multihyps is True and self.hyps_mask is None:
            raise ValueError("Warning! Multihyperparameter mode enabled,"
                             "but no configuration hyperparameter mask was "
                             "passed. Did you mean to set multihyps to False?")
        elif self.multihyps is False and self.hyps_mask is not None:
            raise ValueError("Warning! Multihyperparameter mode disabled,"
                             "but a configuration hyperparameter mask was "
                             "passed. Did you mean to set multihyps to True?")

        if self.multihyps is True:

            self.hyps_mask = HyperParameterMasking.check_instantiation(
                self.hyps_mask)
            HyperParameterMasking.check_matching(
                self.hyps_mask, self.hyps, self.cutoffs)
            self.bounds = deepcopy(self.hyps_mask.get('bounds', None))

        else:
            self.multihyps = False
            self.hyps_mask = None

    def update_kernel(self, kernel_name, multihyps=False):
        kernel, grad, ek, efk = str_to_kernel_set(kernel_name, multihyps)
        self.kernel = kernel
        self.kernel_grad = grad
        self.energy_force_kernel = efk
        self.energy_kernel = ek
        self.kernel_name = kernel.__name__

    def update_hyps(self, hyps=None, hyp_labels=None, multihyps=False, hyps_mask=None):
        self.hyps = np.array(hyps, dtype=np.float64)
        self.hyp_labels = hyp_labels
        self.hyps_mask = hyps_mask
        self.multihyps = multihyps

    def update_db(self, struc: Structure, forces: List,
                  custom_range: List[int] = (), energy: float = None,
                  sweep: int = 1):
        """Given a structure and forces, add local environments from the
        structure to the training set of the GP. If energy is given, add the
        entire structure to the training set.

        Args:
            struc (Structure): Input structure. Local environments of atoms
                in this structure will be added to the training set of the GP.

            forces (np.ndarray): Forces on atoms in the structure.

            custom_range (List[int]): Indices of atoms whose local
                environments will be added to the training set of the GP.

            energy (float): Energy of the structure.
        """

        # By default, use all atoms in the structure
        noa = len(struc.positions)
        update_indices = custom_range or list(range(noa))

        # If forces are given, update the environment list.
        if forces is not None:
            for atom in update_indices:
                env_curr = \
                    AtomicEnvironment(struc, atom, self.cutoffs, sweep=sweep,
                            cutoffs_mask=self.hyps_mask)
                forces_curr = np.array(forces[atom])

                self.training_data.append(env_curr)
                self.training_labels.append(forces_curr)

            # create numpy array of training labels
            self.training_labels_np = np.hstack(self.training_labels)
            _global_training_data[self.name] = self.training_data
            _global_training_labels[self.name] = self.training_labels_np

        # If an energy is given, update the structure list.
        if energy is not None:
            structure_list = []  # Populate with all environments of the struc
            for atom in range(noa):
                env_curr = \
                    AtomicEnvironment(struc, atom, self.cutoffs, sweep=sweep,
                                      cutoffs_mask=self.hyps_mask)
                structure_list.append(env_curr)

            self.energy_labels.append(energy)
            self.training_structures.append(structure_list)
            self.energy_labels_np = np.array(self.energy_labels)
            _global_training_structures[self.name] = self.training_structures
            _global_energy_labels[self.name] = self.energy_labels_np

        # update list of all labels
        self.all_labels = np.concatenate((self.training_labels_np,
                                          self.energy_labels_np))

    def add_one_env(self, env: AtomicEnvironment,
                    force, train: bool = False, **kwargs):
        """Add a single local environment to the training set of the GP.

        Args:
            env (AtomicEnvironment): Local environment to be added to the
                training set of the GP.
            force (np.ndarray): Force on the central atom of the local
                environment in the form of a 3-component Numpy array
                containing the x, y, and z components.
            train (bool): If True, the GP is trained after the local
                environment is added.
        """
        self.training_data.append(env)
        self.training_labels.append(force)
        self.training_labels_np = np.hstack(self.training_labels)
        _global_training_data[self.name] = self.training_data
        _global_training_labels[self.name] = self.training_labels_np

        # update list of all labels
        self.all_labels = np.concatenate((self.training_labels_np,
                                          self.energy_labels_np))

        if train:
            self.train(**kwargs)

    def train(self, output=None, custom_bounds=None,
              grad_tol: float = 1e-4,
              x_tol: float = 1e-5,
              line_steps: int = 20,
              print_progress: bool = False):
        """Train Gaussian Process model on training data. Tunes the
        hyperparameters to maximize the likelihood, then computes L and alpha
        (related to the covariance matrix of the training set).

        Args:
            output (Output): Output object specifying where to write the
                progress of the optimization.
            custom_bounds (np.ndarray): Custom bounds on the hyperparameters.
            grad_tol (float): Tolerance of the hyperparameter gradient that
                determines when hyperparameter optimization is terminated.
            x_tol (float): Tolerance on the x values used to decide when
                Nelder-Mead hyperparameter optimization is terminated.
            line_steps (int): Maximum number of line steps for L-BFGS
                hyperparameter optimization.
        """

        if len(self.training_data) == 0 or len(self.training_labels) == 0:
            raise Warning("You are attempting to train a GP with no "
                          "training data. Add environments and forces "
                          "to the GP and try again.")

        x_0 = self.hyps

        args = (self.name, self.kernel_grad, output,
                self.cutoffs, self.hyps_mask,
                self.n_cpus, self.n_sample, print_progress)

        res = None

        if self.opt_algorithm == 'L-BFGS-B':

            # bound signal noise below to avoid overfitting
            if self.bounds is None:
                bounds = np.array([(1e-6, np.inf)] * len(x_0))
                bounds[-1, 0] = 1e-3
            else:
                bounds = self.bounds

            # Catch linear algebra errors and switch to BFGS if necessary
            try:
                res = minimize(get_neg_like_grad, x_0, args,
                               method='L-BFGS-B', jac=True, bounds=bounds,
                               options={'disp': False, 'gtol': grad_tol,
                                        'maxls': line_steps,
                                        'maxiter': self.maxiter})
            except np.linalg.LinAlgError:
                print("Warning! Algorithm for L-BFGS-B failed. Changing to "
                      "BFGS for remainder of run.")
                self.opt_algorithm = 'BFGS'

        if custom_bounds is not None:
            res = minimize(get_neg_like_grad, x_0, args,
                           method='L-BFGS-B', jac=True, bounds=custom_bounds,
                           options={'disp': False, 'gtol': grad_tol,
                                    'maxls': line_steps,
                                    'maxiter': self.maxiter})

        elif self.opt_algorithm == 'BFGS':
            res = minimize(get_neg_like_grad, x_0, args,
                           method='BFGS', jac=True,
                           options={'disp': False, 'gtol': grad_tol,
                                    'maxiter': self.maxiter})

        if res is None:
            raise RuntimeError("Optimization failed for some reason.")
        self.hyps = res.x
        self.set_L_alpha()
        self.likelihood = -res.fun
        self.likelihood_gradient = -res.jac

        return res

    def check_L_alpha(self):
        """
        Check that the alpha vector is up to date with the training set. If
        not, update_L_alpha is called.
        """

        # Check that alpha is up to date with training set
        size3 = len(self.training_data)*3

        # If model is empty, then just return
        if size3 == 0:
            return

        if (self.alpha is None):
            self.update_L_alpha()
        elif (size3 > self.alpha.shape[0]):
            self.update_L_alpha()
        elif (size3 != self.alpha.shape[0]):
            self.set_L_alpha()

    def predict(self, x_t: AtomicEnvironment, d: int) -> [float, float]:
        """
        Predict a force component of the central atom of a local environment.

        Args:
            x_t (AtomicEnvironment): Input local environment.
            d (int): Force component to be predicted (1 is x, 2 is y, and
                3 is z).

        Return:
            (float, float): Mean and epistemic variance of the prediction.
        """

        assert (d in [1, 2, 3]), "d should be 1, 2, or 3"

        # Kernel vector allows for evaluation of atomic environments.
        if self.parallel and not self.per_atom_par:
            n_cpus = self.n_cpus
        else:
            n_cpus = 1

        _global_training_data[self.name] = self.training_data
        _global_training_labels[self.name] = self.training_labels_np

        k_v = \
            get_kernel_vector(self.name, self.kernel, self.energy_force_kernel,
                              x_t, d, self.hyps, cutoffs=self.cutoffs,
                              hyps_mask=self.hyps_mask, n_cpus=n_cpus,
                              n_sample=self.n_sample)

        # Guarantee that alpha is up to date with training set
        self.check_L_alpha()

        # get predictive mean
        pred_mean = np.matmul(k_v, self.alpha)

        # get predictive variance without cholesky (possibly faster)
        # pass args to kernel based on if mult. hyperparameters in use
        args = from_mask_to_args(self.hyps, self.hyps_mask, self.cutoffs)
        self_kern = self.kernel(x_t, x_t, d, d, *args)
        pred_var = self_kern - np.matmul(np.matmul(k_v, self.ky_mat_inv), k_v)

        return pred_mean, pred_var

    def predict_local_energy(self, x_t: AtomicEnvironment) -> float:
        """Predict the local energy of a local environment.

        Args:
            x_t (AtomicEnvironment): Input local environment.

        Return:
            float: Local energy predicted by the GP.
        """

        if self.parallel and not self.per_atom_par:
            n_cpus = self.n_cpus
        else:
            n_cpus = 1

        _global_training_data[self.name] = self.training_data
        _global_training_labels[self.name] = self.training_labels_np

        k_v = en_kern_vec(self.name, self.energy_force_kernel,
                          self.energy_kernel,
                          x_t, self.hyps, cutoffs=self.cutoffs,
                          hyps_mask=self.hyps_mask, n_cpus=n_cpus,
                          n_sample=self.n_sample)

        pred_mean = np.matmul(k_v, self.alpha)

        return pred_mean

    def predict_local_energy_and_var(self, x_t: AtomicEnvironment):
        """Predict the local energy of a local environment and its
        uncertainty.

        Args:
            x_t (AtomicEnvironment): Input local environment.

        Return:
            (float, float): Mean and predictive variance predicted by the GP.
        """

        if self.parallel and not self.per_atom_par:
            n_cpus = self.n_cpus
        else:
            n_cpus = 1

        _global_training_data[self.name] = self.training_data
        _global_training_labels[self.name] = self.training_labels_np

        # get kernel vector
        k_v = en_kern_vec(self.name, self.energy_force_kernel,
                          self.energy_kernel,
                          x_t, self.hyps, cutoffs=self.cutoffs,
                          hyps_mask=self.hyps_mask, n_cpus=n_cpus,
                          n_sample=self.n_sample)

        # get predictive mean
        pred_mean = np.matmul(k_v, self.alpha)

        # get predictive variance
        v_vec = solve_triangular(self.l_mat, k_v, lower=True)
        args = from_mask_to_args(self.hyps, self.hyps_mask, self.cutoffs)

        self_kern = self.energy_kernel(x_t, x_t, *args)

        pred_var = self_kern - np.matmul(v_vec, v_vec)

        return pred_mean, pred_var

    def set_L_alpha(self):
        """
        Invert the covariance matrix, setting L (a lower triangular
        matrix s.t. L L^T = (K + sig_n^2 I)) and alpha, the inverse
        covariance matrix multiplied by the vector of training labels.
        The forces and variances are later obtained using alpha.
        """

        _global_training_data[self.name] = self.training_data
        _global_training_structures[self.name] = self.training_structures
        _global_training_labels[self.name] = self.training_labels_np
        _global_energy_labels[self.name] = self.energy_labels_np

        ky_mat = \
            get_Ky_mat(self.hyps, self.name, self.kernel,
                       self.energy_kernel, self.energy_force_kernel,
                       self.energy_noise,
                       cutoffs=self.cutoffs, hyps_mask=self.hyps_mask,
                       n_cpus=self.n_cpus, n_sample=self.n_sample)

        l_mat = np.linalg.cholesky(ky_mat)
        l_mat_inv = np.linalg.inv(l_mat)
        ky_mat_inv = l_mat_inv.T @ l_mat_inv
        alpha = np.matmul(ky_mat_inv, self.all_labels)

        self.ky_mat = ky_mat
        self.l_mat = l_mat
        self.alpha = alpha
        self.ky_mat_inv = ky_mat_inv

        self.likelihood = get_like_from_mats(ky_mat, l_mat, alpha, self.name)
        self.n_envs_prev = len(self.training_data)

    def update_L_alpha(self):
        """
        Update the GP's L matrix and alpha vector without recalculating
        the entire covariance matrix K.
        """

        # Set L matrix and alpha if set_L_alpha has not been called yet
        if self.l_mat is None or np.array(self.ky_mat) is np.array(None):
            self.set_L_alpha()
            return

        # Reset global variables.
        _global_training_data[self.name] = self.training_data
        _global_training_structures[self.name] = self.training_structures
        _global_training_labels[self.name] = self.training_labels_np
        _global_energy_labels[self.name] = self.energy_labels_np

        ky_mat = get_ky_mat_update(self.ky_mat, self.n_envs_prev, self.hyps,
                                   self.name, self.kernel, self.energy_kernel,
                                   self.energy_force_kernel, self.energy_noise,
                                   cutoffs=self.cutoffs,
                                   hyps_mask=self.hyps_mask,
                                   n_cpus=self.n_cpus,
                                   n_sample=self.n_sample)

        l_mat = np.linalg.cholesky(ky_mat)
        l_mat_inv = np.linalg.inv(l_mat)
        ky_mat_inv = l_mat_inv.T @ l_mat_inv
        alpha = np.matmul(ky_mat_inv, self.all_labels)

        self.ky_mat = ky_mat
        self.l_mat = l_mat
        self.alpha = alpha
        self.ky_mat_inv = ky_mat_inv
        self.n_envs_prev = len(self.training_data)

    def __str__(self):
        """String representation of the GP model."""

        thestr = "GaussianProcess Object\n"
        thestr += f'Kernel: {self.kernel_name}\n'
        thestr += f"Training points: {len(self.training_data)}\n"
        thestr += f'Cutoffs: {self.cutoffs}\n'
        thestr += f'Model Likelihood: {self.likelihood}\n'

        thestr += f'MultiHyps: {self.multihyps}\n'
        thestr += 'Hyperparameters: \n'
        if self.hyp_labels is None:
            # Put unlabeled hyperparameters on one line
            thestr = thestr[:-1]
            thestr += str(self.hyps) + '\n'
        else:
            for hyp, label in zip(self.hyps, self.hyp_labels):
                thestr += f"{label}: {hyp}\n"

        if self.multihyps:
            nspecie = self.hyps_mask['nspecie']
            thestr += f'nspecie: {nspecie}\n'
            thestr += f'specie_mask: \n'
            thestr += str(self.hyps_mask['specie_mask']) + '\n'

            nbond = self.hyps_mask.get('nbond', 0)
            thestr += f'nbond: {nbond}\n'

            if nbond > 1:
                thestr += f'bond_mask: \n'
                thestr += str(self.hyps_mask['bond_mask']) + '\n'

            ntriplet = self.hyps_mask.get('ntriplet', 0)
            thestr += f'ntriplet: {ntriplet}\n'
            if ntriplet > 1:
                thestr += f'triplet_mask: \n'
                thestr += str(self.hyps_mask['triplet_mask']) + '\n'

            nmb = self.hyps_mask.get('nmb', 0)
            thestr += f'nmb: {nmb}\n'
            if nmb > 1:
                thestr += f'mb_mask: \n'
                thestr += str(self.hyps_mask['nmb_mask']) + '\n'

        return thestr

    def as_dict(self):
        """Dictionary representation of the GP model."""

        self.check_L_alpha()

        out_dict = deepcopy(dict(vars(self)))

        out_dict['training_data'] = [env.as_dict() for env in
                                     self.training_data]

        # Write training structures (which are just list of environments)
        out_dict['training_structures'] = []
        for n, env_list in enumerate(self.training_structures):
            out_dict['training_structures'].append([])
            for env_curr in env_list:
                out_dict['training_structures'][n].append(env_curr.as_dict())

        # Remove the callables
        for key in ['kernel', 'kernel_grad', 'energy_kernel',
                    'energy_force_kernel']:
            if out_dict.get(key) is not None:
                del out_dict[key]

        return out_dict

    @staticmethod
    def from_dict(dictionary):
        """Create GP object from dictionary representation."""

        multihyps = dictionary.get('multihyps', False)

        new_gp = GaussianProcess(kernel_name=dictionary['kernel_name'],
                                 cutoffs=np.array(dictionary['cutoffs']),
                                 hyps=np.array(dictionary['hyps']),
                                 hyp_labels=dictionary['hyp_labels'],
                                 parallel=dictionary.get('parallel', False) or
                                 dictionary.get('par', False),
                                 per_atom_par=dictionary.get('per_atom_par',
                                                             True),
                                 n_cpus=dictionary.get('n_cpus') or
                                 dictionary.get('no_cpus'),
                                 maxiter=dictionary['maxiter'],
                                 opt_algorithm=dictionary.get(
                                     'opt_algorithm', 'L-BFGS-B'),
                                 multihyps=multihyps,
                                 hyps_mask=dictionary.get('hyps_mask', None),
                                 name=dictionary.get('name', 'default_gp')
                                 )

        # Save time by attempting to load in computed attributes
        new_gp.training_data = [AtomicEnvironment.from_dict(env) for env in
                                dictionary['training_data']]

        # Reconstruct training structures.
        if ('training_structures' in dictionary):
            new_gp.training_structures = []
            for n, env_list in enumerate(dictionary['training_structures']):
                new_gp.training_structures.append([])
                for env_curr in env_list:
                    new_gp.training_structures[n].append(
                        AtomicEnvironment.from_dict(env_curr))
        else:
            new_gp.training_structures = []  # Environments of each structure
            new_gp.energy_labels = []  # Energies of training structures
            new_gp.energy_labels_np = np.empty(0, )
            new_gp.energy_noise = 0.01

        new_gp.training_labels = deepcopy(dictionary['training_labels'])
        new_gp.training_labels_np = deepcopy(dictionary['training_labels_np'])
        new_gp.energy_labels = deepcopy(dictionary['energy_labels'])
        new_gp.energy_labels_np = deepcopy(dictionary['energy_labels_np'])
        new_gp.all_labels = deepcopy(dictionary['all_labels'])

        new_gp.likelihood = dictionary['likelihood']
        new_gp.likelihood_gradient = dictionary['likelihood_gradient']
        new_gp.training_labels_np = np.hstack(new_gp.training_labels)
        new_gp.n_envs_prev = dictionary['n_envs_prev']

        _global_training_data[new_gp.name] = new_gp.training_data
        _global_training_structures[new_gp.name] = new_gp.training_structures
        _global_training_labels[new_gp.name] = new_gp.training_labels_np
        _global_energy_labels[new_gp.name] = new_gp.energy_labels_np

        # Save time by attempting to load in computed attributes
        if len(new_gp.training_data) > 5000:
            try:
                new_gp.ky_mat = np.load(dictionary['ky_mat_file'])
                new_gp.compute_matrices()
            except FileNotFoundError:
                new_gp.ky_mat = None
                new_gp.l_mat = None
                new_gp.alpha = None
                new_gp.ky_mat_inv = None
                filename = dictionary['ky_mat_file']
                Warning("the covariance matrices are not loaded"
                        f"because {filename} cannot be found")
        else:
            new_gp.ky_mat_inv = np.array(dictionary['ky_mat_inv']) \
                if dictionary.get('ky_mat_inv') is not None else None
            new_gp.ky_mat = np.array(dictionary['ky_mat']) \
                if dictionary.get('ky_mat') is not None else None
            new_gp.l_mat = np.array(dictionary['l_mat']) \
                if dictionary.get('l_mat') is not None else None
            new_gp.alpha = np.array(dictionary['alpha']) \
                if dictionary.get('alpha') is not None else None

        return new_gp

    def compute_matrices(self):

        ky_mat = self.ky_mat
        l_mat = np.linalg.cholesky(ky_mat)
        l_mat_inv = np.linalg.inv(l_mat)
        ky_mat_inv = l_mat_inv.T @ l_mat_inv
        alpha = np.matmul(ky_mat_inv, self.training_labels_np)

        self.l_mat = l_mat
        self.alpha = alpha
        self.ky_mat_inv = ky_mat_inv

    def adjust_cutoffs(self, new_cutoffs: Union[list, tuple, 'np.ndarray'],
                       reset_L_alpha=True, train=True, new_hyps_mask=None):
        """
        Loop through atomic environment objects stored in the training data,
        and re-compute cutoffs for each. Useful if you want to gauge the
        impact of cutoffs given a certain training set! Unless you know
        *exactly* what you are doing for some development or test purpose,
        it is **highly** suggested that you call set_L_alpha and
        re-optimize your hyperparameters afterwards as is default here.

        :param new_cutoffs:
        :return:
        """

        if (new_hyps_mask is not None):
            hm = new_hyps_mask
        else:
            hm = self.hyps_mask

        # update environment
        nenv = len(self.training_data)
        for i in range(nenv):
            self.training_data[i].cutoffs = np.array(
                new_cutoffs, dtype=np.float)
            self.training_data[i].cutoffs_mask = hm
            self.training_data[i].setup_mask()
            self.training_data[i].compute_env()

        # Ensure that training data and labels are still consistent
        _global_training_data[self.name] = self.training_data
        _global_training_labels[self.name] = self.training_labels_np

        self.cutoffs = np.array(new_cutoffs)

        if reset_L_alpha:
            del self.l_mat
            del self.ky_mat
            self.set_L_alpha()

        if train:
            self.train()

    def write_model(self, name: str, format: str = 'json'):
        """
        Write model in a variety of formats to a file for later re-use.
        Args:
            name (str): Output name.
            format (str): Output format.
        """

        if len(self.training_data) > 5000:
            np.save(f"{name}_ky_mat.npy", self.ky_mat)
            self.ky_mat_file = f"{name}_ky_mat.npy"
            del self.ky_mat
            del self.l_mat
            del self.alpha
            del self.ky_mat_inv

        supported_formats = ['json', 'pickle', 'binary']

        if format.lower() == 'json':
            with open(f'{name}.json', 'w') as f:
                json.dump(self.as_dict(), f, cls=NumpyEncoder)

        elif format.lower() == 'pickle' or format.lower() == 'binary':
            with open(f'{name}.pickle', 'wb') as f:
                pickle.dump(self, f)

        else:
            raise ValueError("Output format not supported: try from "
                             "{}".format(supported_formats))

        if len(self.training_data) > 5000:
            self.ky_mat = np.load(f"{name}_ky_mat.npy")
            self.compute_matrices()

    @staticmethod
    def from_file(filename: str, format: str = ''):
        """
        One-line convenience method to load a GP from a file stored using
        write_file

        Args:
            filename (str): path to GP model
            format (str): json or pickle if format is not in filename
        :return:
        """

        if '.json' in filename or 'json' in format:
            with open(filename, 'r') as f:
                gp_model = GaussianProcess.from_dict(json.loads(f.readline()))

        elif '.pickle' in filename or 'pickle' in format:
            with open(filename, 'rb') as f:
                gp_model = pickle.load(f)

                if ('name' not in gp_model.__dict__):
                    gp_model.name = 'default_gp'

                if len(gp_model.training_data) > 5000:
                    try:
                        gp_model.ky_mat = np.load(gp_model.ky_mat_file)
                        gp_model.compute_matrices()
                    except FileNotFoundError:
                        gp_model.ky_mat = None
                        gp_model.l_mat = None
                        gp_model.alpha = None
                        gp_model.ky_mat_inv = None
                        Warning("the covariance matrices are not loaded"
                                f"it can take extra long time to recompute")

        else:
            raise ValueError("Warning: Format unspecieified or file is not "
                             ".json or .pickle format.")

        if ('training_structures' not in gp_model.__dict__):
            gp_model.training_structures = []  # Environments of each structure
            gp_model.energy_labels = []  # Energies of training structures
            gp_model.energy_labels_np = np.empty(0, )
            gp_model.energy_noise = 0.01
            gp_model.all_labels = np.concatenate((gp_model.training_labels_np,
                                          gp_model.energy_labels_np))

        gp_model.check_instantiation()

        return gp_model

    @property
    def training_statistics(self) -> dict:
        """
        Return a dictionary with statistics about the current training data.
        Useful for quickly summarizing info about the GP.
        :return:
        """

        data = {}

        data['N'] = len(self.training_data)

        # Count all of the present species in the atomic env. data
        present_species = []
        for env, _ in zip(self.training_data, self.training_labels):
            present_species.append(Z_to_element(env.structure.coded_species[
                env.atom]))

        # Summarize the relevant information
        data['species'] = list(set(present_species))
        data['envs_by_species'] = dict(Counter(present_species))

        return data

    @property
    def par(self):
        """
        Backwards compability attribute
        :return:
        """
        return self.parallel

    def __del__(self):
        if (self is None):
            return
        if (self.name in _global_training_labels):
            _global_training_labels.pop(self.name, None)
            _global_training_data.pop(self.name, None)<|MERGE_RESOLUTION|>--- conflicted
+++ resolved
@@ -201,12 +201,8 @@
         _global_training_labels[self.name] = self.training_labels_np
         _global_energy_labels[self.name] = self.energy_labels_np
 
-<<<<<<< HEAD
         # TODO: change after the mb kernel becomes m2b*m3b
-        assert (len(self.cutoffs)<=4)
-=======
-        assert (len(self.cutoffs) <= 3)
->>>>>>> 2e591274
+        assert (len(self.cutoffs) <= 4)
 
         if (len(self.cutoffs) > 1):
             assert self.cutoffs[0] >= self.cutoffs[1], \
