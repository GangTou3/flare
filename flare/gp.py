--- conflicted
+++ resolved
@@ -277,12 +277,8 @@
         if forces is not None:
             for atom in update_indices:
                 env_curr = \
-<<<<<<< HEAD
                     AtomicEnvironment(struc, atom, self.cutoffs, sweep=sweep,
                             cutoffs_mask=self.hyps_mask)
-=======
-                    AtomicEnvironment(struc, atom, self.cutoffs)
->>>>>>> 4b0d09a6
                 forces_curr = np.array(forces[atom])
 
                 self.training_data.append(env_curr)
@@ -298,12 +294,8 @@
             structure_list = []  # Populate with all environments of the struc
             for atom in range(noa):
                 env_curr = \
-<<<<<<< HEAD
                     AtomicEnvironment(struc, atom, self.cutoffs, sweep=sweep,
                                       cutoffs_mask=self.hyps_mask)
-=======
-                    AtomicEnvironment(struc, atom, self.cutoffs)
->>>>>>> 4b0d09a6
                 structure_list.append(env_curr)
 
             self.energy_labels.append(energy)
@@ -719,7 +711,6 @@
                                 dictionary['training_data']]
 
         # Reconstruct training structures.
-<<<<<<< HEAD
         if ('training_structures' in dictionary):
             new_gp.training_structures = []
             for n, env_list in enumerate(dictionary['training_structures']):
@@ -732,17 +723,6 @@
             new_gp.energy_labels = []  # Energies of training structures
             new_gp.energy_labels_np = np.empty(0, )
             new_gp.energy_noise = 0.01
-=======
-        new_gp.training_structures = []
-        # Backwards compatibility with old 'training data' label
-        train_structures = dictionary.get('training_structures', [])
-
-        for n, env_list in enumerate(train_structures):
-            new_gp.training_structures.append([])
-            for env_curr in env_list:
-                new_gp.training_structures[n].append(
-                    AtomicEnvironment.from_dict(env_curr))
->>>>>>> 4b0d09a6
 
         new_gp.training_labels = deepcopy(dictionary.get('training_labels',
                                           []))
