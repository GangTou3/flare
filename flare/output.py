--- conflicted
+++ resolved
@@ -8,16 +8,12 @@
 import shutil
 import time
 import multiprocessing
-
 import numpy as np
 
-<<<<<<< HEAD
+from typing import Union
+
+from flare.struc import Structure
 from flare.utils.element_coder import Z_to_element
-=======
-from typing import Union
-from flare.util import Z_to_element
-from flare.struc import Structure
->>>>>>> 8fcd4ba6
 
 
 class Output:
