'''
This module provides OTF training with ASE MD engines: VerlocityVerlet, NVTBerendsen, NPTBerendsen, NPT and Langevin. 
Please see the function `otf_md` below for usage
'''
import os
import sys
from flare.struc import Structure
from flare.ase.otf import OTF

import numpy as np
from ase.calculators.espresso import Espresso
from ase.calculators.eam import EAM
from ase.md.npt import NPT
from ase.md.nvtberendsen import NVTBerendsen
from ase.md.nptberendsen import NPTBerendsen
from ase.md.verlet import VelocityVerlet
from ase.md.md import MolecularDynamics
from ase.md.langevin import Langevin
from ase import units

class OTF_VelocityVerlet(VelocityVerlet, OTF):
    """
    On-the-fly training with ASE's VelocityVerlet molecular dynamics engine.
    Inherit from ASE `VelocityVerlet <https://wiki.fysik.dtu.dk/ase/ase/md.html#ase.md.verlet.VelocityVerlet>`_ class and our ASE-coupled on-the-fly training engine `flare.ase.OTF`

    Args: 
        atoms, timestep, trajectory, dt:
            see `VelocityVerlet <https://wiki.fysik.dtu.dk/ase/ase/md.html#ase.md.verlet.VelocityVerlet>`_
        kwargs: same parameters as :class:`flare.ase.OTF`
    """

    def __init__(self, atoms, trajectory=None, dt=None,
                 **kwargs):

<<<<<<< HEAD
        VelocityVerlet.__init__(self, atoms=atoms, trajectory=trajectory,
                                dt=dt)

=======
        VelocityVerlet.__init__(self, atoms, timestep, trajectory, dt=dt)
>>>>>>> 5a18c104
        OTF.__init__(self, **kwargs)
        self.md_engine = 'VelocityVerlet'

class OTF_NVTBerendsen(NVTBerendsen, OTF):
    """
    On-the-fly training with ASE's NVTBerendsen molecular dynamics engine. \
    Inherit from ASE `NVTBerendsen <https://wiki.fysik.dtu.dk/ase/ase/md.html#module-ase.md.nvtberendsen>`_ class and our ASE-coupled on-the-fly training engine `flare.ase.OTF`

    Args:
        atoms, timestep, temperature, taut, fixcm: see\
            `NVTBerendsen <https://wiki.fysik.dtu.dk/ase/ase/md.html#module-ase.md.nvtberendsen>`_.
        kwargs: same parameters as :class:`flare.ase.OTF`
    """


    def __init__(self, atoms, timestep, temperature, taut, fixcm=True,
                 trajectory=None, **kwargs):

        NVTBerendsen.__init__(self, atoms, timestep, temperature, taut, 
                              fixcm, trajectory)
 
        OTF.__init__(self, **kwargs)

        self.md_engine = 'NVTBerendsen'

class OTF_NPTBerendsen(NPTBerendsen, OTF):
    """
    On-the-fly training with ASE's Langevin molecular dynamics engine. \
    Inherit from ASE `Langevin <https://wiki.fysik.dtu.dk/ase/ase/md.html#ase.md.langevin.Langevin>`_ class and our ASE-coupled on-the-fly training engine `flare.ase.OTF`

    Args:
        atoms, timestep, temperature, taut, pressure, taup, compressibility, fixcm:\
            see `NPTBerendsen <https://wiki.fysik.dtu.dk/ase/ase/md.html#module-ase.md.nptberendsen>`_.
        kwargs: same parameters as :class:`flare.ase.OTF`
    """


    def __init__(self, atoms, timestep, temperature, taut=0.5e3,
                 pressure=1.01325, taup=1e3,
                 compressibility=4.57e-5, fixcm=True, trajectory=None,
                 **kwargs):

        NPTBerendsen.__init__(self, atoms, timestep, temperature, taut,
                              pressure, taup,
                              compressibility, fixcm, trajectory)

        OTF.__init__(self, **kwargs)

        self.md_engine = 'NPTBerendsen'

class OTF_NPT(NPT, OTF):
    """
    On-the-fly training with ASE's Langevin molecular dynamics engine. \
    Inherit from ASE `NPT <https://wiki.fysik.dtu.dk/ase/ase/md.html#module-ase.md.npt>`_ class and our ASE-coupled on-the-fly training engine `flare.ase.OTF`

    Args:
        atoms, timestep, temperature, friction:\
            see `NPT <https://wiki.fysik.dtu.dk/ase/ase/md.html#module-ase.md.npt>`_
        kwargs: same parameters as :class:`flare.ase.OTF`
    """


    def __init__(self, atoms, timestep, temperature, externalstress, 
            ttime, pfactor, mask=None, trajectory=None, **kwargs):

        NPT.__init__(self, atoms, timestep, temperature,
                     externalstress, ttime, pfactor, mask,
                     trajectory)

        OTF.__init__(self, **kwargs)

        self.md_engine = 'NPT'

class OTF_Langevin(Langevin, OTF):
    """
    On-the-fly training with ASE's Langevin molecular dynamics engine. \
    Inherit from ASE `Langevin <https://wiki.fysik.dtu.dk/ase/ase/md.html#ase.md.langevin.Langevin>`_ class and our ASE-coupled on-the-fly training engine `flare.ase.OTF`

    Args:
        atoms, timestep, temperature, friction:\
            see `Langevin <https://wiki.fysik.dtu.dk/ase/ase/md.html#ase.md.langevin.Langevin>`_.
        kwargs: same parameters as :class:`flare.ase.OTF`
    """

    def __init__(self, atoms, timestep=None, temperature=None, friction=None, 
                 fixcm=True, trajectory=None, **kwargs):

        Langevin.__init__(self, atoms, timestep, temperature, friction, 
                          fixcm, trajectory)

        OTF.__init__(self, **kwargs)
        
        self.md_engine = 'Langevin'



def otf_md(md_engine: str, atoms, md_params: dict, otf_params: dict):
    '''
    Create an OTF MD engine 
    
    Args:
        md_engine (str): the name of md engine, including `VelocityVerlet`,
            `NVTBerendsen`, `NPTBerendsen`, `NPT`, `Langevin`
        atoms (Atoms): ASE Atoms to apply this md engine
        md_params (dict): parameters used in MD engines, 
            must include: `timestep`, `trajectory` (usually set to None).
            Also include those parameters required for ASE MD engine, 
            please look at ASE website to find out parameters for different engines
        otf_params (dict): parameters used in OTF module

    Return:
        An OTF MD class object

    Example:
        >>> from ase import units
        >>> from ase.spacegroup import crystal
        >>> super_cell = crystal(['Ag', 'I'],  
                                 basis=[(0, 0, 0), (0.5, 0.5, 0.5)],
                                 size=(2, 1, 1),
                                 cellpar=[3.85, 3.85, 3.85, 90, 90, 90])
        >>> md_engine = 'VelocityVerlet'
        >>> md_params = {'timestep': 1 * units.fs, 'trajectory': None, 
                         'dt': None} 
        >>> otf_params = {'dft_calc': dft_calc, 
                          'init_atoms': [0],
                          'std_tolerance_factor': 1, 
                          'max_atoms_added' : len(super_cell.positions),
                          'freeze_hyps': 10, 
                          'use_mapping': False}
        >>> test_otf = otf_md(md_engine, super_cell, md_params, otf_params)
    '''

    md = md_params
    timestep = md['timestep']
    trajectory = md['trajectory']

    if md_engine == 'VelocityVerlet':
        return OTF_VelocityVerlet(atoms, trajectory=trajectory, dt=md['dt'],
                **otf_params)
       
    elif md_engine == 'NVTBerendsen':
        return OTF_NVTBerendsen(atoms, timestep, md['temperature'], 
                md['taut'], md['fixcm'], trajectory, **otf_params)
    
    elif md_engine == 'NPTBerendsen':
        return OTF_NPTBerendsen(atoms, timestep, md['temperature'], 
                md['taut'], md['pressure'], md['taup'], 
                md['compressibility'], md['fixcm'], trajectory, **otf_params)

    elif md_engine == 'NPT':
        return OTF_NPT(atoms, timestep, md['temperature'],
                md['externalstress'], md['ttime'], md['pfactor'], 
                md['mask'], trajectory, **otf_params)

    elif md_engine == 'Langevin':
        return OTF_Langevin(atoms, timestep, md['temperature'],
                md['friction'], md['fixcm'], trajectory, **otf_params)

    else:
        raise NotImplementedError(md_engine+' is not implemented')
<|MERGE_RESOLUTION|>--- conflicted
+++ resolved
@@ -1,5 +1,5 @@
 '''
-This module provides OTF training with ASE MD engines: VerlocityVerlet, NVTBerendsen, NPTBerendsen, NPT and Langevin. 
+This module provides OTF training with ASE MD engines: VerlocityVerlet, NVTBerendsen, NPTBerendsen, NPT and Langevin.
 Please see the function `otf_md` below for usage
 '''
 import os
@@ -23,7 +23,7 @@
     On-the-fly training with ASE's VelocityVerlet molecular dynamics engine.
     Inherit from ASE `VelocityVerlet <https://wiki.fysik.dtu.dk/ase/ase/md.html#ase.md.verlet.VelocityVerlet>`_ class and our ASE-coupled on-the-fly training engine `flare.ase.OTF`
 
-    Args: 
+    Args:
         atoms, timestep, trajectory, dt:
             see `VelocityVerlet <https://wiki.fysik.dtu.dk/ase/ase/md.html#ase.md.verlet.VelocityVerlet>`_
         kwargs: same parameters as :class:`flare.ase.OTF`
@@ -32,13 +32,9 @@
     def __init__(self, atoms, trajectory=None, dt=None,
                  **kwargs):
 
-<<<<<<< HEAD
         VelocityVerlet.__init__(self, atoms=atoms, trajectory=trajectory,
                                 dt=dt)
 
-=======
-        VelocityVerlet.__init__(self, atoms, timestep, trajectory, dt=dt)
->>>>>>> 5a18c104
         OTF.__init__(self, **kwargs)
         self.md_engine = 'VelocityVerlet'
 
@@ -57,9 +53,9 @@
     def __init__(self, atoms, timestep, temperature, taut, fixcm=True,
                  trajectory=None, **kwargs):
 
-        NVTBerendsen.__init__(self, atoms, timestep, temperature, taut, 
+        NVTBerendsen.__init__(self, atoms, timestep, temperature, taut,
                               fixcm, trajectory)
- 
+
         OTF.__init__(self, **kwargs)
 
         self.md_engine = 'NVTBerendsen'
@@ -101,7 +97,7 @@
     """
 
 
-    def __init__(self, atoms, timestep, temperature, externalstress, 
+    def __init__(self, atoms, timestep, temperature, externalstress,
             ttime, pfactor, mask=None, trajectory=None, **kwargs):
 
         NPT.__init__(self, atoms, timestep, temperature,
@@ -123,29 +119,29 @@
         kwargs: same parameters as :class:`flare.ase.OTF`
     """
 
-    def __init__(self, atoms, timestep=None, temperature=None, friction=None, 
+    def __init__(self, atoms, timestep=None, temperature=None, friction=None,
                  fixcm=True, trajectory=None, **kwargs):
 
-        Langevin.__init__(self, atoms, timestep, temperature, friction, 
+        Langevin.__init__(self, atoms, timestep, temperature, friction,
                           fixcm, trajectory)
 
         OTF.__init__(self, **kwargs)
-        
+
         self.md_engine = 'Langevin'
 
 
 
 def otf_md(md_engine: str, atoms, md_params: dict, otf_params: dict):
     '''
-    Create an OTF MD engine 
-    
+    Create an OTF MD engine
+
     Args:
         md_engine (str): the name of md engine, including `VelocityVerlet`,
             `NVTBerendsen`, `NPTBerendsen`, `NPT`, `Langevin`
         atoms (Atoms): ASE Atoms to apply this md engine
-        md_params (dict): parameters used in MD engines, 
+        md_params (dict): parameters used in MD engines,
             must include: `timestep`, `trajectory` (usually set to None).
-            Also include those parameters required for ASE MD engine, 
+            Also include those parameters required for ASE MD engine,
             please look at ASE website to find out parameters for different engines
         otf_params (dict): parameters used in OTF module
 
@@ -155,18 +151,18 @@
     Example:
         >>> from ase import units
         >>> from ase.spacegroup import crystal
-        >>> super_cell = crystal(['Ag', 'I'],  
+        >>> super_cell = crystal(['Ag', 'I'],
                                  basis=[(0, 0, 0), (0.5, 0.5, 0.5)],
                                  size=(2, 1, 1),
                                  cellpar=[3.85, 3.85, 3.85, 90, 90, 90])
         >>> md_engine = 'VelocityVerlet'
-        >>> md_params = {'timestep': 1 * units.fs, 'trajectory': None, 
-                         'dt': None} 
-        >>> otf_params = {'dft_calc': dft_calc, 
+        >>> md_params = {'timestep': 1 * units.fs, 'trajectory': None,
+                         'dt': None}
+        >>> otf_params = {'dft_calc': dft_calc,
                           'init_atoms': [0],
-                          'std_tolerance_factor': 1, 
+                          'std_tolerance_factor': 1,
                           'max_atoms_added' : len(super_cell.positions),
-                          'freeze_hyps': 10, 
+                          'freeze_hyps': 10,
                           'use_mapping': False}
         >>> test_otf = otf_md(md_engine, super_cell, md_params, otf_params)
     '''
@@ -178,19 +174,19 @@
     if md_engine == 'VelocityVerlet':
         return OTF_VelocityVerlet(atoms, trajectory=trajectory, dt=md['dt'],
                 **otf_params)
-       
+
     elif md_engine == 'NVTBerendsen':
-        return OTF_NVTBerendsen(atoms, timestep, md['temperature'], 
+        return OTF_NVTBerendsen(atoms, timestep, md['temperature'],
                 md['taut'], md['fixcm'], trajectory, **otf_params)
-    
+
     elif md_engine == 'NPTBerendsen':
-        return OTF_NPTBerendsen(atoms, timestep, md['temperature'], 
-                md['taut'], md['pressure'], md['taup'], 
+        return OTF_NPTBerendsen(atoms, timestep, md['temperature'],
+                md['taut'], md['pressure'], md['taup'],
                 md['compressibility'], md['fixcm'], trajectory, **otf_params)
 
     elif md_engine == 'NPT':
         return OTF_NPT(atoms, timestep, md['temperature'],
-                md['externalstress'], md['ttime'], md['pfactor'], 
+                md['externalstress'], md['ttime'], md['pfactor'],
                 md['mask'], trajectory, **otf_params)
 
     elif md_engine == 'Langevin':
