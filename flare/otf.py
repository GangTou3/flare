import sys
import numpy as np
import time
import copy
import multiprocessing as mp
import subprocess
from shutil import copyfile
from typing import List, Tuple, Union
from datetime import datetime

import flare.predict as predict
from flare import struc, gp, env, md
from flare.dft_interface import dft_software
from flare.output import Output
from flare.util import is_std_in_bound


class OTF:
<<<<<<< HEAD
=======
    """Trains a Gaussian process force field on the fly during
        molecular dynamics.

    Args:
        dft_input (str): Input file.
        dt (float): MD timestep.
        number_of_steps (int): Number of timesteps in the training
            simulation.
        gp (gp.GaussianProcess): Initial GP model.
        dft_loc (str): Location of DFT executable.
        std_tolerance_factor (float, optional): Threshold that determines
            when DFT is called. Specifies a multiple of the current noise
            hyperparameter. If the epistemic uncertainty on a force
            component exceeds this value, DFT is called. Defaults to 1.
        prev_pos_init ([type], optional): Previous positions. Defaults
            to None.
        par (bool, optional): If True, force predictions are made in
            parallel. Defaults to False.
        skip (int, optional): Number of frames that are skipped when
            dumping to the output file. Defaults to 0.
        init_atoms (List[int], optional): List of atoms from the input
            structure whose local environments and force components are
            used to train the initial GP model. If None is specified, all
            atoms are used to train the initial GP. Defaults to None.
        calculate_energy (bool, optional): If True, the energy of each
            frame is calculated with the GP. Defaults to False.
        output_name (str, optional): Name of the output file. Defaults to
            'otf_run'.
        max_atoms_added (int, optional): Number of atoms added each time
            DFT is called. Defaults to 1.
        freeze_hyps (int, optional): Specifies the number of times the
            hyperparameters of the GP are optimized. After this many
            updates to the GP, the hyperparameters are frozen.
            Defaults to 10.
        rescale_steps (List[int], optional): List of frames for which the
            velocities of the atoms are rescaled. Defaults to [].
        rescale_temps (List[int], optional): List of rescaled temperatures.
            Defaults to [].
        force_source (Union[str, object], optional): DFT code used to calculate
            ab initio forces during training. A custom module can be used here
            in place of the DFT modules available in the FLARE package. The
            module must contain two functions: parse_dft_input, which takes a
            file name (in string format) as input and returns the positions,
            species, cell, and masses of a structure of atoms; and run_dft_par,
            which takes a number of DFT related inputs and returns the forces
            on all atoms.  Defaults to "qe".
        no_cpus (int, optional): Number of cpus used during training.
            Defaults to 1.
        npool (int, optional): Number of k-point pools for DFT
            calculations. Defaults to None.
        mpi (str, optional): Determines how mpi is called. Defaults to
            "srun".
        dft_kwargs ([type], optional): Additional arguments which are
            passed when DFT is called; keyword arguments vary based on the
            program (e.g. ESPRESSO vs. VASP). Defaults to None.
        store_dft_output (Tuple[Union[str,List[str]],str], optional):
            After DFT calculations are called, copy the file or files
            specified in the first element of the tuple to a directory
            specified as the second element of the tuple.
            Useful when DFT calculations are expensive and want to be kept
            for later use. The first element of the tuple can either be a
            single file name, or a list of several. Copied files will be
            prepended with the date and time with the format
            'Year.Month.Day:Hour:Minute:Second:'.
    """
>>>>>>> 68ee2976
    def __init__(self, dft_input: str, dt: float, number_of_steps: int,
                 gp: gp.GaussianProcess, dft_loc: str,
                 std_tolerance_factor: float = 1,
                 prev_pos_init: 'ndarray' = None, par: bool = False,
                 skip: int = 0, init_atoms: List[int] = None,
                 calculate_energy: bool = False, output_name: str = 'otf_run',
                 max_atoms_added: int = 1, freeze_hyps: int = 10,
                 rescale_steps: List[int] = [], rescale_temps: List[int] = [],
<<<<<<< HEAD
                 dft_softwarename: str = "qe",
                 n_cpus: int = 1, npool: int = None, mpi: str = "srun",
                 dft_kwargs=None, dft_output='dft.out',
                 store_dft_output: Tuple[Union[str, List[str]],str] = None,
                 write_model: int = 0):
        """Trains a Gaussian process force field on the fly during
            molecular dynamics.

        Args:
            dft_input (str): Input file.
            dt (float): MD timestep.
            number_of_steps (int): Number of timesteps in the training
                simulation.
            gp (gp.GaussianProcess): Initial GP model.
            dft_loc (str): Location of DFT executable.
            std_tolerance_factor (float, optional): Threshold that determines
                when DFT is called. Specifies a multiple of the current noise
                hyperparameter. If the epistemic uncertainty on a force
                component exceeds this value, DFT is called. Defaults to 1.
            prev_pos_init ([type], optional): Previous positions. Defaults
                to None.
            par (bool, optional): If True, force predictions are made in
                parallel. Defaults to False.
            skip (int, optional): Number of frames that are skipped when
                dumping to the output file. Defaults to 0.
            init_atoms (List[int], optional): List of atoms from the input
                structure whose local environments and force components are
                used to train the initial GP model. If None is specified, all
                atoms are used to train the initial GP. Defaults to None.
            calculate_energy (bool, optional): If True, the energy of each
                frame is calculated with the GP. Defaults to False.
            output_name (str, optional): Name of the output file. Defaults to
                'otf_run'.
            max_atoms_added (int, optional): Number of atoms added each time
                DFT is called. Defaults to 1.
            freeze_hyps (int, optional): Specifies the number of times the
                hyperparameters of the GP are optimized. After this many
                updates to the GP, the hyperparameters are frozen.
                Defaults to 10.
            rescale_steps (List[int], optional): List of frames for which the
                velocities of the atoms are rescaled. Defaults to [].
            rescale_temps (List[int], optional): List of rescaled temperatures.
                Defaults to [].
            dft_softwarename (str, optional): DFT code used to calculate
                ab initio forces during training. Defaults to "qe".
            n_cpus (int, optional): Number of cpus used during training.
                Defaults to 1.
            npool (int, optional): Number of k-point pools for DFT
                calculations. Defaults to None.
            mpi (str, optional): Determines how mpi is called. Defaults to
                "srun".
            dft_kwargs ([type], optional): Additional arguments which are
                passed when DFT is called; keyword arguments vary based on the
                program (e.g. ESPRESSO vs. VASP). Defaults to None.
            store_dft_output (Tuple[Union[str,List[str]],str], optional):
                After DFT calculations are called, copy the file or files
                specified in the first element of the tuple to a directory
                specified as the second element of the tuple.
                Useful when DFT calculations are expensive and want to be kept
                for later use. The first element of the tuple can either be a
                single file name, or a list of several. Copied files will be
                prepended with the date and time with the format
                'Year.Month.Day:Hour:Minute:Second:'.
            write_model (int, optional): If 0, write never. If 1, write at
                end of run. If 2, write after each training and end of run.
                If 3, write after each time atoms are added and end of run.
        """
=======
                 force_source: Union[str, object] = "qe", no_cpus: int = 1,
                 npool: int = None, mpi: str = "srun", dft_kwargs=None,
                 store_dft_output: Tuple[Union[str, List[str]], str] = None):
>>>>>>> 68ee2976

        self.dft_input = dft_input
        self.dft_output = dft_output
        self.dt = dt
        self.number_of_steps = number_of_steps
        self.gp = gp
        self.dft_loc = dft_loc
        self.std_tolerance = std_tolerance_factor
        self.skip = skip
        self.dft_step = True
        self.freeze_hyps = freeze_hyps
<<<<<<< HEAD
        self.dft_module = dft_software[dft_softwarename]
        self.write_model = write_model
=======

        if isinstance(force_source, str):
            self.dft_module = dft_software[force_source]
        else:
            self.dft_module = force_source
>>>>>>> 68ee2976

        # parse input file
        positions, species, cell, masses = \
            self.dft_module.parse_dft_input(self.dft_input)

        self.structure = struc.Structure(cell=cell, species=species,
                                         positions=positions,
                                         mass_dict=masses,
                                         prev_positions=prev_pos_init,
                                         species_labels=species)

        self.noa = self.structure.positions.shape[0]
        self.atom_list = list(range(self.noa))
        self.curr_step = 0

        self.max_atoms_added = max_atoms_added

        # initialize local energies
        if calculate_energy:
            self.local_energies = np.zeros(self.noa)
        else:
            self.local_energies = None

        # set atom list for initial dft run
        if init_atoms is None:
            self.init_atoms = [int(n) for n in range(self.noa)]
        else:
            self.init_atoms = init_atoms

        self.dft_count = 0

        # set pred function
        if (par and gp.per_atom_par and gp.par) and not calculate_energy:
            self.pred_func = predict.predict_on_structure_par
        elif not calculate_energy:
            self.pred_func = predict.predict_on_structure
        elif (par and gp.per_atom_par and gp.par):
            self.pred_func = predict.predict_on_structure_par_en
        else:
            self.pred_func = predict.predict_on_structure_en
        self.par = par

        # set rescale attributes
        self.rescale_steps = rescale_steps
        self.rescale_temps = rescale_temps

        self.output = Output(output_name, always_flush=True)
        self.output_name = output_name
        # set number of cpus and npool for DFT runs
        self.n_cpus = n_cpus
        self.npool = npool
        self.mpi = mpi

        self.dft_kwargs = dft_kwargs
        self.store_dft_output = store_dft_output

    def run(self):
        """
        Performs an on-the-fly training run.

        If OTF has store_dft_output set, then the specified DFT files will
        be copied with the current date and time prepended in the format
        'Year.Month.Day:Hour:Minute:Second:'.
        """

        self.output.write_header(self.gp.cutoffs, self.gp.kernel_name,
                                 self.gp.hyps, self.gp.opt_algorithm,
                                 self.dt, self.number_of_steps,
                                 self.structure,
                                 self.std_tolerance)
        counter = 0
        self.start_time = time.time()

        while self.curr_step < self.number_of_steps:
            # run DFT and train initial model if first step and DFT is on
            if self.curr_step == 0 and self.std_tolerance != 0 and len(self.gp.training_data)==0:
                # call dft and update positions
                self.run_dft()
                dft_frcs = copy.deepcopy(self.structure.forces)
                new_pos = md.update_positions(self.dt, self.noa,
                                              self.structure)
                self.update_temperature(new_pos)
                self.record_state()

                # make initial gp model and predict forces
                self.update_gp(self.init_atoms, dft_frcs)
                if (self.dft_count-1) < self.freeze_hyps:
                    self.train_gp()
                    if self.write_model >= 2:
                        self.gp.write_model(self.output_name+"_model")

            # after step 1, try predicting with GP model
            else:
                self.gp.check_L_alpha()
                self.pred_func(self.structure, self.gp, self.n_cpus)
                self.dft_step = False
                new_pos = md.update_positions(self.dt, self.noa,
                                              self.structure)

                # get max uncertainty atoms
                std_in_bound, target_atoms = \
                    is_std_in_bound(self.std_tolerance,
                                    self.gp.hyps[-1], self.structure,
                                    self.max_atoms_added)

                if not std_in_bound:
                    # record GP forces
                    self.update_temperature(new_pos)
                    self.record_state()
                    gp_frcs = copy.deepcopy(self.structure.forces)

                    # run DFT and record forces
                    self.dft_step = True
                    self.run_dft()
                    dft_frcs = copy.deepcopy(self.structure.forces)
                    new_pos = md.update_positions(self.dt, self.noa,
                                                  self.structure)
                    self.update_temperature(new_pos)
                    self.record_state()

                    # compute mae and write to output
                    mae = np.mean(np.abs(gp_frcs - dft_frcs))
                    mac = np.mean(np.abs(dft_frcs))

                    self.output.write_to_log('\nmean absolute error:'
                                             ' %.4f eV/A \n' % mae)
                    self.output.write_to_log('mean absolute dft component:'
                                             ' %.4f eV/A \n' % mac)

                    # add max uncertainty atoms to training set
                    self.update_gp(target_atoms, dft_frcs)

                    if (self.dft_count-1) < self.freeze_hyps:
                        self.train_gp()
<<<<<<< HEAD
                        if self.write_model == 2:
                            self.gp.write_model(self.output_name+"_model")
                    if self.write_model == 3:
                        self.gp.write_model(self.output_name+'_model')

                    # Store DFT outputs in another folder if desired
                    # specified in self.store_dft_output
                    if self.store_dft_output is not None:
                        dest = self.store_dft_output[1]
                        target_files = self.store_dft_output[0]
                        now = datetime.now()
                        dt_string = now.strftime("%Y.%m.%d:%H:%M:%S:")
                        if isinstance(target_files, str):
                            to_copy = [target_files]
                        else:
                            to_copy = target_files
                        for file in to_copy:
                            copyfile(file, dest+'/'+dt_string+file)
=======
>>>>>>> 68ee2976

            # write gp forces
            if counter >= self.skip and not self.dft_step:
                self.update_temperature(new_pos)
                self.record_state()
                counter = 0

            counter += 1
            self.update_positions(new_pos)
            self.curr_step += 1

        self.output.conclude_run()

        if self.write_model >= 1:
            self.gp.write_model(self.output_name+"_model")

    def run_dft(self):
        """Calculates DFT forces on atoms in the current structure.

        If OTF has store_dft_output set, then the specified DFT files will
        be copied with the current date and time prepended in the format
        'Year.Month.Day:Hour:Minute:Second:'.

        Calculates DFT forces on atoms in the current structure."""

        self.output.write_to_log('\nCalling DFT...\n')

        # calculate DFT forces
        forces = self.dft_module.run_dft_par(self.dft_input, self.structure,
                                             self.dft_loc,
                                             n_cpus=self.n_cpus,
                                             dft_out=self.dft_output,
                                             npool=self.npool,
                                             mpi=self.mpi,
                                             dft_kwargs=self.dft_kwargs)
        self.structure.forces = forces

        # write wall time of DFT calculation
        self.dft_count += 1
        self.output.write_to_log('DFT run complete.\n')
        time_curr = time.time() - self.start_time
        self.output.write_to_log('number of DFT calls: %i \n' % self.dft_count)
        self.output.write_to_log('wall time from start: %.2f s \n' % time_curr)

        # Store DFT outputs in another folder if desired
        # specified in self.store_dft_output
        if self.store_dft_output is not None:
            dest = self.store_dft_output[1]
            target_files = self.store_dft_output[0]
            now = datetime.now()
            dt_string = now.strftime("%Y.%m.%d:%H:%M:%S:")
            if isinstance(target_files, str):
                to_copy = [target_files]
            else:
                to_copy = target_files
            for ofile in to_copy:
                copyfile(ofile, dest+'/'+dt_string+ofile)

    def update_gp(self, train_atoms: List[int], dft_frcs: 'ndarray'):
        """
        Updates the current GP model.


        Args:
            train_atoms (List[int]): List of atoms whose local environments
                will be added to the training set.
            dft_frcs (np.ndarray): DFT forces on all atoms in the structure.
        """
        self.output.write_to_log('\nAdding atom {} to the training set.\n'
                                 .format(train_atoms))
        self.output.write_to_log('Uncertainty: {}.\n'
                                 .format(self.structure.stds[train_atoms[0]]))

        # update gp model
        self.gp.update_db(self.structure, dft_frcs,
                          custom_range=train_atoms)

        self.gp.set_L_alpha()

    def train_gp(self):
        """Optimizes the hyperparameters of the current GP model."""

        self.gp.train(self.output)
        self.output.write_hyps(self.gp.hyp_labels, self.gp.hyps,
                               self.start_time,
                               self.gp.likelihood, self.gp.likelihood_gradient)

    def update_positions(self, new_pos: 'ndarray'):
        """Performs a Verlet update of the atomic positions.

        Args:
            new_pos (np.ndarray): Positions of atoms in the next MD frame.
        """
        if self.curr_step in self.rescale_steps:
            rescale_ind = self.rescale_steps.index(self.curr_step)
            temp_fac = self.rescale_temps[rescale_ind] / self.temperature
            vel_fac = np.sqrt(temp_fac)
            self.structure.prev_positions = \
                new_pos - self.velocities * self.dt * vel_fac
        else:
            self.structure.prev_positions = self.structure.positions
        self.structure.positions = new_pos
        self.structure.wrap_positions()

    def update_temperature(self, new_pos: 'ndarray'):
        """Updates the instantaneous temperatures of the system.

        Args:
            new_pos (np.ndarray): Positions of atoms in the next MD frame.
        """
        KE, temperature, velocities = \
            md.calculate_temperature(new_pos, self.structure, self.dt,
                                     self.noa)
        self.KE = KE
        self.temperature = temperature
        self.velocities = velocities

    def record_state(self):
        self.output.write_md_config(self.dt, self.curr_step, self.structure,
                                    self.temperature, self.KE,
                                    self.local_energies, self.start_time,
                                    self.dft_step,
                                    self.velocities)<|MERGE_RESOLUTION|>--- conflicted
+++ resolved
@@ -16,8 +16,6 @@
 
 
 class OTF:
-<<<<<<< HEAD
-=======
     """Trains a Gaussian process force field on the fly during
         molecular dynamics.
 
@@ -56,15 +54,15 @@
             velocities of the atoms are rescaled. Defaults to [].
         rescale_temps (List[int], optional): List of rescaled temperatures.
             Defaults to [].
-        force_source (Union[str, object], optional): DFT code used to calculate
-            ab initio forces during training. A custom module can be used here
-            in place of the DFT modules available in the FLARE package. The
-            module must contain two functions: parse_dft_input, which takes a
-            file name (in string format) as input and returns the positions,
-            species, cell, and masses of a structure of atoms; and run_dft_par,
-            which takes a number of DFT related inputs and returns the forces
-            on all atoms.  Defaults to "qe".
-        no_cpus (int, optional): Number of cpus used during training.
+        force_source (Union[str, object], optional): DFT code used to 
+            calculate ab initio forces during training. A custom module can 
+            be used here in place of the DFT modules available in the FLARE 
+            package. The module must contain two functions: parse_dft_input, 
+            which takes a file name (in string format) as input and returns 
+            the positions, species, cell, and masses of a structure of atoms; 
+            and run_dft_par, which takes a number of DFT related inputs and 
+            returns the forces on all atoms.  Defaults to "qe".
+        n_cpus (int, optional): Number of cpus used during training.
             Defaults to 1.
         npool (int, optional): Number of k-point pools for DFT
             calculations. Defaults to None.
@@ -82,8 +80,11 @@
             single file name, or a list of several. Copied files will be
             prepended with the date and time with the format
             'Year.Month.Day:Hour:Minute:Second:'.
+        write_model (int, optional): If 0, write never. If 1, write at
+            end of run. If 2, write after each training and end of run.
+            If 3, write after each time atoms are added and end of run.
     """
->>>>>>> 68ee2976
+
     def __init__(self, dft_input: str, dt: float, number_of_steps: int,
                  gp: gp.GaussianProcess, dft_loc: str,
                  std_tolerance_factor: float = 1,
@@ -92,79 +93,11 @@
                  calculate_energy: bool = False, output_name: str = 'otf_run',
                  max_atoms_added: int = 1, freeze_hyps: int = 10,
                  rescale_steps: List[int] = [], rescale_temps: List[int] = [],
-<<<<<<< HEAD
-                 dft_softwarename: str = "qe",
+                 force_source: str = "qe",
                  n_cpus: int = 1, npool: int = None, mpi: str = "srun",
                  dft_kwargs=None, dft_output='dft.out',
                  store_dft_output: Tuple[Union[str, List[str]],str] = None,
                  write_model: int = 0):
-        """Trains a Gaussian process force field on the fly during
-            molecular dynamics.
-
-        Args:
-            dft_input (str): Input file.
-            dt (float): MD timestep.
-            number_of_steps (int): Number of timesteps in the training
-                simulation.
-            gp (gp.GaussianProcess): Initial GP model.
-            dft_loc (str): Location of DFT executable.
-            std_tolerance_factor (float, optional): Threshold that determines
-                when DFT is called. Specifies a multiple of the current noise
-                hyperparameter. If the epistemic uncertainty on a force
-                component exceeds this value, DFT is called. Defaults to 1.
-            prev_pos_init ([type], optional): Previous positions. Defaults
-                to None.
-            par (bool, optional): If True, force predictions are made in
-                parallel. Defaults to False.
-            skip (int, optional): Number of frames that are skipped when
-                dumping to the output file. Defaults to 0.
-            init_atoms (List[int], optional): List of atoms from the input
-                structure whose local environments and force components are
-                used to train the initial GP model. If None is specified, all
-                atoms are used to train the initial GP. Defaults to None.
-            calculate_energy (bool, optional): If True, the energy of each
-                frame is calculated with the GP. Defaults to False.
-            output_name (str, optional): Name of the output file. Defaults to
-                'otf_run'.
-            max_atoms_added (int, optional): Number of atoms added each time
-                DFT is called. Defaults to 1.
-            freeze_hyps (int, optional): Specifies the number of times the
-                hyperparameters of the GP are optimized. After this many
-                updates to the GP, the hyperparameters are frozen.
-                Defaults to 10.
-            rescale_steps (List[int], optional): List of frames for which the
-                velocities of the atoms are rescaled. Defaults to [].
-            rescale_temps (List[int], optional): List of rescaled temperatures.
-                Defaults to [].
-            dft_softwarename (str, optional): DFT code used to calculate
-                ab initio forces during training. Defaults to "qe".
-            n_cpus (int, optional): Number of cpus used during training.
-                Defaults to 1.
-            npool (int, optional): Number of k-point pools for DFT
-                calculations. Defaults to None.
-            mpi (str, optional): Determines how mpi is called. Defaults to
-                "srun".
-            dft_kwargs ([type], optional): Additional arguments which are
-                passed when DFT is called; keyword arguments vary based on the
-                program (e.g. ESPRESSO vs. VASP). Defaults to None.
-            store_dft_output (Tuple[Union[str,List[str]],str], optional):
-                After DFT calculations are called, copy the file or files
-                specified in the first element of the tuple to a directory
-                specified as the second element of the tuple.
-                Useful when DFT calculations are expensive and want to be kept
-                for later use. The first element of the tuple can either be a
-                single file name, or a list of several. Copied files will be
-                prepended with the date and time with the format
-                'Year.Month.Day:Hour:Minute:Second:'.
-            write_model (int, optional): If 0, write never. If 1, write at
-                end of run. If 2, write after each training and end of run.
-                If 3, write after each time atoms are added and end of run.
-        """
-=======
-                 force_source: Union[str, object] = "qe", no_cpus: int = 1,
-                 npool: int = None, mpi: str = "srun", dft_kwargs=None,
-                 store_dft_output: Tuple[Union[str, List[str]], str] = None):
->>>>>>> 68ee2976
 
         self.dft_input = dft_input
         self.dft_output = dft_output
@@ -176,16 +109,11 @@
         self.skip = skip
         self.dft_step = True
         self.freeze_hyps = freeze_hyps
-<<<<<<< HEAD
-        self.dft_module = dft_software[dft_softwarename]
-        self.write_model = write_model
-=======
 
         if isinstance(force_source, str):
             self.dft_module = dft_software[force_source]
         else:
             self.dft_module = force_source
->>>>>>> 68ee2976
 
         # parse input file
         positions, species, cell, masses = \
@@ -320,7 +248,6 @@
 
                     if (self.dft_count-1) < self.freeze_hyps:
                         self.train_gp()
-<<<<<<< HEAD
                         if self.write_model == 2:
                             self.gp.write_model(self.output_name+"_model")
                     if self.write_model == 3:
@@ -339,8 +266,6 @@
                             to_copy = target_files
                         for file in to_copy:
                             copyfile(file, dest+'/'+dt_string+file)
-=======
->>>>>>> 68ee2976
 
             # write gp forces
             if counter >= self.skip and not self.dft_step:
