import logging
import math
import time
import numpy as np
import multiprocessing as mp

from typing import List, Callable
from flare.kernels.utils import from_mask_to_args, from_grad_to_mask

_global_training_data = {}
_global_training_labels = {}
_global_training_structures = {}
_global_energy_labels = {}


def queue_wrapper(result_queue, wid,
                  func, args):
    """
    wrapper function for multiprocessing queue
    """
    result_queue.put((wid, func(*args)))


def partition_matrix(n_sample, size, n_cpus):
    """
    partition the training data for matrix calculation
    the number of blocks are close to n_cpus
    since mp.Process does not allow to change the thread number
    """

    # divide the block by n_cpu partitions, with size n_sample0
    # if the divided chunk is smaller than the requested chunk n_sample
    # use the requested chunk size
    n_unique_elements = size * (size + 1) / 2
    n_sample0 = int(math.ceil(np.sqrt(n_unique_elements / n_cpus)))
    if (n_sample0 > n_sample):
        n_sample = n_sample0

    block_id = []
    nbatch = 0
    nbatch1 = 0
    nbatch2 = 0
    e1 = 0
    while (e1 < size):
        s1 = int(n_sample*nbatch1)
        e1 = int(np.min([s1 + n_sample, size]))
        nbatch2 = nbatch1
        nbatch1 += 1
        e2 = 0
        while (e2 < size):
            s2 = int(n_sample * nbatch2)
            e2 = int(np.min([s2 + n_sample, size]))
            block_id += [(s1, e1, s2, e2)]
            nbatch2 += 1
            nbatch += 1

    return block_id, nbatch


def partition_matrix_custom(n_sample: int, start1, end1, start2, end2, n_cpus):
    """
    Partition a specified portion of a matrix.
    """

    n_rows = end1 - start1
    n_cols = end2 - start2
    n_unique_elements = n_rows * n_cols
    n_sample0 = int(math.ceil(np.sqrt(n_unique_elements / n_cpus)))
    if (n_sample0 > n_sample):
        n_sample = n_sample0

    block_id = []
    n_block = 0  # total number of blocks
    nbatch1 = 0
    nbatch2 = 0
    e1 = 0
    while (e1 < end1):
        s1 = start1 + n_sample * nbatch1
        e1 = np.min([s1 + n_sample, end1])
        nbatch1 += 1

        e2 = 0
        nbatch2 = 0
        while (e2 < end2):
            s2 = start2 + n_sample * nbatch2
            e2 = np.min([s2 + n_sample, end2])
            block_id += [(s1, e1, s2, e2)]
            nbatch2 += 1
            n_block += 1  # update block count

    return block_id, n_block


def partition_vector(n_sample, size, n_cpus):
    """
    partition the training data for vector calculation
    the number of blocks are the same as n_cpus
    since mp.Process does not allow to change the thread number
    """
    n_sample0 = int(math.ceil(size/n_cpus))
    if (n_sample0 > n_sample):
        n_sample = n_sample0

    block_id = []
    nbatch = 0
    e = 0
    while (e < size):
        s = n_sample*nbatch
        e = np.min([s + n_sample, size])
        block_id += [(s, e)]
        nbatch += 1
    return block_id, nbatch


def partition_force_energy_block(n_sample: int, size1: int, size2: int,
                                 n_cpus: int):
<<<<<<< HEAD

=======
>>>>>>> 278f270d
    """Special partition method for the force/energy block. Because the number
    of environments in a structure can vary, we only split up the environment
    list, which has length size1.

    Note that two sizes need to be specified: the size of the envionment
    list and the size of the structure list.

    Args:
        n_sample (int): Number of environments per processor.
        size1 (int): Size of the environment list.
        size2 (int): Size of the structure list.
        n_cpus (int): Number of cpus.
    """

    n_sample0 = int(math.ceil(size1/n_cpus))
    if (n_sample0 > n_sample):
        n_sample = n_sample0

    block_id = []
    nbatch = 0
    e = 0

    while (e < size1):
        s = n_sample * nbatch
        e = np.min([s + n_sample, size1])
        block_id += [(s, e, 0, size2)]
        nbatch += 1

    return block_id, nbatch


def partition_update(n_sample, size, old_size, n_cpus):

    n_unique_elements = (size - old_size) * size
    n_sample0 = int(math.ceil(np.sqrt(n_unique_elements / n_cpus)))
    if (n_sample0 > n_sample):
        n_sample = n_sample0

    ns_new = int(math.ceil((size - old_size) / n_sample))
    old_ns = int(math.ceil(old_size / n_sample))

    nbatch = 0
    block_id = []
    for ibatch1 in range(old_ns):
        s1 = int(n_sample*ibatch1)
        e1 = int(np.min([s1 + n_sample, old_size]))

        for ibatch2 in range(ns_new):
            s2 = int(n_sample * ibatch2) + old_size
            e2 = int(np.min([s2 + n_sample, size]))
            block_id += [(s1, e1, s2, e2)]
            nbatch += 1

    for ibatch1 in range(ns_new):
        s1 = int(n_sample * ibatch1) + old_size
        e1 = int(np.min([s1 + n_sample, size]))

        for ibatch2 in range(ns_new):
            s2 = int(n_sample * ibatch2) + old_size
            e2 = int(np.min([s2 + n_sample, size]))
            block_id += [(s1, e1, s2, e2)]
            nbatch += 1

    return block_id, nbatch


def obtain_noise_len(hyps, hyps_mask):
    """
    obtain the noise parameter from hyps and mask
    """

    # assume sigma_n is the final hyperparameter
    sigma_n = hyps[-1]
    # correct it if map is defined
    non_noise_hyps = len(hyps)-1
    train_noise = True
    if (hyps_mask is not None):
        train_noise = hyps_mask.get('train_noise', True)
        if (train_noise is False):
            sigma_n = hyps_mask['original_hyps'][-1]
            non_noise_hyps = len(hyps)

    return sigma_n, non_noise_hyps, train_noise


# --------------------------------------------------------------------------
#                   Parallel matrix/vector construction
# --------------------------------------------------------------------------

def parallel_matrix_construction(pack_function, hyps, name, kernel, cutoffs,
                                 hyps_mask, block_id, nbatch, size1, size2,
                                 m1, m2, symm=True):
    result_queue = mp.Queue()
    children = []
    for wid in range(nbatch):
        s1, e1, s2, e2 = block_id[wid]
        children.append(mp.Process(target=queue_wrapper,
<<<<<<< HEAD
                        args=(result_queue, wid, pack_function,
                              (hyps, name, s1, e1, s2, e2, s1 == s2,
                               kernel, cutoffs, hyps_mask))))
=======
                                   args=(result_queue, wid, pack_function,
                                         (hyps, name, s1, e1, s2, e2, s1 == s2,
                                          kernel, cutoffs, hyps_mask))))
>>>>>>> 278f270d

    # Run child processes.
    for c in children:
        c.start()

    # Wait for all results to arrive.
    matrix = np.zeros((size1, size2))
    for _ in range(nbatch):
        wid, result_chunk = result_queue.get(block=True)
        s1, e1, s2, e2 = block_id[wid]
        matrix[s1 * m1:e1 * m1,
               s2 * m2:e2 * m2] = result_chunk
        # Note that the force/energy block is not symmetric; in this case
        # symm is False.
        if ((s1 != s2) and (symm is True)):
            matrix[s2 * m2:e2 * m2, s1 * m1:e1 * m1] = result_chunk.T

    # Join child processes (clean up zombies).
    for c in children:
        c.join()

    # matrix manipulation
    del result_queue
    del children

    return matrix


def parallel_vector_construction(pack_function, name, x, kernel, hyps,
                                 cutoffs, hyps_mask, block_id, nbatch, size,
                                 mult, d_1=None):
    result_queue = mp.Queue()
    children = []
    for wid in range(nbatch):
        s, e = block_id[wid]
        children.append(
            mp.Process(
                target=queue_wrapper,
                args=(result_queue, wid, pack_function,
                      (name, s, e, x, kernel, hyps, cutoffs, hyps_mask, d_1))))

    # Run child processes.
    for c in children:
        c.start()

    # Wait for all results to arrive.
    vector = np.zeros(size * mult)
    for _ in range(nbatch):
        wid, result_chunk = result_queue.get(block=True)
        s, e = block_id[wid]
        vector[s * mult:e * mult] = result_chunk

    # Join child processes (clean up zombies).
    for c in children:
        c.join()

    return vector


# --------------------------------------------------------------------------
#                            Ky construction
# --------------------------------------------------------------------------

def get_force_block_pack(hyps: np.ndarray, name: str, s1: int, e1: int,
                         s2: int, e2: int, same: bool, kernel, cutoffs,
                         hyps_mask):
    """ Compute covariance matrix element between set1 and set2
    :param hyps: list of hyper-parameters
    :param name: name of the gp instance.
    :param same: whether the row and column are the same
    :param kernel: function object of the kernel
    :param cutoffs: The cutoff values used for the atomic environments
    :type cutoffs: list of 2 float numbers
    :param hyps_mask: dictionary used for multi-group hyperparmeters

    :return: covariance matrix
    """

    # initialize matrices
    training_data = _global_training_data[name]
    size1 = (e1-s1)*3
    size2 = (e2-s2)*3
    force_block = np.zeros([size1, size2])

    ds = [1, 2, 3]

    # calculate elements
    args = from_mask_to_args(hyps, cutoffs, hyps_mask)

    for m_index in range(size1):
        x_1 = training_data[int(math.floor(m_index / 3))+s1]
        d_1 = ds[m_index % 3]
        if (same):
            lowbound = m_index
        else:
            lowbound = 0
        for n_index in range(lowbound, size2):
            x_2 = training_data[int(math.floor(n_index / 3))+s2]
            d_2 = ds[n_index % 3]
            kern_curr = kernel(x_1, x_2, d_1, d_2, *args)
            # store kernel value
            force_block[m_index, n_index] = kern_curr
            if (same):
                force_block[n_index, m_index] = kern_curr

    return force_block


def get_energy_block_pack(hyps: np.ndarray, name: str, s1: int, e1: int,
                          s2: int, e2: int, same: bool, kernel, cutoffs,
                          hyps_mask):

    # initialize matrices
    training_structures = _global_training_structures[name]
    size1 = e1 - s1
    size2 = e2 - s2
    energy_block = np.zeros([size1, size2])

    # calculate elements
<<<<<<< HEAD
    args = from_mask_to_args(hyps, hyps_mask, cutoffs)
=======
    args = from_mask_to_args(hyps, cutoffs, hyps_mask)
>>>>>>> 278f270d

    for m_index in range(size1):
        struc_1 = training_structures[m_index + s1]
        if (same):
            lowbound = m_index
        else:
            lowbound = 0

        for n_index in range(lowbound, size2):
            struc_2 = training_structures[n_index + s2]

            # Loop over environments in both structures to compute the
            # energy/energy kernel.
            kern_curr = 0
            for environment_1 in struc_1:
                for environment_2 in struc_2:
                    kern_curr += kernel(environment_1, environment_2, *args)

            # Store kernel value.
            energy_block[m_index, n_index] = kern_curr
            if (same):
                energy_block[n_index, m_index] = kern_curr

    return energy_block


def get_force_energy_block_pack(hyps: np.ndarray, name: str, s1: int,
                                e1: int, s2: int, e2: int, same: bool, kernel,
                                cutoffs, hyps_mask):
    # initialize matrices
    training_data = _global_training_data[name]
    training_structures = _global_training_structures[name]
    size1 = (e1 - s1) * 3
    size2 = e2 - s2
    force_energy_block = np.zeros([size1, size2])

    ds = [1, 2, 3]

    # calculate elements
<<<<<<< HEAD
    args = from_mask_to_args(hyps, hyps_mask, cutoffs)
=======
    args = from_mask_to_args(hyps, cutoffs, hyps_mask)
>>>>>>> 278f270d

    for m_index in range(size1):
        environment_1 = training_data[int(math.floor(m_index / 3)) + s1]
        d_1 = ds[m_index % 3]

        for n_index in range(size2):
            structure = training_structures[n_index + s2]

            # Loop over environments in the training structure.
            kern_curr = 0
            for environment_2 in structure:
                kern_curr += kernel(environment_1, environment_2, d_1, *args)

            # store kernel value
            force_energy_block[m_index, n_index] = kern_curr

    return force_energy_block


def get_force_block(hyps: np.ndarray, name: str, kernel, cutoffs=None,
                    hyps_mask=None, n_cpus=1, n_sample=100):
    """ parallel version of get_ky_mat
    :param hyps: list of hyper-parameters
    :param name: name of the gp instance.
    :param kernel: function object of the kernel
    :param cutoffs: The cutoff values used for the atomic environments
    :type cutoffs: list of 2 float numbers
    :param hyps_mask: dictionary used for multi-group hyperparmeters

    :return: covariance matrix
    """

    training_data = _global_training_data[name]
    size = len(training_data)
    size3 = 3 * size
<<<<<<< HEAD
=======

    if (n_cpus is None):
        n_cpus = mp.cpu_count()
    if (n_cpus == 1):
        k_mat = \
            get_force_block_pack(hyps, name, 0, size, 0, size, True, kernel,
                                 cutoffs, hyps_mask)
    else:
        # initialize matrices
        block_id, nbatch = partition_matrix(n_sample, size, n_cpus)
        mult = 3

        k_mat = \
            parallel_matrix_construction(get_force_block_pack, hyps, name,
                                         kernel, cutoffs, hyps_mask,
                                         block_id, nbatch, size3, size3,
                                         mult, mult)

    sigma_n, _, __ = obtain_noise_len(hyps, hyps_mask)
    force_block = k_mat
    force_block += sigma_n ** 2 * np.eye(size3)

    return force_block


def get_energy_block(hyps: np.ndarray, name: str, kernel, energy_noise,
                     cutoffs=None, hyps_mask=None, n_cpus=1, n_sample=100):
    training_structures = _global_training_structures[name]
    size = len(training_structures)
>>>>>>> 278f270d

    if (n_cpus is None):
        n_cpus = mp.cpu_count()
    if (n_cpus == 1):
        k_mat = \
<<<<<<< HEAD
            get_force_block_pack(hyps, name, 0, size, 0, size, True, kernel,
                                 cutoffs, hyps_mask)
    else:
        # initialize matrices
        block_id, nbatch = partition_matrix(n_sample, size, n_cpus)
        mult = 3

        k_mat = \
            parallel_matrix_construction(get_force_block_pack, hyps, name,
                                         kernel, cutoffs, hyps_mask,
                                         block_id, nbatch, size3, size3,
                                         mult, mult)

    sigma_n, _, __ = obtain_noise_len(hyps, hyps_mask)
    force_block = k_mat
    force_block += sigma_n ** 2 * np.eye(size3)

    return force_block


def get_energy_block(hyps: np.ndarray, name: str, kernel, energy_noise,
                     cutoffs=None, hyps_mask=None, n_cpus=1, n_sample=100):
    training_structures = _global_training_structures[name]
    size = len(training_structures)

    if (n_cpus is None):
        n_cpus = mp.cpu_count()
    if (n_cpus == 1):
        k_mat = \
            get_energy_block_pack(hyps, name, 0, size, 0, size, True, kernel,
                                  cutoffs, hyps_mask)
    else:
=======
            get_energy_block_pack(hyps, name, 0, size, 0, size, True, kernel,
                                  cutoffs, hyps_mask)
    else:
>>>>>>> 278f270d
        block_id, nbatch = partition_matrix(n_sample, size, n_cpus)
        mult = 1

        k_mat = \
            parallel_matrix_construction(get_energy_block_pack, hyps, name,
                                         kernel, cutoffs, hyps_mask,
                                         block_id, nbatch, size, size, mult,
                                         mult)
<<<<<<< HEAD

    energy_block = k_mat
    energy_block += (energy_noise ** 2) * np.eye(size)

    return energy_block


=======

    energy_block = k_mat
    energy_block += (energy_noise ** 2) * np.eye(size)

    return energy_block


>>>>>>> 278f270d
def get_force_energy_block(hyps: np.ndarray, name: str, kernel, cutoffs=None,
                           hyps_mask=None, n_cpus=1, n_sample=100):
    training_data = _global_training_data[name]
    training_structures = _global_training_structures[name]
    size1 = len(training_data) * 3
    size2 = len(training_structures)
    size3 = len(training_data)

    if (n_cpus is None):
        n_cpus = mp.cpu_count()
    if (n_cpus == 1):
        force_energy_block = \
            get_force_energy_block_pack(hyps, name, 0, size3, 0, size2, True,
                                        kernel, cutoffs, hyps_mask)
    else:
        # initialize matrices
        block_id, nbatch = \
            partition_force_energy_block(n_sample, size3, size2, n_cpus)
        m1 = 3  # 3 force components per environment
        m2 = 1  # 1 energy per structure

        force_energy_block = \
            parallel_matrix_construction(get_force_energy_block_pack, hyps,
                                         name, kernel, cutoffs, hyps_mask,
                                         block_id, nbatch, size1, size2, m1,
                                         m2, symm=False)

    return force_energy_block


def get_Ky_mat(hyps: np.ndarray, name: str, force_kernel: Callable,
               energy_kernel: Callable, force_energy_kernel: Callable,
               energy_noise, cutoffs=None, hyps_mask=None,
               n_cpus=1, n_sample=100):

    training_data = _global_training_data[name]
    training_structures = _global_training_structures[name]
    size1 = len(training_data) * 3
    size2 = len(training_structures)

    # Initialize Ky.
    ky_mat = np.zeros((size1 + size2, size1 + size2))

    # Assemble the full covariance matrix block-by-block.
    force_block = get_force_block(hyps, name, force_kernel, cutoffs, hyps_mask,
                                  n_cpus, n_sample)

    energy_block = get_energy_block(hyps, name, energy_kernel, energy_noise,
                                    cutoffs, hyps_mask, n_cpus, n_sample)

    force_energy_block = \
        get_force_energy_block(hyps, name, force_energy_kernel, cutoffs,
                               hyps_mask, n_cpus, n_sample)

    ky_mat[0:size1, 0:size1] = force_block
    ky_mat[size1:, size1:] = energy_block
    ky_mat[0:size1, size1:] = force_energy_block
    ky_mat[size1:, 0:size1] = force_energy_block.transpose()

    return ky_mat


# --------------------------------------------------------------------------
#                              Ky updates
# --------------------------------------------------------------------------

def update_force_block(ky_mat_old: np.ndarray, n_envs_prev: int,
                       hyps: np.ndarray, name: str, kernel, cutoffs=None,
                       hyps_mask=None, n_cpus=1, n_sample=100):

    old_size = n_envs_prev
    old_size3 = n_envs_prev * 3
    mult = 3
    size = len(_global_training_data[name])
    size3 = 3 * size

    if (n_cpus is None):
        n_cpus = mp.cpu_count()

    # serial version
    if (n_cpus == 1):
        force_block = np.zeros((size3, size3))
        new_mat = \
            get_force_block_pack(hyps, name, 0, size, old_size, size, False,
                                 kernel, cutoffs, hyps_mask)
        force_block[:, old_size3:] = new_mat
        force_block[old_size3:, :] = new_mat.transpose()

    # parallel version
    else:
        block_id, nbatch = partition_update(n_sample, size, old_size, n_cpus)

        force_block = \
            parallel_matrix_construction(get_force_block_pack, hyps, name,
                                         kernel, cutoffs, hyps_mask,
                                         block_id, nbatch, size3, size3,
                                         mult, mult)

    # insert previous covariance matrix
    force_block[:old_size3, :old_size3] = \
        ky_mat_old[:old_size3, :old_size3]

    # add the noise parameter
    sigma_n, _, _ = obtain_noise_len(hyps, hyps_mask)
    force_block[old_size3:, old_size3:] += \
        sigma_n ** 2 * np.eye(size3-old_size3)

    return force_block


def update_energy_block(ky_mat_old: np.ndarray, n_envs_prev: int,
                        hyps: np.ndarray, name: str, kernel,
                        energy_noise: float, cutoffs=None, hyps_mask=None,
                        n_cpus=1, n_sample=100):

    old_size = ky_mat_old.shape[0] - 3 * n_envs_prev
    mult = 1
    size = len(_global_training_structures[name])

    if (n_cpus is None):
        n_cpus = mp.cpu_count()

    # serial version
    if (n_cpus == 1):
        energy_block = np.zeros((size, size))
        new_mat = \
            get_energy_block_pack(hyps, name, 0, size, old_size, size, False,
                                  kernel, cutoffs, hyps_mask)
        energy_block[:, old_size:] = new_mat
        energy_block[old_size:, :] = new_mat.transpose()

    # parallel version
    else:
        block_id, nbatch = partition_update(n_sample, size, old_size, n_cpus)

        energy_block = \
            parallel_matrix_construction(get_energy_block_pack, hyps, name,
                                         kernel, cutoffs, hyps_mask,
                                         block_id, nbatch, size, size,
                                         mult, mult)

    # insert previous covariance matrix (if it has nonzero size)
    if old_size > 0:
        energy_block[:old_size, :old_size] = ky_mat_old[-old_size:, -old_size:]

    # add the noise parameter
    energy_block[old_size:, old_size:] += \
        (energy_noise ** 2) * np.eye(size - old_size)

    return energy_block


def update_force_energy_block(ky_mat_old: np.ndarray, n_envs_prev: int,
                              hyps: np.ndarray, name: str, kernel,
                              energy_noise: float, cutoffs=None,
                              hyps_mask=None, n_cpus=1, n_sample=100):

    n_strucs_prev = ky_mat_old.shape[0] - 3 * n_envs_prev
    n_envs = len(_global_training_data[name])
    n_strucs = len(_global_training_structures[name])
    force_energy_block = np.zeros((n_envs * 3, n_strucs))

    if (n_cpus is None):
        n_cpus = mp.cpu_count()

    # serial version
    if (n_cpus == 1):
        mat_1 = \
            get_force_energy_block_pack(hyps, name, 0, n_envs,
                                        n_strucs_prev, n_strucs,
                                        False, kernel, cutoffs, hyps_mask)

        mat_2 = \
            get_force_energy_block_pack(hyps, name, n_envs_prev, n_envs,
                                        0, n_strucs_prev,
                                        False, kernel, cutoffs, hyps_mask)

    # parallel version
    else:
        force_energy_block = np.zeros((n_envs * 3, n_strucs))

        block_id_1, nbatch_1 = \
            partition_matrix_custom(n_sample, 0, n_envs, n_strucs_prev,
                                    n_strucs, n_cpus)
        block_id_2, nbatch_2 = \
            partition_matrix_custom(n_sample, n_envs_prev, n_envs,
                                    0, n_strucs_prev, n_cpus)

        size1 = n_envs * 3
        size2 = n_strucs
        m1 = 3
        m2 = 1

        mat_1 = \
            parallel_matrix_construction(get_force_energy_block_pack,
                                         hyps, name, kernel, cutoffs,
                                         hyps_mask, block_id_1, nbatch_1,
                                         size1, size2, m1, m2, False)
        mat_2 = \
            parallel_matrix_construction(get_force_energy_block_pack,
                                         hyps, name, kernel, cutoffs,
                                         hyps_mask, block_id_2, nbatch_2,
                                         size1, size2, m1, m2, False)

        # reduce the size of the matrices
        mat_1 = mat_1[:n_envs * 3, n_strucs_prev:n_strucs]
        mat_2 = mat_2[n_envs_prev * 3:n_envs * 3, :n_strucs_prev]

    force_energy_block[:n_envs * 3, n_strucs_prev:n_strucs] = mat_1
    force_energy_block[n_envs_prev * 3:n_envs * 3, :n_strucs_prev] = mat_2

    # insert previous covariance matrix
    force_energy_block[:n_envs_prev * 3, :n_strucs_prev] = \
        ky_mat_old[:n_envs_prev * 3,
                   n_envs_prev * 3:n_envs_prev * 3 + n_strucs_prev]

    return force_energy_block


def get_ky_mat_update(ky_mat_old: np.ndarray, n_envs_prev: int,
                      hyps: np.ndarray, name: str, force_kernel: Callable,
                      energy_kernel: Callable, force_energy_kernel: Callable,
                      energy_noise: float, cutoffs=None, hyps_mask=None,
                      n_cpus=1, n_sample=100):

    n_envs = len(_global_training_data[name])
    n_strucs = len(_global_training_structures[name])
    size1 = n_envs * 3
    size2 = n_strucs
    ky_mat = np.zeros((size1 + size2, size1 + size2))

    force_block = \
        update_force_block(ky_mat_old, n_envs_prev, hyps, name, force_kernel,
                           cutoffs, hyps_mask, n_cpus, n_sample)

    energy_block = \
        update_energy_block(ky_mat_old, n_envs_prev, hyps, name, energy_kernel,
                            energy_noise, cutoffs, hyps_mask, n_cpus, n_sample)

    force_energy_block = \
        update_force_energy_block(ky_mat_old, n_envs_prev, hyps, name,
                                  force_energy_kernel, energy_noise, cutoffs,
                                  hyps_mask, n_cpus, n_sample)

    ky_mat[0:size1, 0:size1] = force_block
    ky_mat[size1:, size1:] = energy_block
    ky_mat[0:size1, size1:] = force_energy_block
    ky_mat[size1:, 0:size1] = force_energy_block.transpose()

    return ky_mat


# --------------------------------------------------------------------------
#                            Kernel vectors
# --------------------------------------------------------------------------

def energy_energy_vector_unit(name, s, e, x, kernel, hyps, cutoffs=None,
                              hyps_mask=None, d_1=None):
    """
    Gets part of the energy/energy vector.
    """

    training_structures = _global_training_structures[name]

    size = e - s
    energy_energy_unit = np.zeros(size, )

<<<<<<< HEAD
    args = from_mask_to_args(hyps, hyps_mask, cutoffs)
=======
    args = from_mask_to_args(hyps, cutoffs, hyps_mask)
>>>>>>> 278f270d

    for m_index in range(size):
        structure = training_structures[m_index + s]
        kern_curr = 0
        for environment in structure:
            kern_curr += kernel(x, environment, *args)

        energy_energy_unit[m_index] = kern_curr

    return energy_energy_unit


def energy_force_vector_unit(name, s, e, x, kernel, hyps, cutoffs=None,
                             hyps_mask=None, d_1=None):
    """
    Gets part of the energy/force vector.
    """

    training_data = _global_training_data[name]

    ds = [1, 2, 3]
    size = (e - s) * 3
    k_v = np.zeros(size, )

<<<<<<< HEAD
    args = from_mask_to_args(hyps, hyps_mask, cutoffs)
=======
    args = from_mask_to_args(hyps, cutoffs, hyps_mask)
>>>>>>> 278f270d

    for m_index in range(size):
        x_2 = training_data[int(math.floor(m_index / 3))+s]
        d_2 = ds[m_index % 3]
        k_v[m_index] = kernel(x_2, x, d_2, *args)

    return k_v


def force_energy_vector_unit(name, s, e, x, kernel, hyps, cutoffs, hyps_mask,
                             d_1):
    """
    Gets part of the force/energy vector.
    """

    size = e - s
<<<<<<< HEAD
    args = from_mask_to_args(hyps, hyps_mask, cutoffs)
=======
    args = from_mask_to_args(hyps, cutoffs, hyps_mask)
>>>>>>> 278f270d
    force_energy_unit = np.zeros(size,)

    for m_index in range(size):
        training_structure = _global_training_structures[name][m_index+s]
        kern_curr = 0
        for environment in training_structure:
            kern_curr += kernel(x, environment, d_1, *args)

        force_energy_unit[m_index] = kern_curr

    return force_energy_unit


def force_force_vector_unit(name, s, e, x, kernel, hyps, cutoffs, hyps_mask,
                            d_1):
    """
    Gets part of the force/force vector.
    """

    size = (e - s)
    ds = [1, 2, 3]

<<<<<<< HEAD
    args = from_mask_to_args(hyps, hyps_mask, cutoffs)
=======
    args = from_mask_to_args(hyps, cutoffs, hyps_mask)
>>>>>>> 278f270d

    k_v = np.zeros(size * 3)

    for m_index in range(size):
        x_2 = _global_training_data[name][m_index + s]
        for d_2 in ds:
            k_v[m_index * 3 + d_2 - 1] = kernel(x, x_2, d_1, d_2, *args)

    return k_v


def energy_energy_vector(name, kernel, x, hyps, cutoffs=None,
                         hyps_mask=None, n_cpus=1, n_sample=100):
    """
    Get a vector of covariances between the local energy of a test environment
    and the total energy labels in the training set.
    """

    size = len(_global_training_structures[name])

    if (n_cpus is None):
        n_cpus = mp.cpu_count()
    if (n_cpus == 1):
        return energy_energy_vector_unit(name, 0, size, x, kernel, hyps,
                                         cutoffs, hyps_mask)

    block_id, nbatch = partition_vector(n_sample, size, n_cpus)
    pack_function = energy_energy_vector_unit
    mult = 1

    force_energy_vector = \
        parallel_vector_construction(pack_function, name, x, kernel,
                                     hyps, cutoffs, hyps_mask, block_id,
                                     nbatch, size, mult)

    return force_energy_vector


def energy_force_vector(name, kernel, x, hyps, cutoffs=None, hyps_mask=None,
                        n_cpus=1, n_sample=100):
    """
    Get the vector of covariances between the local energy of a test
    environment and the force labels in the training set.
    """

    training_data = _global_training_data[name]
    size = len(training_data)

    if (n_cpus is None):
        n_cpus = mp.cpu_count()
    if (n_cpus == 1):
        return energy_force_vector_unit(name, 0, size, x, kernel, hyps,
                                        cutoffs, hyps_mask)

    block_id, nbatch = partition_vector(n_sample, size, n_cpus)
    pack_function = energy_force_vector_unit
    mult = 3

    k12_v = parallel_vector_construction(pack_function, name, x, kernel,
                                         hyps, cutoffs, hyps_mask, block_id,
                                         nbatch, size, mult)

    return k12_v


def force_energy_vector(name, kernel, x, d_1, hyps, cutoffs=None,
                        hyps_mask=None, n_cpus=1, n_sample=100):
    """
    Get a vector of covariances between a force component of a test environment
    and the total energy labels in the training set.
    """

    size = len(_global_training_structures[name])

    if (n_cpus is None):
        n_cpus = mp.cpu_count()
    if (n_cpus == 1):
        return force_energy_vector_unit(name, 0, size, x, kernel, hyps,
                                        cutoffs, hyps_mask, d_1)

    block_id, nbatch = partition_vector(n_sample, size, n_cpus)
    pack_function = force_energy_vector_unit
    mult = 1

    force_energy_vector = \
        parallel_vector_construction(pack_function, name, x, kernel,
                                     hyps, cutoffs, hyps_mask, block_id,
                                     nbatch, size, mult, d_1)

    return force_energy_vector


def force_force_vector(name, kernel, x, d_1, hyps, cutoffs=None,
                       hyps_mask=None, n_cpus=1, n_sample=100):
    """
    Get a vector of covariances between a force component of a test environment
    and the force labels in the training set.
    """

    size = len(_global_training_data[name])

    if (n_cpus is None):
        n_cpus = mp.cpu_count()
    if (n_cpus == 1):
        return force_force_vector_unit(name, 0, size, x, kernel, hyps, cutoffs,
                                       hyps_mask, d_1)

    block_id, nbatch = partition_vector(n_sample, size, n_cpus)
    pack_function = force_force_vector_unit
    mult = 3

    k12_v = parallel_vector_construction(pack_function, name, x, kernel,
                                         hyps, cutoffs, hyps_mask, block_id,
                                         nbatch, size, mult, d_1)

    return k12_v


def get_kernel_vector(name, force_force_kernel: Callable,
                      force_energy_kernel: Callable, x, d_1, hyps,
                      cutoffs=None, hyps_mask=None, n_cpus=1, n_sample=100):

    size1 = len(_global_training_data[name])
    size2 = len(_global_training_structures[name])
    kernel_vector = np.zeros(size1 * 3 + size2)

    force_vector = \
        force_force_vector(name, force_force_kernel, x, d_1, hyps, cutoffs,
                           hyps_mask, n_cpus, n_sample)
    energy_vector = \
        force_energy_vector(name, force_energy_kernel, x, d_1, hyps, cutoffs,
                            hyps_mask, n_cpus, n_sample)

    kernel_vector[0:size1*3] = force_vector
    kernel_vector[size1*3:] = energy_vector

    return kernel_vector


def en_kern_vec(name, energy_force_kernel, energy_energy_kernel, x, hyps,
                cutoffs=None, hyps_mask=None, n_cpus=1, n_sample=100):

    size1 = len(_global_training_data[name])
    size2 = len(_global_training_structures[name])
    kernel_vector = np.zeros(size1 * 3 + size2)

    force_vector = \
        energy_force_vector(name, energy_force_kernel, x, hyps, cutoffs,
                            hyps_mask, n_cpus, n_sample)
    energy_vector = \
        energy_energy_vector(name, energy_energy_kernel, x, hyps, cutoffs,
                             hyps_mask, n_cpus, n_sample)

    kernel_vector[0:size1*3] = force_vector
    kernel_vector[size1*3:] = energy_vector

    return kernel_vector


# --------------------------------------------------------------------------
#                      Ky hyperparameter gradient
# --------------------------------------------------------------------------

def get_ky_and_hyp_pack(name, s1, e1, s2, e2, same: bool, hyps: np.ndarray,
                        kernel_grad, cutoffs=None, hyps_mask=None):
    """
    computes a block of ky matrix and its derivative to hyper-parameter
    If the cpu set up is None, it uses as much as posible cpus

    :param hyps: list of hyper-parameters
    :param name: name of the gp instance.
    :param kernel_grad: function object of the kernel gradient
    :param cutoffs: The cutoff values used for the atomic environments
    :type cutoffs: list of 2 float numbers
    :param hyps_mask: dictionary used for multi-group hyperparmeters

    :return: hyp_mat, ky_mat
    """

    # assume sigma_n is the final hyperparameter
    _, non_noise_hyps, _ = obtain_noise_len(hyps, hyps_mask)

    # initialize matrices
    size1 = (e1-s1) * 3
    size2 = (e2-s2) * 3
    k_mat = np.zeros([size1, size2])
    hyp_mat = np.zeros([non_noise_hyps, size1, size2])

    args = from_mask_to_args(hyps, cutoffs, hyps_mask)

    ds = [1, 2, 3]

    training_data = _global_training_data[name]
    # calculate elements
    for m_index in range(size1):
        x_1 = training_data[int(math.floor(m_index / 3))+s1]
        d_1 = ds[m_index % 3]

        if (same):
            lowbound = m_index
        else:
            lowbound = 0
        for n_index in range(lowbound, size2):
            x_2 = training_data[int(math.floor(n_index / 3))+s2]
            d_2 = ds[n_index % 3]

            # calculate kernel and gradient
            cov = kernel_grad(x_1, x_2, d_1, d_2, *args)

            # store kernel value
            k_mat[m_index, n_index] = cov[0]
            grad = from_grad_to_mask(cov[1], hyps_mask)

            hyp_mat[:, m_index, n_index] = grad
            if (same):
                k_mat[n_index, m_index] = cov[0]
                hyp_mat[:, n_index, m_index] = grad

    return hyp_mat, k_mat


def get_ky_and_hyp(hyps: np.ndarray, name, kernel_grad, cutoffs=None,
                   hyps_mask=None, n_cpus=1, n_sample=100):
    """
    parallel version of get_ky_and_hyp

    :param hyps: list of hyper-parameters
    :param name: name of the gp instance.
    :param kernel_grad: function object of the kernel gradient
    :param cutoffs: The cutoff values used for the atomic environments
    :type cutoffs: list of 2 float numbers
    :param hyps_mask: dictionary used for multi-group hyperparmeters
    :param n_cpus: number of cpus to use.
    :param n_sample: the size of block for matrix to compute

    :return: hyp_mat, ky_mat
    """

    training_data = _global_training_data[name]
    size = len(training_data)
    size3 = size*3

    sigma_n, non_noise_hyps, train_noise = obtain_noise_len(hyps, hyps_mask)

    if (n_cpus is None):
        n_cpus = mp.cpu_count()
    if (n_cpus == 1):
        hyp_mat0, k_mat = get_ky_and_hyp_pack(
            name, 0, size, 0, size, True,
            hyps, kernel_grad, cutoffs, hyps_mask)
    else:

        block_id, nbatch = partition_matrix(n_sample, size, n_cpus)

        result_queue = mp.Queue()
        children = []
        for wid in range(nbatch):
            s1, e1, s2, e2 = block_id[wid]
            children.append(
                mp.Process(
                    target=queue_wrapper,
                    args=(result_queue, wid, get_ky_and_hyp_pack,
                          (name, s1, e1, s2, e2, s1 == s2,
                           hyps, kernel_grad, cutoffs, hyps_mask))))

        # Run child processes.
        for c in children:
            c.start()

        k_mat = np.zeros([size3, size3])
        hyp_mat0 = np.zeros([non_noise_hyps, size3, size3])
        for _ in range(nbatch):
            wid, result_chunk = result_queue.get(block=True)
            s1, e1, s2, e2 = block_id[wid]
            h_mat_block, k_mat_block = result_chunk
            k_mat[s1*3:e1*3, s2*3:e2*3] = k_mat_block
            hyp_mat0[:, s1*3:e1*3, s2*3:e2*3] = h_mat_block
            if (s1 != s2):
                k_mat[s2*3:e2*3, s1*3:e1*3] = k_mat_block.T
                for idx in range(hyp_mat0.shape[0]):
                    hyp_mat0[idx, s2*3:e2*3, s1*3:e1*3] = h_mat_block[idx].T

        # Join child processes (clean up zombies).
        for c in children:
            c.join()

    # add gradient of noise variance
    if (train_noise):
        hyp_mat = np.zeros([hyp_mat0.shape[0]+1, hyp_mat0.shape[1],
                            hyp_mat0.shape[2]])
        hyp_mat[:-1, :, :] = hyp_mat0
        hyp_mat[-1, :, :] = np.eye(size3) * 2 * sigma_n
    else:
        hyp_mat = hyp_mat0

    # matrix manipulation
    ky_mat = k_mat + sigma_n ** 2 * np.eye(size3)

    return hyp_mat, ky_mat


# --------------------------------------------------------------------------
#                        Computing the likelihood
# --------------------------------------------------------------------------

def get_like_from_mats(ky_mat, l_mat, alpha, name):
    """ compute the likelihood from the covariance matrix

    :param ky_mat: the covariance matrix

    :return: float, likelihood
    """
    # catch linear algebra errors
    force_labels = _global_training_labels[name]
    energy_labels = _global_energy_labels[name]
    labels = np.concatenate((force_labels, energy_labels))

    # calculate likelihood
    like = (-0.5 * np.matmul(labels, alpha) -
            np.sum(np.log(np.diagonal(l_mat))) -
            math.log(2 * np.pi) * ky_mat.shape[1] / 2)

    return like


def get_neg_like_grad(hyps: np.ndarray, name: str,
<<<<<<< HEAD
                      kernel_grad, output=None,
=======
                      kernel_grad, logger=None,
>>>>>>> 278f270d
                      cutoffs=None, hyps_mask=None,
                      n_cpus=1, n_sample=100):
    """compute the log likelihood and its gradients

    :param hyps: list of hyper-parameters
    :type hyps: np.ndarray
    :param name: name of the gp instance.
    :param kernel_grad: function object of the kernel gradient
    :param output: Output object for dumping every hyper-parameter
                   sets computed
    :type output: logger
    :param cutoffs: The cutoff values used for the atomic environments
    :type cutoffs: list of 2 float numbers
    :param hyps_mask: dictionary used for multi-group hyperparmeters
    :param n_cpus: number of cpus to use.
    :param n_sample: the size of block for matrix to compute

    :return: float, np.array
    """

    time0 = time.time()
<<<<<<< HEAD
    if output is not None:
        ostring = "hyps:"
        for hyp in hyps:
            ostring += f" {hyp}"
        ostring += "\n"
        output.write_to_log(ostring, name="hyps")
=======
>>>>>>> 278f270d

    hyp_mat, ky_mat = \
        get_ky_and_hyp(hyps, name, kernel_grad, cutoffs=cutoffs,
                       hyps_mask=hyps_mask, n_cpus=n_cpus, n_sample=n_sample)

    logger.debug(f"get_ky_and_hyp {time.time()-time0}")

    time0 = time.time()

    like, like_grad = \
        get_like_grad_from_mats(ky_mat, hyp_mat, name)

    logger.debug(f"get_like_grad_from_mats {time.time()-time0}")

<<<<<<< HEAD
    if output is not None:
        ostring = "like grad:"
        for lg in like_grad:
            ostring += f" {lg}"
        ostring += "\n"
        output.write_to_log(ostring, name="hyps")
        output.write_to_log('like: ' + str(like)+'\n', name="hyps")

    if print_progress:
        print('\nHyperparameters: ', list(hyps))
        print('Likelihood: ' + str(like))
        print('Likelihood Gradient: ', list(like_grad))
=======
    logger.debug('')
    logger.info(f'Hyperparameters: {list(hyps)}')
    logger.info(f'Likelihood: {like}')
    logger.info(f'Likelihood Gradient: {list(like_grad)}')
>>>>>>> 278f270d

    return -like, -like_grad


def get_like_grad_from_mats(ky_mat, hyp_mat, name):
    """compute the gradient of likelihood to hyper-parameters
    from covariance matrix and its gradient

    :param ky_mat: covariance matrix
    :type ky_mat: np.array
    :param hyp_mat: dky/d(hyper parameter) matrix
    :type hyp_mat: np.array
    :param name: name of the gp instance.

    :return: float, list. the likelihood and its gradients
    """

    number_of_hyps = hyp_mat.shape[0]

    # catch linear algebra errors
    try:
        ky_mat_inv = np.linalg.inv(ky_mat)
        l_mat = np.linalg.cholesky(ky_mat)
    except np.linalg.LinAlgError:
        return -1e8, np.zeros(number_of_hyps)

    labels = _global_training_labels[name]

    alpha = np.matmul(ky_mat_inv, labels)
    alpha_mat = np.matmul(alpha.reshape(-1, 1), alpha.reshape(1, -1))
    like_mat = alpha_mat - ky_mat_inv

    # calculate likelihood
    like = (-0.5 * np.matmul(labels, alpha) -
            np.sum(np.log(np.diagonal(l_mat))) -
            math.log(2 * np.pi) * ky_mat.shape[1] / 2)

    # calculate likelihood gradient
    like_grad = np.zeros(number_of_hyps)
    for n in range(number_of_hyps):
        like_grad[n] = 0.5 * np.trace(np.matmul(like_mat, hyp_mat[n, :, :]))

    return like, like_grad<|MERGE_RESOLUTION|>--- conflicted
+++ resolved
@@ -114,10 +114,6 @@
 
 def partition_force_energy_block(n_sample: int, size1: int, size2: int,
                                  n_cpus: int):
-<<<<<<< HEAD
-
-=======
->>>>>>> 278f270d
     """Special partition method for the force/energy block. Because the number
     of environments in a structure can vary, we only split up the environment
     list, which has length size1.
@@ -215,15 +211,9 @@
     for wid in range(nbatch):
         s1, e1, s2, e2 = block_id[wid]
         children.append(mp.Process(target=queue_wrapper,
-<<<<<<< HEAD
-                        args=(result_queue, wid, pack_function,
-                              (hyps, name, s1, e1, s2, e2, s1 == s2,
-                               kernel, cutoffs, hyps_mask))))
-=======
                                    args=(result_queue, wid, pack_function,
                                          (hyps, name, s1, e1, s2, e2, s1 == s2,
                                           kernel, cutoffs, hyps_mask))))
->>>>>>> 278f270d
 
     # Run child processes.
     for c in children:
@@ -343,11 +333,7 @@
     energy_block = np.zeros([size1, size2])
 
     # calculate elements
-<<<<<<< HEAD
-    args = from_mask_to_args(hyps, hyps_mask, cutoffs)
-=======
     args = from_mask_to_args(hyps, cutoffs, hyps_mask)
->>>>>>> 278f270d
 
     for m_index in range(size1):
         struc_1 = training_structures[m_index + s1]
@@ -387,11 +373,7 @@
     ds = [1, 2, 3]
 
     # calculate elements
-<<<<<<< HEAD
-    args = from_mask_to_args(hyps, hyps_mask, cutoffs)
-=======
     args = from_mask_to_args(hyps, cutoffs, hyps_mask)
->>>>>>> 278f270d
 
     for m_index in range(size1):
         environment_1 = training_data[int(math.floor(m_index / 3)) + s1]
@@ -427,8 +409,6 @@
     training_data = _global_training_data[name]
     size = len(training_data)
     size3 = 3 * size
-<<<<<<< HEAD
-=======
 
     if (n_cpus is None):
         n_cpus = mp.cpu_count()
@@ -458,37 +438,6 @@
                      cutoffs=None, hyps_mask=None, n_cpus=1, n_sample=100):
     training_structures = _global_training_structures[name]
     size = len(training_structures)
->>>>>>> 278f270d
-
-    if (n_cpus is None):
-        n_cpus = mp.cpu_count()
-    if (n_cpus == 1):
-        k_mat = \
-<<<<<<< HEAD
-            get_force_block_pack(hyps, name, 0, size, 0, size, True, kernel,
-                                 cutoffs, hyps_mask)
-    else:
-        # initialize matrices
-        block_id, nbatch = partition_matrix(n_sample, size, n_cpus)
-        mult = 3
-
-        k_mat = \
-            parallel_matrix_construction(get_force_block_pack, hyps, name,
-                                         kernel, cutoffs, hyps_mask,
-                                         block_id, nbatch, size3, size3,
-                                         mult, mult)
-
-    sigma_n, _, __ = obtain_noise_len(hyps, hyps_mask)
-    force_block = k_mat
-    force_block += sigma_n ** 2 * np.eye(size3)
-
-    return force_block
-
-
-def get_energy_block(hyps: np.ndarray, name: str, kernel, energy_noise,
-                     cutoffs=None, hyps_mask=None, n_cpus=1, n_sample=100):
-    training_structures = _global_training_structures[name]
-    size = len(training_structures)
 
     if (n_cpus is None):
         n_cpus = mp.cpu_count()
@@ -497,11 +446,6 @@
             get_energy_block_pack(hyps, name, 0, size, 0, size, True, kernel,
                                   cutoffs, hyps_mask)
     else:
-=======
-            get_energy_block_pack(hyps, name, 0, size, 0, size, True, kernel,
-                                  cutoffs, hyps_mask)
-    else:
->>>>>>> 278f270d
         block_id, nbatch = partition_matrix(n_sample, size, n_cpus)
         mult = 1
 
@@ -510,7 +454,6 @@
                                          kernel, cutoffs, hyps_mask,
                                          block_id, nbatch, size, size, mult,
                                          mult)
-<<<<<<< HEAD
 
     energy_block = k_mat
     energy_block += (energy_noise ** 2) * np.eye(size)
@@ -518,15 +461,6 @@
     return energy_block
 
 
-=======
-
-    energy_block = k_mat
-    energy_block += (energy_noise ** 2) * np.eye(size)
-
-    return energy_block
-
-
->>>>>>> 278f270d
 def get_force_energy_block(hyps: np.ndarray, name: str, kernel, cutoffs=None,
                            hyps_mask=None, n_cpus=1, n_sample=100):
     training_data = _global_training_data[name]
@@ -794,11 +728,7 @@
     size = e - s
     energy_energy_unit = np.zeros(size, )
 
-<<<<<<< HEAD
-    args = from_mask_to_args(hyps, hyps_mask, cutoffs)
-=======
     args = from_mask_to_args(hyps, cutoffs, hyps_mask)
->>>>>>> 278f270d
 
     for m_index in range(size):
         structure = training_structures[m_index + s]
@@ -823,11 +753,7 @@
     size = (e - s) * 3
     k_v = np.zeros(size, )
 
-<<<<<<< HEAD
-    args = from_mask_to_args(hyps, hyps_mask, cutoffs)
-=======
     args = from_mask_to_args(hyps, cutoffs, hyps_mask)
->>>>>>> 278f270d
 
     for m_index in range(size):
         x_2 = training_data[int(math.floor(m_index / 3))+s]
@@ -844,11 +770,7 @@
     """
 
     size = e - s
-<<<<<<< HEAD
-    args = from_mask_to_args(hyps, hyps_mask, cutoffs)
-=======
     args = from_mask_to_args(hyps, cutoffs, hyps_mask)
->>>>>>> 278f270d
     force_energy_unit = np.zeros(size,)
 
     for m_index in range(size):
@@ -871,11 +793,7 @@
     size = (e - s)
     ds = [1, 2, 3]
 
-<<<<<<< HEAD
-    args = from_mask_to_args(hyps, hyps_mask, cutoffs)
-=======
     args = from_mask_to_args(hyps, cutoffs, hyps_mask)
->>>>>>> 278f270d
 
     k_v = np.zeros(size * 3)
 
@@ -1202,11 +1120,7 @@
 
 
 def get_neg_like_grad(hyps: np.ndarray, name: str,
-<<<<<<< HEAD
-                      kernel_grad, output=None,
-=======
                       kernel_grad, logger=None,
->>>>>>> 278f270d
                       cutoffs=None, hyps_mask=None,
                       n_cpus=1, n_sample=100):
     """compute the log likelihood and its gradients
@@ -1228,15 +1142,6 @@
     """
 
     time0 = time.time()
-<<<<<<< HEAD
-    if output is not None:
-        ostring = "hyps:"
-        for hyp in hyps:
-            ostring += f" {hyp}"
-        ostring += "\n"
-        output.write_to_log(ostring, name="hyps")
-=======
->>>>>>> 278f270d
 
     hyp_mat, ky_mat = \
         get_ky_and_hyp(hyps, name, kernel_grad, cutoffs=cutoffs,
@@ -1251,25 +1156,10 @@
 
     logger.debug(f"get_like_grad_from_mats {time.time()-time0}")
 
-<<<<<<< HEAD
-    if output is not None:
-        ostring = "like grad:"
-        for lg in like_grad:
-            ostring += f" {lg}"
-        ostring += "\n"
-        output.write_to_log(ostring, name="hyps")
-        output.write_to_log('like: ' + str(like)+'\n', name="hyps")
-
-    if print_progress:
-        print('\nHyperparameters: ', list(hyps))
-        print('Likelihood: ' + str(like))
-        print('Likelihood Gradient: ', list(like_grad))
-=======
     logger.debug('')
     logger.info(f'Hyperparameters: {list(hyps)}')
     logger.info(f'Likelihood: {like}')
     logger.info(f'Likelihood Gradient: {list(like_grad)}')
->>>>>>> 278f270d
 
     return -like, -like_grad
 
