--- conflicted
+++ resolved
@@ -109,15 +109,9 @@
                 if ctype_1 == etypes_2[j]:
                     k1js = k_sq_exp_double_dev(q1, qjs, sig[mbtype1], ls[mbtype1])
 
-<<<<<<< HEAD
-                if etypes_1[i] == etypes_2[j]:
-                    be = spec_mask[etypes_1[i]]
-                    mbtype = mb_mask[be+bsn]
-=======
                 be = spec_mask[etypes1[i]]
                 mbtype = mb_mask[be+bsn]
-                if etypes1[i] == etypes2[j]:
->>>>>>> bb19e7ed
+                if etypes_1[i] == etypes_2[j]:
                     kij = k_sq_exp_double_dev(qis, qjs, sig[mbtype], ls[mbtype])
                 else:
                     kij = 0
@@ -223,16 +217,9 @@
                     q1jdiffsq = (q1 - qjs) * (q1 - qjs)
                     dk1js = mb_grad_helper_ls_(q1jdiffsq, sig[mbtype1], ls[mbtype1])
 
-<<<<<<< HEAD
-                if etypes_1[i] == etypes_2[j]:
-                    be = spec_mask[etypes_2[j]]
-                    mbtype = mb_mask[bsn + be]
-
-=======
                 be = spec_mask[etypes2[j]]
                 mbtype = mb_mask[bsn + be]
-                if etypes1[i] == etypes2[j]:
->>>>>>> bb19e7ed
+                if etypes_1[i] == etypes_2[j]:
                     kij = k_sq_exp_double_dev(
                         qis, qjs, sig[mbtype], ls[mbtype])
                     qijdiffsq = (qis - qjs) * (qis - qjs)
