--- conflicted
+++ resolved
@@ -3,21 +3,16 @@
 import numpy as np
 from numba import njit
 from math import exp
-import sys
-import os
 from flare.env import AtomicEnvironment
 import flare.kernels.cutoffs as cf
 from flare.kernels.kernels import force_helper, grad_constants, grad_helper, \
     force_energy_helper, three_body_en_helper, three_body_helper_1, \
     three_body_helper_2, three_body_grad_helper_1, three_body_grad_helper_2, \
-<<<<<<< HEAD
     k_sq_exp_double_dev, k_sq_exp_dev, coordination_number, q_value, \
     q_value_mc, mb_grad_helper_ls_, mb_grad_helper_ls_, three_body_se_perm, \
-    three_body_sf_perm, three_body_ss_perm
-=======
+    three_body_sf_perm, three_body_ss_perm, \
     k_sq_exp_double_dev, k_sq_exp_dev, coordination_number, q_value, q_value_mc, \
     mb_grad_helper_ls_, mb_grad_helper_ls
->>>>>>> 278f270d
 from typing import Callable
 
 
@@ -209,7 +204,6 @@
                              env1.cross_bond_dists, env2.cross_bond_dists,
                              env1.triplet_counts, env2.triplet_counts,
                              sig3, ls3, r_cut_3, cutoff_func)/9
-<<<<<<< HEAD
 
     return two_term + three_term
 
@@ -288,8 +282,6 @@
                           env1.cross_bond_dists, env2.cross_bond_dists,
                           env1.triplet_counts, env2.triplet_counts,
                           sig3, ls3, r_cut_3, cutoff_func)
-=======
->>>>>>> 278f270d
 
     return two_term + three_term
 
@@ -342,16 +334,6 @@
                           env1.triplet_counts, env2.triplet_counts,
                           d1, d2, sig3, ls3, r_cut_3, cutoff_func)
 
-<<<<<<< HEAD
-    many_term = \
-        many_body_mc_jit(env1.bond_array_mb, env2.bond_array_mb,
-                         env1.neigh_dists_mb, env2.neigh_dists_mb,
-                         env1.num_neighs_mb, env2.num_neighs_mb,
-                         env1.ctype, env2.ctype, env1.bond_array_mb_etypes,
-                         env2.bond_array_mb_etypes, env1.etype_mb,
-                         env2.etype_mb, env1.species, env2.species,
-                         d1, d2, sigm, lsm, r_cut_m, cutoff_func)
-=======
     many_term = many_body_mc_jit(env1.q_array, env2.q_array, 
                             env1.q_neigh_array, env2.q_neigh_array, 
                             env1.q_neigh_grads, env2.q_neigh_grads,
@@ -359,7 +341,6 @@
                             env1.etypes_mb, env2.etypes_mb, 
                             env1.unique_species, env2.unique_species, 
                             d1, d2, sigm, lsm)
->>>>>>> 278f270d
 
     return two_term + three_term + many_term
 
@@ -453,8 +434,7 @@
                                  env2.bond_array_2, env2.ctype, env2.etypes,
                                  d1, sig2, ls2, r_cut_2, cutoff_func) / 2
 
-    three_term = \
-        three_body_mc_force_en_jit(env1.bond_array_3,
+    three_term = three_body_mc_force_en_jit(env1.bond_array_3,
                                    env1.ctype, env1.etypes,
                                    env2.bond_array_3, env2.ctype,
                                    env2.etypes, env1.cross_bond_inds,
@@ -465,7 +445,6 @@
                                    env2.triplet_counts,
                                    d1, sig3, ls3, r_cut_3, cutoff_func) / 3
 
-<<<<<<< HEAD
     many_term = many_body_mc_force_en_jit(env1.bond_array_mb,
                                           env2.bond_array_mb,
                                           env1.neigh_dists_mb,
@@ -476,13 +455,7 @@
                                           env1.etype_mb,
                                           env1.species, env2.species, d1,
                                           sigm, lsm, r_cut_m, cutoff_func)
-=======
-    many_term = many_body_mc_force_en_jit(env1.q_array, env2.q_array, 
-                              env1.q_neigh_array, env1.q_neigh_grads,
-                              env1.ctype, env2.ctype, env1.etypes_mb,  
-                              env1.unique_species, env2.unique_species, 
-                              d1, sigm, lsm)
->>>>>>> 278f270d
+
 
     return two_term + three_term + many_term
 
@@ -670,7 +643,6 @@
                                 env1.cross_bond_dists, env2.cross_bond_dists,
                                 env1.triplet_counts, env2.triplet_counts,
                                 sig, ls, r_cut, cutoff_func)/9
-<<<<<<< HEAD
 
 
 def three_body_se(env1: AtomicEnvironment, env2: AtomicEnvironment,
@@ -719,8 +691,6 @@
                              env1.cross_bond_dists, env2.cross_bond_dists,
                              env1.triplet_counts, env2.triplet_counts,
                              sig, ls, r_cut, cutoff_func)
-=======
->>>>>>> 278f270d
 
 
 # -----------------------------------------------------------------------------
@@ -840,7 +810,6 @@
     return two_body_mc_en_jit(env1.bond_array_2, env1.ctype, env1.etypes,
                               env2.bond_array_2, env2.ctype, env2.etypes,
                               sig, ls, r_cut, cutoff_func)/4
-<<<<<<< HEAD
 
 
 def two_body_se(env1: AtomicEnvironment, env2: AtomicEnvironment,
@@ -880,8 +849,6 @@
     return two_body_ss_jit(env1.bond_array_2, env1.ctype, env1.etypes,
                            env2.bond_array_2, env2.ctype, env2.etypes,
                            sig, ls, r_cut, cutoff_func)
-=======
->>>>>>> 278f270d
 
 
 # -----------------------------------------------------------------------------
@@ -972,23 +939,10 @@
     Return:
         float: Value of the 2-body force/energy kernel.
     """
-<<<<<<< HEAD
-    sig = hyps[0]
-    ls = hyps[1]
-    r_cut = cutoffs[2]
-
-    return many_body_mc_en_jit(env1.bond_array_mb, env2.bond_array_mb,
-                               env1.ctype, env2.ctype,
-                               env1.bond_array_mb_etypes,
-                               env2.bond_array_mb_etypes,
-                               env1.species, env2.species,
-                               sig, ls, r_cut, cutoff_func)
-=======
     return many_body_mc_en_jit(env1.q_array, env2.q_array, 
                                env1.ctype, env2.ctype, 
                                env1.unique_species, env2.unique_species,
                                hyps[0], hyps[1])
->>>>>>> 278f270d
 
 
 # -----------------------------------------------------------------------------
@@ -1645,30 +1599,22 @@
 
 
 @njit
-<<<<<<< HEAD
 def three_body_se_jit(bond_array_1, c1, etypes1, bond_array_2, c2, etypes2,
                       cross_bond_inds_1, cross_bond_inds_2,
                       cross_bond_dists_1, cross_bond_dists_2,
                       triplets_1, triplets_2, sig, ls, r_cut, cutoff_func):
     """3-body multi-element kernel between a force component and a local
     energy accelerated with Numba.
-=======
-def two_body_mc_jit(bond_array_1, ctype_1, etypes_1,
-                    bond_array_2, ctype_2, etypes_2,
-                    d1, d2, sig, ls, r_cut, cutoff_func):
-    """2-body multi-element kernel between two force components accelerated
-    with Numba.
->>>>>>> 278f270d
 
     Args:
         bond_array_1 (np.ndarray): 3-body bond array of the first local
             environment.
-        ctype_1 (int): Species of the central atom of the first local environment.
+        ctype_1 (int): Species of the central atom of the first local env.
         etypes_1 (np.ndarray): Species of atoms in the first local
             environment.
         bond_array_2 (np.ndarray): 3-body bond array of the second local
             environment.
-        ctype_2 (int): Species of the central atom of the second local environment.
+        ctype_2 (int): Species of the central atom of the second local env.
         etypes_2 (np.ndarray): Species of atoms in the second local
             environment.
         cross_bond_inds_1 (np.ndarray): Two dimensional array whose row m
@@ -1709,7 +1655,6 @@
     ls2 = 1 / (ls * ls)
 
     for m in range(bond_array_1.shape[0]):
-<<<<<<< HEAD
         ri1 = bond_array_1[m, 0]
         ei1 = etypes1[m]
 
@@ -1720,22 +1665,6 @@
 
             ri3 = cross_bond_dists_1[m, m + n + 1]
             fi3, _ = cutoff_func(r_cut, ri3, 0)
-=======
-        ri = bond_array_1[m, 0]
-        ci = bond_array_1[m, d1]
-        fi, fdi = cutoff_func(r_cut, ri, ci)
-        e1 = etypes_1[m]
-
-        for n in range(bond_array_2.shape[0]):
-            e2 = etypes_2[n]
-
-            # check if bonds agree
-            if (ctype_1 == ctype_2 and e1 == e2) or (ctype_1 == e2 and ctype_2 == e1):
-                rj = bond_array_2[n, 0]
-                cj = bond_array_2[n, d2]
-                fj, fdj = cutoff_func(r_cut, rj, cj)
-                r11 = ri - rj
->>>>>>> 278f270d
 
             for p in range(bond_array_2.shape[0]):
                 rj1 = bond_array_2[p, 0]
@@ -1790,20 +1719,12 @@
 
 
 @njit
-<<<<<<< HEAD
 def three_body_sf_jit(bond_array_1, c1, etypes1, bond_array_2, c2, etypes2,
                       cross_bond_inds_1, cross_bond_inds_2,
                       cross_bond_dists_1, cross_bond_dists_2,
                       triplets_1, triplets_2, sig, ls, r_cut, cutoff_func):
     """3-body multi-element kernel between two force components accelerated
     with Numba.
-=======
-def two_body_mc_grad_jit(bond_array_1, ctype_1, etypes_1,
-                         bond_array_2, ctype_2, etypes_2,
-                         d1, d2, sig, ls, r_cut, cutoff_func):
-    """2-body multi-element kernel between two force components and its
-    gradient with respect to the hyperparameters.
->>>>>>> 278f270d
 
     Args:
         bond_array_1 (np.ndarray): 3-body bond array of the first local
@@ -2276,7 +2197,6 @@
 
 
 @njit
-<<<<<<< HEAD
 def two_body_mc_stress_en_jit(bond_array_1, c1, etypes1,
                               bond_array_2, c2, etypes2,
                               d1, d2, sig, ls, r_cut, cutoff_func):
@@ -2482,10 +2402,6 @@
 @njit
 def two_body_mc_en_jit(bond_array_1, c1, etypes1,
                        bond_array_2, c2, etypes2,
-=======
-def two_body_mc_en_jit(bond_array_1, ctype_1, etypes_1,
-                       bond_array_2, ctype_2, etypes_2,
->>>>>>> 278f270d
                        sig, ls, r_cut, cutoff_func):
     """2-body multi-element kernel between two local energies accelerated
     with Numba.
