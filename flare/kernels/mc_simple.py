"""Multi-element 2-, 3-, and 2+3-body kernels that restrict all signal
variance hyperparameters to a single value."""
import numpy as np
from numba import njit
from math import exp
import sys
import os
from flare.env import AtomicEnvironment
import flare.kernels.cutoffs as cf
from flare.kernels.kernels import force_helper, grad_constants, grad_helper, \
    force_energy_helper, three_body_en_helper, three_body_helper_1, \
    three_body_helper_2, three_body_grad_helper_1, three_body_grad_helper_2, \
    k_sq_exp_double_dev, k_sq_exp_dev, coordination_number, q_value, \
<<<<<<< HEAD
    q_value_mc, mb_grad_helper_ls_, mb_grad_helper_ls_, three_body_se_perm, \
    three_body_sf_perm, three_body_ss_perm
from flare.kernels import two_body_mc_simple, three_body_mc_simple
=======
    q_value_mc, mb_grad_helper_ls_, mb_grad_helper_ls
>>>>>>> ed5bc7e7
from typing import Callable


# -----------------------------------------------------------------------------
#                        two plus three body kernels
# -----------------------------------------------------------------------------


def two_plus_three_body_mc(env1: AtomicEnvironment, env2: AtomicEnvironment,
                           d1: int, d2: int, hyps: 'ndarray',
                           cutoffs: 'ndarray',
                           cutoff_func: Callable = cf.quadratic_cutoff) \
        -> float:
    """2+3-body multi-element kernel between two force components.

    Args:
        env1 (AtomicEnvironment): First local environment.
        env2 (AtomicEnvironment): Second local environment.
        d1 (int): Force component of the first environment.
        d2 (int): Force component of the second environment.
        hyps (np.ndarray): Hyperparameters of the kernel function (sig1, ls1,
            sig2, ls2, sig_n).
        cutoffs (np.ndarray): Two-element array containing the 2- and 3-body
            cutoffs.
        cutoff_func (Callable): Cutoff function of the kernel.

    Return:
        float: Value of the 2+3-body kernel.
    """

    sig2 = hyps[0]
    ls2 = hyps[1]
    sig3 = hyps[2]
    ls3 = hyps[3]
    r_cut_2 = cutoffs[0]
    r_cut_3 = cutoffs[1]

    two_term = two_body_mc_jit(env1.bond_array_2, env1.ctype, env1.etypes,
                               env2.bond_array_2, env2.ctype, env2.etypes,
                               d1, d2, sig2, ls2, r_cut_2, cutoff_func)

    three_term = \
        three_body_mc_jit(env1.bond_array_3, env1.ctype, env1.etypes,
                          env2.bond_array_3, env2.ctype, env2.etypes,
                          env1.cross_bond_inds, env2.cross_bond_inds,
                          env1.cross_bond_dists, env2.cross_bond_dists,
                          env1.triplet_counts, env2.triplet_counts,
                          d1, d2, sig3, ls3, r_cut_3, cutoff_func)

    return two_term + three_term


def two_plus_three_body_mc_grad(env1: AtomicEnvironment,
                                env2: AtomicEnvironment,
                                d1: int, d2: int, hyps: 'ndarray',
                                cutoffs: 'ndarray',
                                cutoff_func: Callable = cf.quadratic_cutoff) \
        -> ('float', 'ndarray'):
    """2+3-body multi-element kernel between two force components and its
    gradient with respect to the hyperparameters.

    Args:
        env1 (AtomicEnvironment): First local environment.
        env2 (AtomicEnvironment): Second local environment.
        d1 (int): Force component of the first environment.
        d2 (int): Force component of the second environment.
        hyps (np.ndarray): Hyperparameters of the kernel function (sig1, ls1,
            sig2, ls2, sig_n).
        cutoffs (np.ndarray): Two-element array containing the 2- and 3-body
            cutoffs.
        cutoff_func (Callable): Cutoff function of the kernel.

    Return:
        (float, np.ndarray):
            Value of the 2+3-body kernel and its gradient
            with respect to the hyperparameters.
    """

    sig2 = hyps[0]
    ls2 = hyps[1]
    sig3 = hyps[2]
    ls3 = hyps[3]
    r_cut_2 = cutoffs[0]
    r_cut_3 = cutoffs[1]

    kern2, grad2 = \
        two_body_mc_grad_jit(env1.bond_array_2, env1.ctype, env1.etypes,
                             env2.bond_array_2, env2.ctype, env2.etypes,
                             d1, d2, sig2, ls2, r_cut_2, cutoff_func)

    kern3, grad3 = \
        three_body_mc_grad_jit(env1.bond_array_3, env1.ctype, env1.etypes,
                               env2.bond_array_3, env2.ctype, env2.etypes,
                               env1.cross_bond_inds, env2.cross_bond_inds,
                               env1.cross_bond_dists, env2.cross_bond_dists,
                               env1.triplet_counts, env2.triplet_counts,
                               d1, d2, sig3, ls3, r_cut_3,
                               cutoff_func)

    return kern2 + kern3, np.array([grad2[0], grad2[1], grad3[0], grad3[1]])


def two_plus_three_mc_force_en(env1: AtomicEnvironment,
                               env2: AtomicEnvironment,
                               d1: int, hyps: 'ndarray', cutoffs: 'ndarray',
                               cutoff_func: Callable = cf.quadratic_cutoff) \
        -> float:
    """2+3-body multi-element kernel between a force component and a local
    energy.

    Args:
        env1 (AtomicEnvironment): Local environment associated with the
            force component.
        env2 (AtomicEnvironment): Local environment associated with the
            local energy.
        d1 (int): Force component of the first environment.
        hyps (np.ndarray): Hyperparameters of the kernel function (sig1, ls1,
            sig2, ls2).
        cutoffs (np.ndarray): Two-element array containing the 2- and 3-body
            cutoffs.
        cutoff_func (Callable): Cutoff function of the kernel.

    Return:
        float: Value of the 2+3-body force/energy kernel.
    """

    sig2 = hyps[0]
    ls2 = hyps[1]
    sig3 = hyps[2]
    ls3 = hyps[3]
    r_cut_2 = cutoffs[0]
    r_cut_3 = cutoffs[1]

    # TODO: Move fractional factor to the njit function.
    two_term = \
        two_body_mc_force_en_jit(env1.bond_array_2, env1.ctype, env1.etypes,
                                 env2.bond_array_2, env2.ctype, env2.etypes,
                                 d1, sig2, ls2, r_cut_2, cutoff_func) / 2

    # TODO: Move fractional factor to the njit function.
    three_term = \
        three_body_mc_force_en_jit(env1.bond_array_3, env1.ctype, env1.etypes,
                                   env2.bond_array_3, env2.ctype, env2.etypes,
                                   env1.cross_bond_inds, env2.cross_bond_inds,
                                   env1.cross_bond_dists,
                                   env2.cross_bond_dists,
                                   env1.triplet_counts, env2.triplet_counts,
                                   d1, sig3, ls3, r_cut_3, cutoff_func) / 3

    return two_term + three_term


def two_plus_three_mc_en(env1: AtomicEnvironment, env2: AtomicEnvironment,
                         hyps: 'ndarray', cutoffs: 'ndarray',
                         cutoff_func: Callable = cf.quadratic_cutoff) \
        -> float:
    """2+3-body multi-element kernel between two local energies.

    Args:
        env1 (AtomicEnvironment): First local environment.
        env2 (AtomicEnvironment): Second local environment.
        hyps (np.ndarray): Hyperparameters of the kernel function (sig1, ls1,
            sig2, ls2).
        cutoffs (np.ndarray): Two-element array containing the 2- and 3-body
            cutoffs.
        cutoff_func (Callable): Cutoff function of the kernel.

    Return:
        float: Value of the 2+3-body energy/energy kernel.
    """

    sig2 = hyps[0]
    ls2 = hyps[1]
    sig3 = hyps[2]
    ls3 = hyps[3]
    r_cut_2 = cutoffs[0]
    r_cut_3 = cutoffs[1]

    # TODO: Move fractional factor to the njit function.
    two_term = two_body_mc_en_jit(env1.bond_array_2, env1.ctype, env1.etypes,
                                  env2.bond_array_2, env2.ctype, env2.etypes,
                                  sig2, ls2, r_cut_2, cutoff_func)/4

    # TODO: Move fractional factor to the njit function.
    three_term = \
        three_body_mc_en_jit(env1.bond_array_3, env1.ctype, env1.etypes,
                             env2.bond_array_3, env2.ctype, env2.etypes,
                             env1.cross_bond_inds, env2.cross_bond_inds,
                             env1.cross_bond_dists, env2.cross_bond_dists,
                             env1.triplet_counts, env2.triplet_counts,
                             sig3, ls3, r_cut_3, cutoff_func)/9

    return two_term + three_term


def two_plus_three_se(env1: AtomicEnvironment, env2: AtomicEnvironment,
                      hyps: 'ndarray', cutoffs: 'ndarray',
                      cutoff_func: Callable = cf.quadratic_cutoff) -> float:

    sig2 = hyps[0]
    ls2 = hyps[1]
    sig3 = hyps[2]
    ls3 = hyps[3]
    r_cut_2 = cutoffs[0]
    r_cut_3 = cutoffs[1]

    two_term = two_body_se_jit(env1.bond_array_2, env1.ctype, env1.etypes,
                               env2.bond_array_2, env2.ctype, env2.etypes,
                               sig2, ls2, r_cut_2, cutoff_func)

    three_term = \
        three_body_se_jit(env1.bond_array_3, env1.ctype, env1.etypes,
                          env2.bond_array_3, env2.ctype, env2.etypes,
                          env1.cross_bond_inds, env2.cross_bond_inds,
                          env1.cross_bond_dists, env2.cross_bond_dists,
                          env1.triplet_counts, env2.triplet_counts,
                          sig3, ls3, r_cut_3, cutoff_func)

    return two_term + three_term


def two_plus_three_sf(env1: AtomicEnvironment, env2: AtomicEnvironment,
                      hyps: 'ndarray', cutoffs: 'ndarray',
                      cutoff_func: Callable = cf.quadratic_cutoff) -> float:

    sig2 = hyps[0]
    ls2 = hyps[1]
    sig3 = hyps[2]
    ls3 = hyps[3]
    r_cut_2 = cutoffs[0]
    r_cut_3 = cutoffs[1]

    two_term = two_body_sf_jit(env1.bond_array_2, env1.ctype, env1.etypes,
                               env2.bond_array_2, env2.ctype, env2.etypes,
                               sig2, ls2, r_cut_2, cutoff_func)

    three_term = \
        three_body_sf_jit(env1.bond_array_3, env1.ctype, env1.etypes,
                          env2.bond_array_3, env2.ctype, env2.etypes,
                          env1.cross_bond_inds, env2.cross_bond_inds,
                          env1.cross_bond_dists, env2.cross_bond_dists,
                          env1.triplet_counts, env2.triplet_counts,
                          sig3, ls3, r_cut_3, cutoff_func)

    return two_term + three_term


def two_plus_three_ss(env1: AtomicEnvironment, env2: AtomicEnvironment,
                      hyps: 'ndarray', cutoffs: 'ndarray',
                      cutoff_func: Callable = cf.quadratic_cutoff) -> float:

    sig2 = hyps[0]
    ls2 = hyps[1]
    sig3 = hyps[2]
    ls3 = hyps[3]
    r_cut_2 = cutoffs[0]
    r_cut_3 = cutoffs[1]

    two_term = two_body_ss_jit(env1.bond_array_2, env1.ctype, env1.etypes,
                               env2.bond_array_2, env2.ctype, env2.etypes,
                               sig2, ls2, r_cut_2, cutoff_func)

    three_term = \
        three_body_ss_jit(env1.bond_array_3, env1.ctype, env1.etypes,
                          env2.bond_array_3, env2.ctype, env2.etypes,
                          env1.cross_bond_inds, env2.cross_bond_inds,
                          env1.cross_bond_dists, env2.cross_bond_dists,
                          env1.triplet_counts, env2.triplet_counts,
                          sig3, ls3, r_cut_3, cutoff_func)

    return two_term + three_term


def two_plus_three_efs_energy(env1: AtomicEnvironment, env2: AtomicEnvironment,
                              hyps: 'ndarray', cutoffs: 'ndarray',
                              cutoff_func: Callable = cf.quadratic_cutoff):

    sig2 = hyps[0]
    ls2 = hyps[1]
    sig3 = hyps[2]
    ls3 = hyps[3]
    r_cut_2 = cutoffs[0]
    r_cut_3 = cutoffs[1]

    two_e, two_f, two_s = \
        two_body_mc_simple.efs_energy(env1.bond_array_2, env1.ctype,
                                      env1.etypes, env2.bond_array_2,
                                      env2.ctype, env2.etypes,
                                      sig2, ls2, r_cut_2, cutoff_func)

    three_e, three_f, three_s = \
        three_body_mc_simple.efs_energy(env1.bond_array_3, env1.ctype,
                                        env1.etypes, env2.bond_array_3,
                                        env2.ctype, env2.etypes,
                                        env1.cross_bond_inds,
                                        env2.cross_bond_inds,
                                        env1.cross_bond_dists,
                                        env2.cross_bond_dists,
                                        env1.triplet_counts,
                                        env2.triplet_counts,
                                        sig3, ls3, r_cut_3, cutoff_func)

    return two_e + three_e, two_f + three_f, two_s + three_s


def two_plus_three_efs_force(env1: AtomicEnvironment, env2: AtomicEnvironment,
                             hyps: 'ndarray', cutoffs: 'ndarray',
                             cutoff_func: Callable = cf.quadratic_cutoff):

    sig2 = hyps[0]
    ls2 = hyps[1]
    sig3 = hyps[2]
    ls3 = hyps[3]
    r_cut_2 = cutoffs[0]
    r_cut_3 = cutoffs[1]

    two_e, two_f, two_s = \
        two_body_mc_simple.efs_force(env1.bond_array_2, env1.ctype,
                                     env1.etypes, env2.bond_array_2,
                                     env2.ctype, env2.etypes,
                                     sig2, ls2, r_cut_2, cutoff_func)

    three_e, three_f, three_s = \
        three_body_mc_simple.efs_force(env1.bond_array_3, env1.ctype,
                                       env1.etypes, env2.bond_array_3,
                                       env2.ctype, env2.etypes,
                                       env1.cross_bond_inds,
                                       env2.cross_bond_inds,
                                       env1.cross_bond_dists,
                                       env2.cross_bond_dists,
                                       env1.triplet_counts,
                                       env2.triplet_counts,
                                       sig3, ls3, r_cut_3, cutoff_func)

    return two_e + three_e, two_f + three_f, two_s + three_s


def two_plus_three_efs_self(env1: AtomicEnvironment, hyps: 'ndarray',
                            cutoffs: 'ndarray',
                            cutoff_func: Callable = cf.quadratic_cutoff):

    sig2 = hyps[0]
    ls2 = hyps[1]
    sig3 = hyps[2]
    ls3 = hyps[3]
    r_cut_2 = cutoffs[0]
    r_cut_3 = cutoffs[1]

    two_e, two_f, two_s = \
        two_body_mc_simple.efs_self(env1.bond_array_2, env1.ctype,
                                    env1.etypes, sig2, ls2, r_cut_2,
                                    cutoff_func)

    three_e, three_f, three_s = \
        three_body_mc_simple.efs_self(env1.bond_array_3, env1.ctype,
                                      env1.etypes, env1.cross_bond_inds,
                                      env1.cross_bond_dists,
                                      env1.triplet_counts, sig3, ls3, r_cut_3,
                                      cutoff_func)

    return two_e + three_e, two_f + three_f, two_s + three_s


# -----------------------------------------------------------------------------
#                     two plus three plus many body kernels
# -----------------------------------------------------------------------------

def two_plus_three_plus_many_body_mc(env1: AtomicEnvironment,
                                     env2: AtomicEnvironment,
                                     d1: int, d2: int, hyps, cutoffs,
                                     cutoff_func=cf.quadratic_cutoff):
    """2+3-body single-element kernel between two force components.

    Args:
        env1 (AtomicEnvironment): First local environment.
        env2 (AtomicEnvironment): Second local environment.
        d1 (int): Force component of the first environment.
        d2 (int): Force component of the second environment.
        hyps (np.ndarray): Hyperparameters of the kernel function (sig1, ls1,
            sig2, ls2, sig3, ls3, sig_n).
        cutoffs (np.ndarray): Two-element array containing the 2- and 3-body
            cutoffs.
        cutoff_func (Callable): Cutoff function of the kernel.

    Return:
        float: Value of the 2+3+many-body kernel.
    """

    sig2 = hyps[0]
    ls2 = hyps[1]
    sig3 = hyps[2]
    ls3 = hyps[3]
    sigm = hyps[4]
    lsm = hyps[5]

    r_cut_2 = cutoffs[0]
    r_cut_3 = cutoffs[1]
    r_cut_m = cutoffs[2]

    two_term = two_body_mc_jit(env1.bond_array_2, env1.ctype, env1.etypes,
                               env2.bond_array_2, env2.ctype, env2.etypes,
                               d1, d2, sig2, ls2, r_cut_2, cutoff_func)

    three_term = \
        three_body_mc_jit(env1.bond_array_3, env1.ctype, env1.etypes,
                          env2.bond_array_3, env2.ctype, env2.etypes,
                          env1.cross_bond_inds, env2.cross_bond_inds,
                          env1.cross_bond_dists, env2.cross_bond_dists,
                          env1.triplet_counts, env2.triplet_counts,
                          d1, d2, sig3, ls3, r_cut_3, cutoff_func)

    many_term = \
        many_body_mc_jit(env1.q_array, env2.q_array,
                         env1.q_neigh_array, env2.q_neigh_array,
                         env1.q_neigh_grads, env2.q_neigh_grads,
                         env1.ctype, env2.ctype,
                         env1.etypes_mb, env2.etypes_mb,
                         env1.unique_species, env2.unique_species,
                         d1, d2, sigm, lsm)

    return two_term + three_term + many_term


def two_plus_three_plus_many_body_mc_grad(env1: AtomicEnvironment,
                                          env2: AtomicEnvironment,
                                          d1: int, d2: int, hyps, cutoffs,
                                          cutoff_func=cf.quadratic_cutoff):
    """2+3+many-body single-element kernel between two force components.

    Args:
        env1 (AtomicEnvironment): First local environment.
        env2 (AtomicEnvironment): Second local environment.
        d1 (int): Force component of the first environment.
        d2 (int): Force component of the second environment.
        hyps (np.ndarray): Hyperparameters of the kernel function (sig1, ls1,
            sig2, ls2, sig3, ls3, sig_n).
        cutoffs (np.ndarray): Two-element array containing the 2- and 3-body
            cutoffs.
        cutoff_func (Callable): Cutoff function of the kernel.

    Return:
        float: Value of the 2+3+many-body kernel.
    """

    sig2 = hyps[0]
    ls2 = hyps[1]
    sig3 = hyps[2]
    ls3 = hyps[3]
    sigm = hyps[4]
    lsm = hyps[5]

    r_cut_2 = cutoffs[0]
    r_cut_3 = cutoffs[1]
    r_cut_m = cutoffs[2]

<<<<<<< HEAD
    kern2, grad2 = two_body_mc_grad_jit(env1.bond_array_2, env1.ctype,
                                        env1.etypes, env2.bond_array_2,
                                        env2.ctype, env2.etypes, d1, d2, sig2,
                                        ls2, r_cut_2, cutoff_func)
=======
    kern2, grad2 = \
        two_body_mc_grad_jit(env1.bond_array_2, env1.ctype, env1.etypes,
                             env2.bond_array_2, env2.ctype, env2.etypes,
                             d1, d2, sig2, ls2, r_cut_2, cutoff_func)
>>>>>>> ed5bc7e7

    kern3, grad3 = \
        three_body_mc_grad_jit(env1.bond_array_3, env1.ctype, env1.etypes,
                               env2.bond_array_3, env2.ctype, env2.etypes,
                               env1.cross_bond_inds, env2.cross_bond_inds,
                               env1.cross_bond_dists, env2.cross_bond_dists,
                               env1.triplet_counts, env2.triplet_counts,
                               d1, d2, sig3, ls3, r_cut_3, cutoff_func)

<<<<<<< HEAD
    kern_many, gradm = many_body_mc_grad_jit(env1.bond_array_mb,
                                             env2.bond_array_mb,
                                             env1.neigh_dists_mb,
                                             env2.neigh_dists_mb,
                                             env1.num_neighs_mb,
                                             env2.num_neighs_mb,
                                             env1.ctype, env2.ctype,
                                             env1.bond_array_mb_etypes,
                                             env2.bond_array_mb_etypes,
                                             env1.etype_mb, env2.etype_mb,
                                             env1.species, env2.species, d1,
                                             d2, sigm, lsm, r_cut_m,
                                             cutoff_func)
=======
    kern_many, gradm = \
        many_body_mc_grad_jit(env1.q_array, env2.q_array,
                              env1.q_neigh_array, env2.q_neigh_array,
                              env1.q_neigh_grads, env2.q_neigh_grads,
                              env1.ctype, env2.ctype,
                              env1.etypes_mb, env2.etypes_mb,
                              env1.unique_species, env2.unique_species,
                              d1, d2, sigm, lsm)
>>>>>>> ed5bc7e7

    return kern2 + kern3 + kern_many, np.hstack([grad2, grad3, gradm])


def two_plus_three_plus_many_body_mc_force_en(env1: AtomicEnvironment,
                                              env2: AtomicEnvironment,
                                              d1: int, hyps, cutoffs,
                                              cutoff_func=cf.quadratic_cutoff):
<<<<<<< HEAD

    """2+3+many-body single-element kernel between two force and energy
    components.
=======
    """2+3+many-body single-element kernel between two force and energy
        components.
>>>>>>> ed5bc7e7

    Args:
        env1 (AtomicEnvironment): First local environment.
        env2 (AtomicEnvironment): Second local environment.
        d1 (int): Force component of the first environment.
        hyps (np.ndarray): Hyperparameters of the kernel function (sig1, ls1,
            sig2, ls2, sig3, ls3, sig_n).
        cutoffs (np.ndarray): Two-element array containing the 2- and 3-body
            cutoffs.
        cutoff_func (Callable): Cutoff function of the kernel.

    Return:
        float: Value of the 2+3+many-body kernel.
    """

    sig2 = hyps[0]
    ls2 = hyps[1]
    sig3 = hyps[2]
    ls3 = hyps[3]
    sigm = hyps[4]
    lsm = hyps[5]

    r_cut_2 = cutoffs[0]
    r_cut_3 = cutoffs[1]
    r_cut_m = cutoffs[2]

    two_term = \
        two_body_mc_force_en_jit(env1.bond_array_2, env1.ctype, env1.etypes,
                                 env2.bond_array_2, env2.ctype, env2.etypes,
                                 d1, sig2, ls2, r_cut_2, cutoff_func) / 2

    three_term = \
<<<<<<< HEAD
        three_body_mc_force_en_jit(env1.bond_array_3,
                                   env1.ctype, env1.etypes,
                                   env2.bond_array_3, env2.ctype,
                                   env2.etypes, env1.cross_bond_inds,
                                   env2.cross_bond_inds,
                                   env1.cross_bond_dists,
                                   env2.cross_bond_dists,
                                   env1.triplet_counts,
                                   env2.triplet_counts,
                                   d1, sig3, ls3, r_cut_3, cutoff_func) / 3

    many_term = many_body_mc_force_en_jit(env1.bond_array_mb,
                                          env2.bond_array_mb,
                                          env1.neigh_dists_mb,
                                          env1.num_neighs_mb,
                                          env1.ctype, env2.ctype,
                                          env1.bond_array_mb_etypes,
                                          env2.bond_array_mb_etypes,
                                          env1.etype_mb,
                                          env1.species, env2.species, d1,
                                          sigm, lsm, r_cut_m, cutoff_func)
=======
        three_body_mc_force_en_jit(env1.bond_array_3, env1.ctype, env1.etypes,
                                   env2.bond_array_3, env2.ctype, env2.etypes,
                                   env1.cross_bond_inds, env2.cross_bond_inds,
                                   env1.cross_bond_dists,
                                   env2.cross_bond_dists,
                                   env1.triplet_counts, env2.triplet_counts,
                                   d1, sig3, ls3, r_cut_3, cutoff_func) / 3

    many_term = \
        many_body_mc_force_en_jit(env1.q_array, env2.q_array,
                                  env1.q_neigh_array, env1.q_neigh_grads,
                                  env1.ctype, env2.ctype, env1.etypes_mb,
                                  env1.unique_species, env2.unique_species,
                                  d1, sigm, lsm)
>>>>>>> ed5bc7e7

    return two_term + three_term + many_term


def two_plus_three_plus_many_body_mc_en(env1: AtomicEnvironment,
                                        env2: AtomicEnvironment,
                                        hyps, cutoffs,
                                        cutoff_func=cf.quadratic_cutoff):
    """2+3+many-body single-element energy kernel.

    Args:
        env1 (AtomicEnvironment): First local environment.
        env2 (AtomicEnvironment): Second local environment.
        hyps (np.ndarray): Hyperparameters of the kernel function (sig1, ls1,
            sig2, ls2, sig3, ls3, sig_n).
        cutoffs (np.ndarray): Two-element array containing the 2- and 3-body
            cutoffs.
        cutoff_func (Callable): Cutoff function of the kernel.

    Return:
        float: Value of the 2+3+many-body kernel.
    """

    sig2 = hyps[0]
    ls2 = hyps[1]
    sig3 = hyps[2]
    ls3 = hyps[3]
    sigm = hyps[4]
    lsm = hyps[5]

    r_cut_2 = cutoffs[0]
    r_cut_3 = cutoffs[1]
    r_cut_m = cutoffs[2]

    two_term = two_body_mc_en_jit(env1.bond_array_2, env1.ctype, env1.etypes,
                                  env2.bond_array_2, env2.ctype, env2.etypes,
                                  sig2, ls2, r_cut_2, cutoff_func)/4

    three_term = \
        three_body_mc_en_jit(env1.bond_array_3, env1.ctype, env1.etypes,
                             env2.bond_array_3, env2.ctype, env2.etypes,
                             env1.cross_bond_inds, env2.cross_bond_inds,
                             env1.cross_bond_dists, env2.cross_bond_dists,
                             env1.triplet_counts, env2.triplet_counts,
                             sig3, ls3, r_cut_3, cutoff_func)/9

<<<<<<< HEAD
    many_term = many_body_mc_en_jit(env1.bond_array_mb,
                                    env2.bond_array_mb, env1.ctype,
                                    env2.ctype, env1.bond_array_mb_etypes,
                                    env2.bond_array_mb_etypes, env1.species,
                                    env2.species,
                                    sigm, lsm, r_cut_m, cutoff_func)
=======
    many_term = many_body_mc_en_jit(env1.q_array, env2.q_array,
                                    env1.ctype, env2.ctype,
                                    env1.unique_species, env2.unique_species,
                                    sigm, lsm)
>>>>>>> ed5bc7e7

    return two_term + three_term + many_term


# -----------------------------------------------------------------------------
#                      three body multicomponent kernel
# -----------------------------------------------------------------------------


def three_body_mc(env1: AtomicEnvironment, env2: AtomicEnvironment,
                  d1: int, d2: int, hyps: 'ndarray', cutoffs: 'ndarray',
                  cutoff_func: Callable = cf.quadratic_cutoff) -> float:
    """3-body multi-element kernel between two force components.

    Args:
        env1 (AtomicEnvironment): First local environment.
        env2 (AtomicEnvironment): Second local environment.
        d1 (int): Force component of the first environment.
        d2 (int): Force component of the second environment.
        hyps (np.ndarray): Hyperparameters of the kernel function (sig, ls).
        cutoffs (np.ndarray): Two-element array containing the 2- and 3-body
            cutoffs.
        cutoff_func (Callable): Cutoff function of the kernel.

    Return:
        float: Value of the 3-body kernel.
    """
    sig = hyps[0]
    ls = hyps[1]
    r_cut = cutoffs[1]

    return three_body_mc_jit(env1.bond_array_3, env1.ctype, env1.etypes,
                             env2.bond_array_3, env2.ctype, env2.etypes,
                             env1.cross_bond_inds, env2.cross_bond_inds,
                             env1.cross_bond_dists, env2.cross_bond_dists,
                             env1.triplet_counts, env2.triplet_counts,
                             d1, d2, sig, ls, r_cut, cutoff_func)


def three_body_mc_grad(env1: AtomicEnvironment, env2: AtomicEnvironment,
                       d1: int, d2: int, hyps: 'ndarray', cutoffs: 'ndarray',
                       cutoff_func: Callable = cf.quadratic_cutoff) \
        -> ('float', 'ndarray'):
    """3-body multi-element kernel between two force components and its
    gradient with respect to the hyperparameters.

    Args:
        env1 (AtomicEnvironment): First local environment.
        env2 (AtomicEnvironment): Second local environment.
        d1 (int): Force component of the first environment.
        d2 (int): Force component of the second environment.
        hyps (np.ndarray): Hyperparameters of the kernel function (sig, ls).
        cutoffs (np.ndarray): Two-element array containing the 2- and 3-body
            cutoffs.
        cutoff_func (Callable): Cutoff function of the kernel.

    Return:
        (float, np.ndarray):
            Value of the 3-body kernel and its gradient with respect to the
            hyperparameters.
    """
    sig = hyps[0]
    ls = hyps[1]
    r_cut = cutoffs[1]

    return three_body_mc_grad_jit(env1.bond_array_3, env1.ctype, env1.etypes,
                                  env2.bond_array_3, env2.ctype, env2.etypes,
                                  env1.cross_bond_inds, env2.cross_bond_inds,
                                  env1.cross_bond_dists, env2.cross_bond_dists,
                                  env1.triplet_counts, env2.triplet_counts,
                                  d1, d2, sig, ls, r_cut, cutoff_func)


def three_body_mc_force_en(env1: AtomicEnvironment, env2: AtomicEnvironment,
                           d1: int, hyps: 'ndarray', cutoffs: 'ndarray',
                           cutoff_func: Callable = cf.quadratic_cutoff) \
        -> float:
    """3-body multi-element kernel between a force component and a local
    energy.

    Args:
        env1 (AtomicEnvironment): Local environment associated with the
            force component.
        env2 (AtomicEnvironment): Local environment associated with the
            local energy.
        d1 (int): Force component of the first environment.
        hyps (np.ndarray): Hyperparameters of the kernel function (sig, ls).
        cutoffs (np.ndarray): Two-element array containing the 2- and 3-body
            cutoffs.
        cutoff_func (Callable): Cutoff function of the kernel.

    Return:
        float: Value of the 3-body force/energy kernel.
    """
    sig = hyps[0]
    ls = hyps[1]
    r_cut = cutoffs[1]

    return three_body_mc_force_en_jit(env1.bond_array_3, env1.ctype,
                                      env1.etypes,
                                      env2.bond_array_3, env2.ctype,
                                      env2.etypes,
                                      env1.cross_bond_inds,
                                      env2.cross_bond_inds,
                                      env1.cross_bond_dists,
                                      env2.cross_bond_dists,
                                      env1.triplet_counts, env2.triplet_counts,
                                      d1, sig, ls, r_cut, cutoff_func) / 3


def three_body_mc_en(env1: AtomicEnvironment, env2: AtomicEnvironment,
                     hyps: 'ndarray', cutoffs: 'ndarray',
                     cutoff_func: Callable = cf.quadratic_cutoff) -> float:
    """3-body multi-element kernel between two local energies.

    Args:
        env1 (AtomicEnvironment): First local environment.
        env2 (AtomicEnvironment): Second local environment.
        hyps (np.ndarray): Hyperparameters of the kernel function (sig, ls).
        cutoffs (np.ndarray): Two-element array containing the 2- and 3-body
            cutoffs.
        cutoff_func (Callable): Cutoff function of the kernel.

    Return:
        float: Value of the 3-body force/energy kernel.
    """
    sig = hyps[0]
    ls = hyps[1]
    r_cut = cutoffs[1]

    return three_body_mc_en_jit(env1.bond_array_3, env1.ctype, env1.etypes,
                                env2.bond_array_3, env2.ctype, env2.etypes,
                                env1.cross_bond_inds, env2.cross_bond_inds,
                                env1.cross_bond_dists, env2.cross_bond_dists,
                                env1.triplet_counts, env2.triplet_counts,
                                sig, ls, r_cut, cutoff_func)/9


def three_body_se(env1: AtomicEnvironment, env2: AtomicEnvironment,
                  hyps: 'ndarray', cutoffs: 'ndarray',
                  cutoff_func: Callable = cf.quadratic_cutoff) -> float:

    sig = hyps[0]
    ls = hyps[1]
    r_cut = cutoffs[1]

    return three_body_se_jit(env1.bond_array_3, env1.ctype, env1.etypes,
                             env2.bond_array_3, env2.ctype, env2.etypes,
                             env1.cross_bond_inds, env2.cross_bond_inds,
                             env1.cross_bond_dists, env2.cross_bond_dists,
                             env1.triplet_counts, env2.triplet_counts,
                             sig, ls, r_cut, cutoff_func)


def three_body_sf(env1: AtomicEnvironment, env2: AtomicEnvironment,
                  hyps: 'ndarray', cutoffs: 'ndarray',
                  cutoff_func: Callable = cf.quadratic_cutoff) -> float:

    sig = hyps[0]
    ls = hyps[1]
    r_cut = cutoffs[1]

    return three_body_sf_jit(env1.bond_array_3, env1.ctype, env1.etypes,
                             env2.bond_array_3, env2.ctype, env2.etypes,
                             env1.cross_bond_inds, env2.cross_bond_inds,
                             env1.cross_bond_dists, env2.cross_bond_dists,
                             env1.triplet_counts, env2.triplet_counts,
                             sig, ls, r_cut, cutoff_func)


def three_body_ss(env1: AtomicEnvironment, env2: AtomicEnvironment,
                  hyps: 'ndarray', cutoffs: 'ndarray',
                  cutoff_func: Callable = cf.quadratic_cutoff) -> float:

    sig = hyps[0]
    ls = hyps[1]
    r_cut = cutoffs[1]

    return three_body_ss_jit(env1.bond_array_3, env1.ctype, env1.etypes,
                             env2.bond_array_3, env2.ctype, env2.etypes,
                             env1.cross_bond_inds, env2.cross_bond_inds,
                             env1.cross_bond_dists, env2.cross_bond_dists,
                             env1.triplet_counts, env2.triplet_counts,
                             sig, ls, r_cut, cutoff_func)


def three_body_efs_energy(env1: AtomicEnvironment, env2: AtomicEnvironment,
                          hyps: 'ndarray', cutoffs: 'ndarray',
                          cutoff_func: Callable = cf.quadratic_cutoff):

    sig = hyps[0]
    ls = hyps[1]
    r_cut = cutoffs[1]

    return three_body_mc_simple.efs_energy(env1.bond_array_3, env1.ctype,
                                           env1.etypes, env2.bond_array_3,
                                           env2.ctype, env2.etypes,
                                           env1.cross_bond_inds,
                                           env2.cross_bond_inds,
                                           env1.cross_bond_dists,
                                           env2.cross_bond_dists,
                                           env1.triplet_counts,
                                           env2.triplet_counts,
                                           sig, ls, r_cut, cutoff_func)


def three_body_efs_force(env1: AtomicEnvironment, env2: AtomicEnvironment,
                         hyps: 'ndarray', cutoffs: 'ndarray',
                         cutoff_func: Callable = cf.quadratic_cutoff):

    sig = hyps[0]
    ls = hyps[1]
    r_cut = cutoffs[1]

    return three_body_mc_simple.efs_force(env1.bond_array_3, env1.ctype,
                                          env1.etypes, env2.bond_array_3,
                                          env2.ctype, env2.etypes,
                                          env1.cross_bond_inds,
                                          env2.cross_bond_inds,
                                          env1.cross_bond_dists,
                                          env2.cross_bond_dists,
                                          env1.triplet_counts,
                                          env2.triplet_counts,
                                          sig, ls, r_cut, cutoff_func)


def three_body_efs_self(env1: AtomicEnvironment, hyps: 'ndarray',
                        cutoffs: 'ndarray',
                        cutoff_func: Callable = cf.quadratic_cutoff):

    sig = hyps[0]
    ls = hyps[1]
    r_cut = cutoffs[1]

    return three_body_mc_simple.efs_self(env1.bond_array_3, env1.ctype,
                                         env1.etypes, env1.cross_bond_inds,
                                         env1.cross_bond_dists,
                                         env1.triplet_counts,
                                         sig, ls, r_cut, cutoff_func)


# -----------------------------------------------------------------------------
#                       two body multicomponent kernel
# -----------------------------------------------------------------------------


def two_body_mc(env1: AtomicEnvironment, env2: AtomicEnvironment,
                d1: float, d2: float, hyps: 'ndarray', cutoffs: 'ndarray',
                cutoff_func: Callable = cf.quadratic_cutoff) -> float:
    """2-body multi-element kernel between two force components.

    Args:
        env1 (AtomicEnvironment): First local environment.
        env2 (AtomicEnvironment): Second local environment.
        d1 (int): Force component of the first environment.
        d2 (int): Force component of the second environment.
        hyps (np.ndarray): Hyperparameters of the kernel function (sig, ls).
        cutoffs (np.ndarray): One-element array containing the 2-body
            cutoff.
        cutoff_func (Callable): Cutoff function of the kernel.

    Return:
        float: Value of the 2-body kernel.
    """
    sig = hyps[0]
    ls = hyps[1]
    r_cut = cutoffs[0]

    return two_body_mc_jit(env1.bond_array_2, env1.ctype, env1.etypes,
                           env2.bond_array_2, env2.ctype, env2.etypes,
                           d1, d2, sig, ls, r_cut, cutoff_func)


def two_body_mc_grad(env1: AtomicEnvironment, env2: AtomicEnvironment,
                     d1: int, d2: int, hyps: 'ndarray', cutoffs: 'ndarray',
                     cutoff_func: Callable = cf.quadratic_cutoff) \
        -> (float, 'ndarray'):
    """2-body multi-element kernel between two force components and its
    gradient with respect to the hyperparameters.

    Args:
        env1 (AtomicEnvironment): First local environment.
        env2 (AtomicEnvironment): Second local environment.
        d1 (int): Force component of the first environment.
        d2 (int): Force component of the second environment.
        hyps (np.ndarray): Hyperparameters of the kernel function (sig, ls).
        cutoffs (np.ndarray): One-element array containing the 2-body
            cutoff.
        cutoff_func (Callable): Cutoff function of the kernel.

    Return:
        (float, np.ndarray):
            Value of the 2-body kernel and its gradient with respect to the
            hyperparameters.
    """
    sig = hyps[0]
    ls = hyps[1]
    r_cut = cutoffs[0]

    return two_body_mc_grad_jit(env1.bond_array_2, env1.ctype, env1.etypes,
                                env2.bond_array_2, env2.ctype, env2.etypes,
                                d1, d2, sig, ls, r_cut, cutoff_func)


def two_body_mc_force_en(env1: AtomicEnvironment, env2: AtomicEnvironment,
                         d1: int, hyps: 'ndarray', cutoffs: 'ndarray',
                         cutoff_func: Callable = cf.quadratic_cutoff) \
        -> float:
    """2-body multi-element kernel between a force component and a local
    energy.

    Args:
        env1 (AtomicEnvironment): Local environment associated with the
            force component.
        env2 (AtomicEnvironment): Local environment associated with the
            local energy.
        d1 (int): Force component of the first environment.
        hyps (np.ndarray): Hyperparameters of the kernel function (sig, ls).
        cutoffs (np.ndarray): One-element array containing the 2-body
            cutoff.
        cutoff_func (Callable): Cutoff function of the kernel.

    Return:
        float: Value of the 2-body force/energy kernel.
    """
    sig = hyps[0]
    ls = hyps[1]
    r_cut = cutoffs[0]

    return two_body_mc_force_en_jit(env1.bond_array_2, env1.ctype, env1.etypes,
                                    env2.bond_array_2, env2.ctype, env2.etypes,
                                    d1, sig, ls, r_cut, cutoff_func) / 2


def two_body_mc_en(env1: AtomicEnvironment, env2: AtomicEnvironment,
                   hyps: 'ndarray', cutoffs: 'ndarray',
                   cutoff_func: Callable = cf.quadratic_cutoff) \
        -> float:
    """2-body multi-element kernel between two local energies.

    Args:
        env1 (AtomicEnvironment): First local environment.
        env2 (AtomicEnvironment): Second local environment.
        hyps (np.ndarray): Hyperparameters of the kernel function (sig, ls).
        cutoffs (np.ndarray): One-element array containing the 2-body
            cutoff.
        cutoff_func (Callable): Cutoff function of the kernel.

    Return:
        float: Value of the 2-body force/energy kernel.
    """
    sig = hyps[0]
    ls = hyps[1]
    r_cut = cutoffs[0]

    return two_body_mc_en_jit(env1.bond_array_2, env1.ctype, env1.etypes,
                              env2.bond_array_2, env2.ctype, env2.etypes,
                              sig, ls, r_cut, cutoff_func)/4


def two_body_se(env1: AtomicEnvironment, env2: AtomicEnvironment,
                hyps: 'ndarray', cutoffs: 'ndarray',
                cutoff_func: Callable = cf.quadratic_cutoff) -> float:

    sig = hyps[0]
    ls = hyps[1]
    r_cut = cutoffs[0]

    return two_body_se_jit(env1.bond_array_2, env1.ctype, env1.etypes,
                           env2.bond_array_2, env2.ctype, env2.etypes,
                           sig, ls, r_cut, cutoff_func)


def two_body_sf(env1: AtomicEnvironment, env2: AtomicEnvironment,
                hyps: 'ndarray', cutoffs: 'ndarray',
                cutoff_func: Callable = cf.quadratic_cutoff) -> float:

    sig = hyps[0]
    ls = hyps[1]
    r_cut = cutoffs[0]

    return two_body_sf_jit(env1.bond_array_2, env1.ctype, env1.etypes,
                           env2.bond_array_2, env2.ctype, env2.etypes,
                           sig, ls, r_cut, cutoff_func)


def two_body_ss(env1: AtomicEnvironment, env2: AtomicEnvironment,
                hyps: 'ndarray', cutoffs: 'ndarray',
                cutoff_func: Callable = cf.quadratic_cutoff) -> float:

    sig = hyps[0]
    ls = hyps[1]
    r_cut = cutoffs[0]

    return two_body_ss_jit(env1.bond_array_2, env1.ctype, env1.etypes,
                           env2.bond_array_2, env2.ctype, env2.etypes,
                           sig, ls, r_cut, cutoff_func)


def two_body_efs_energy(env1: AtomicEnvironment, env2: AtomicEnvironment,
                        hyps: 'ndarray', cutoffs: 'ndarray',
                        cutoff_func: Callable = cf.quadratic_cutoff):

    sig = hyps[0]
    ls = hyps[1]
    r_cut = cutoffs[0]

    return two_body_mc_simple.efs_energy(env1.bond_array_2, env1.ctype,
                                         env1.etypes, env2.bond_array_2,
                                         env2.ctype, env2.etypes,
                                         sig, ls, r_cut, cutoff_func)


def two_body_efs_force(env1: AtomicEnvironment, env2: AtomicEnvironment,
                       hyps: 'ndarray', cutoffs: 'ndarray',
                       cutoff_func: Callable = cf.quadratic_cutoff):

    sig = hyps[0]
    ls = hyps[1]
    r_cut = cutoffs[0]

    return two_body_mc_simple.efs_force(env1.bond_array_2, env1.ctype,
                                        env1.etypes, env2.bond_array_2,
                                        env2.ctype, env2.etypes,
                                        sig, ls, r_cut, cutoff_func)


def two_body_efs_self(env1: AtomicEnvironment, hyps: 'ndarray',
                      cutoffs: 'ndarray',
                      cutoff_func: Callable = cf.quadratic_cutoff):

    sig = hyps[0]
    ls = hyps[1]
    r_cut = cutoffs[0]

    return two_body_mc_simple.efs_self(env1.bond_array_2, env1.ctype,
                                       env1.etypes, sig, ls, r_cut,
                                       cutoff_func)


# -----------------------------------------------------------------------------
#                       many body multicomponent kernel
# -----------------------------------------------------------------------------


def many_body_mc(env1: AtomicEnvironment, env2: AtomicEnvironment,
                 d1: int, d2: int, hyps: 'ndarray', cutoffs: 'ndarray',
                 cutoff_func: Callable = cf.quadratic_cutoff) -> float:
    """many-body multi-element kernel between two force components.

    Args:
        env1 (AtomicEnvironment): First local environment.
        env2 (AtomicEnvironment): Second local environment.
        d1 (int): Force component of the first environment.
        d2 (int): Force component of the second environment.
        hyps (np.ndarray): Hyperparameters of the kernel function (sig, ls).
        cutoffs (np.ndarray): Two-element array containing the 2- and 3-body
            cutoffs.
        cutoff_func (Callable): Cutoff function of the kernel.

    Return:
        float: Value of the 3-body kernel.
    """
<<<<<<< HEAD
    sig = hyps[0]
    ls = hyps[1]
    r_cut = cutoffs[2]

    bond_array_1 = env1.bond_array_mb
    bond_array_2 = env2.bond_array_mb

    neigh_dists_1 = env1.neigh_dists_mb
    num_neigh_1 = env1.num_neighs_mb

    neigh_dists_2 = env2.neigh_dists_mb
    num_neigh_2 = env2.num_neighs_mb

    # Get atomic species of central atom, their neighbours, and their
    # neighbours' neighbours
    c1, c2 = env1.ctype, env2.ctype
    etypes1, etypes2 = env1.bond_array_mb_etypes, env2.bond_array_mb_etypes
    etypes_neigh_1, etypes_neigh_2 = env1.etype_mb, env2.etype_mb

    return many_body_mc_jit(bond_array_1, bond_array_2, neigh_dists_1,
                            neigh_dists_2, num_neigh_1,
                            num_neigh_2, c1, c2, etypes1, etypes2,
                            etypes_neigh_1, etypes_neigh_2,
                            env1.species, env2.species, d1, d2, sig, ls, r_cut,
                            cutoff_func)
=======
    return many_body_mc_jit(env1.q_array, env2.q_array,
                            env1.q_neigh_array, env2.q_neigh_array,
                            env1.q_neigh_grads, env2.q_neigh_grads,
                            env1.ctype, env2.ctype,
                            env1.etypes_mb, env2.etypes_mb,
                            env1.unique_species, env2.unique_species,
                            d1, d2, hyps[0], hyps[1])
>>>>>>> ed5bc7e7


def many_body_mc_grad(env1: AtomicEnvironment, env2: AtomicEnvironment,
                      d1: int, d2: int, hyps: 'ndarray', cutoffs: 'ndarray',
                      cutoff_func: Callable = cf.quadratic_cutoff) -> float:
    """gradient manybody-body multi-element kernel between two force
    components.
    """
<<<<<<< HEAD

    sig = hyps[0]
    ls = hyps[1]
    r_cut = cutoffs[2]

    bond_array_1 = env1.bond_array_mb
    bond_array_2 = env2.bond_array_mb

    neigh_dists_1 = env1.neigh_dists_mb
    num_neigh_1 = env1.num_neighs_mb

    neigh_dists_2 = env2.neigh_dists_mb
    num_neigh_2 = env2.num_neighs_mb

    c1, c2 = env1.ctype, env2.ctype
    etypes1, etypes2 = env1.bond_array_mb_etypes, env2.bond_array_mb_etypes
    etypes_neigh_1, etypes_neigh_2 = env1.etype_mb, env2.etype_mb

    kernel, kernel_grad = many_body_mc_grad_jit(bond_array_1, bond_array_2,
                                                neigh_dists_1,
                                                neigh_dists_2, num_neigh_1,
                                                num_neigh_2, c1,
                                                c2, etypes1, etypes2,
                                                etypes_neigh_1,
                                                etypes_neigh_2, env1.species,
                                                env2.species,
                                                d1, d2, sig, ls, r_cut,
                                                cutoff_func)

    return kernel, kernel_grad
=======
    return many_body_mc_grad_jit(env1.q_array, env2.q_array,
                                 env1.q_neigh_array, env2.q_neigh_array,
                                 env1.q_neigh_grads, env2.q_neigh_grads,
                                 env1.ctype, env2.ctype,
                                 env1.etypes_mb, env2.etypes_mb,
                                 env1.unique_species, env2.unique_species,
                                 d1, d2, hyps[0], hyps[1])
>>>>>>> ed5bc7e7


def many_body_mc_force_en(env1, env2, d1, hyps, cutoffs,
                          cutoff_func=cf.quadratic_cutoff):
    """many-body single-element kernel between two local energies.

    Args:
        env1 (AtomicEnvironment): First local environment.
        env2 (AtomicEnvironment): Second local environment.
        hyps (np.ndarray): Hyperparameters of the kernel function (sig, ls).
        cutoffs (np.ndarray): Two-element array containing the 2-, 3-, and
            many-body cutoffs.
        cutoff_func (Callable): Cutoff function of the kernel.

    Return:
        float: Value of the many-body force/energy kernel.
    """
    # divide by three to account for triple counting
<<<<<<< HEAD
    return many_body_mc_force_en_jit(bond_array_1, bond_array_2,
                                     neigh_dists_1, num_neigh_1,
                                     c1, c2, etypes1, etypes2, etypes_neigh_1,
                                     env1.species, env2.species, d1, sig, ls,
                                     r_cut, cutoff_func)
=======
    return many_body_mc_force_en_jit(env1.q_array, env2.q_array,
                              env1.q_neigh_array, env1.q_neigh_grads,
                              env1.ctype, env2.ctype, env1.etypes_mb,
                              env1.unique_species, env2.unique_species,
                              d1, hyps[0], hyps[1])
>>>>>>> ed5bc7e7


def many_body_mc_en(env1: AtomicEnvironment, env2: AtomicEnvironment,
                    hyps: 'ndarray', cutoffs: 'ndarray',
                    cutoff_func: Callable = cf.quadratic_cutoff) -> float:
    """many-body multi-element kernel between two local energies.

    Args:
        env1 (AtomicEnvironment): First local environment.
        env2 (AtomicEnvironment): Second local environment.
        hyps (np.ndarray): Hyperparameters of the kernel function (sig, ls).
        cutoffs (np.ndarray): One-element array containing the 2-body
            cutoff.
        cutoff_func (Callable): Cutoff function of the kernel.

    Return:
        float: Value of the 2-body force/energy kernel.
    """
    return many_body_mc_en_jit(env1.q_array, env2.q_array,
                               env1.ctype, env2.ctype,
                               env1.unique_species, env2.unique_species,
                               hyps[0], hyps[1])


# -----------------------------------------------------------------------------
#                 three body multicomponent kernel (numba)
# -----------------------------------------------------------------------------


@njit
def three_body_mc_jit(bond_array_1, c1, etypes1,
                      bond_array_2, c2, etypes2,
                      cross_bond_inds_1, cross_bond_inds_2,
                      cross_bond_dists_1, cross_bond_dists_2,
                      triplets_1, triplets_2,
                      d1, d2, sig, ls, r_cut, cutoff_func):
    """3-body multi-element kernel between two force components accelerated
    with Numba.

    Args:
        bond_array_1 (np.ndarray): 3-body bond array of the first local
            environment.
        c1 (int): Species of the central atom of the first local environment.
        etypes1 (np.ndarray): Species of atoms in the first local
            environment.
        bond_array_2 (np.ndarray): 3-body bond array of the second local
            environment.
        c2 (int): Species of the central atom of the second local environment.
        etypes2 (np.ndarray): Species of atoms in the second local
            environment.
        cross_bond_inds_1 (np.ndarray): Two dimensional array whose row m
            contains the indices of atoms n > m in the first local
            environment that are within a distance r_cut of both atom n and
            the central atom.
        cross_bond_inds_2 (np.ndarray): Two dimensional array whose row m
            contains the indices of atoms n > m in the second local
            environment that are within a distance r_cut of both atom n and
            the central atom.
        cross_bond_dists_1 (np.ndarray): Two dimensional array whose row m
            contains the distances from atom m of atoms n > m in the first
            local environment that are within a distance r_cut of both atom
            n and the central atom.
        cross_bond_dists_2 (np.ndarray): Two dimensional array whose row m
            contains the distances from atom m of atoms n > m in the second
            local environment that are within a distance r_cut of both atom
            n and the central atom.
        triplets_1 (np.ndarray): One dimensional array of integers whose entry
            m is the number of atoms in the first local environment that are
            within a distance r_cut of atom m.
        triplets_2 (np.ndarray): One dimensional array of integers whose entry
            m is the number of atoms in the second local environment that are
            within a distance r_cut of atom m.
        d1 (int): Force component of the first environment.
        d2 (int): Force component of the second environment.
        sig (float): 3-body signal variance hyperparameter.
        ls (float): 3-body length scale hyperparameter.
        r_cut (float): 3-body cutoff radius.
        cutoff_func (Callable): Cutoff function.

    Return:
        float: Value of the 3-body kernel.
    """
    kern = 0.0

    # pre-compute constants that appear in the inner loop
    sig2 = sig * sig
    ls1 = 1 / (2 * ls * ls)
    ls2 = 1 / (ls * ls)
    ls3 = ls2 * ls2

    # first loop over the first 3-body environment
    for m in range(bond_array_1.shape[0]):
        ri1 = bond_array_1[m, 0]
        ci1 = bond_array_1[m, d1]
        fi1, fdi1 = cutoff_func(r_cut, ri1, ci1)
        ei1 = etypes1[m]

        # second loop over the first 3-body environment
        for n in range(triplets_1[m]):

            # skip if species does not match
            ind1 = cross_bond_inds_1[m, m + n + 1]
            ei2 = etypes1[ind1]
            tr_spec = [c1, ei1, ei2]
            c2_ind = tr_spec
            if c2 in tr_spec:
                tr_spec.remove(c2)

                ri2 = bond_array_1[ind1, 0]
                ci2 = bond_array_1[ind1, d1]
                fi2, fdi2 = cutoff_func(r_cut, ri2, ci2)

                ri3 = cross_bond_dists_1[m, m + n + 1]
                fi3, _ = cutoff_func(r_cut, ri3, 0)

                fi = fi1 * fi2 * fi3
                fdi = fdi1 * fi2 * fi3 + fi1 * fdi2 * fi3

                # first loop over the second 3-body environment
                for p in range(bond_array_2.shape[0]):

                    ej1 = etypes2[p]

                    tr_spec1 = [tr_spec[0], tr_spec[1]]
                    if ej1 in tr_spec1:
                        tr_spec1.remove(ej1)

                        rj1 = bond_array_2[p, 0]
                        cj1 = bond_array_2[p, d2]
                        fj1, fdj1 = cutoff_func(r_cut, rj1, cj1)

                        # second loop over the second 3-body environment
                        for q in range(triplets_2[p]):

                            ind2 = cross_bond_inds_2[p, p + 1 + q]
                            ej2 = etypes2[ind2]
                            if ej2 == tr_spec1[0]:

                                rj2 = bond_array_2[ind2, 0]
                                cj2 = bond_array_2[ind2, d2]
                                fj2, fdj2 = cutoff_func(r_cut, rj2, cj2)

                                rj3 = cross_bond_dists_2[p, p + 1 + q]
                                fj3, _ = cutoff_func(r_cut, rj3, 0)

                                fj = fj1 * fj2 * fj3
                                fdj = fdj1 * fj2 * fj3 + fj1 * fdj2 * fj3

                                r11 = ri1 - rj1
                                r12 = ri1 - rj2
                                r13 = ri1 - rj3
                                r21 = ri2 - rj1
                                r22 = ri2 - rj2
                                r23 = ri2 - rj3
                                r31 = ri3 - rj1
                                r32 = ri3 - rj2
                                r33 = ri3 - rj3

                                # consider six permutations
                                if (c1 == c2):
                                    if (ei1 == ej1) and (ei2 == ej2):
                                        kern += \
                                            three_body_helper_1(ci1, ci2, cj1,
                                                                cj2, r11, r22,
                                                                r33, fi, fj,
                                                                fdi, fdj, ls1,
                                                                ls2, ls3, sig2)
                                    if (ei1 == ej2) and (ei2 == ej1):
                                        kern += \
                                            three_body_helper_1(ci1, ci2, cj2,
                                                                cj1, r12, r21,
                                                                r33, fi, fj,
                                                                fdi, fdj, ls1,
                                                                ls2, ls3, sig2)
                                if (c1 == ej1):
                                    if (ei1 == ej2) and (ei2 == c2):
                                        kern += \
                                            three_body_helper_2(ci2, ci1, cj2,
                                                                cj1, r21, r13,
                                                                r32, fi, fj,
                                                                fdi, fdj, ls1,
                                                                ls2, ls3, sig2)
                                    if (ei1 == c2) and (ei2 == ej2):
                                        kern += \
                                            three_body_helper_2(ci1, ci2, cj2,
                                                                cj1, r11, r23,
                                                                r32, fi, fj,
                                                                fdi, fdj, ls1,
                                                                ls2, ls3, sig2)
                                if (c1 == ej2):
                                    if (ei1 == ej1) and (ei2 == c2):
                                        kern += \
                                            three_body_helper_2(ci2, ci1, cj1,
                                                                cj2, r22, r13,
                                                                r31, fi, fj,
                                                                fdi, fdj, ls1,
                                                                ls2, ls3, sig2)
                                    if (ei1 == c2) and (ei2 == ej1):
                                        kern += \
                                            three_body_helper_2(ci1, ci2, cj1,
                                                                cj2, r12, r23,
                                                                r31, fi, fj,
                                                                fdi, fdj, ls1,
                                                                ls2, ls3, sig2)

    return kern


@njit
def three_body_mc_grad_jit(bond_array_1, c1, etypes1,
                           bond_array_2, c2, etypes2,
                           cross_bond_inds_1, cross_bond_inds_2,
                           cross_bond_dists_1, cross_bond_dists_2,
                           triplets_1, triplets_2,
                           d1, d2, sig, ls, r_cut, cutoff_func):
    """3-body multi-element kernel between two force components and its
    gradient with respect to the hyperparameters.

    Args:
        bond_array_1 (np.ndarray): 3-body bond array of the first local
            environment.
        c1 (int): Species of the central atom of the first local environment.
        etypes1 (np.ndarray): Species of atoms in the first local
            environment.
        bond_array_2 (np.ndarray): 3-body bond array of the second local
            environment.
        c2 (int): Species of the central atom of the second local environment.
        etypes2 (np.ndarray): Species of atoms in the second local
            environment.
        cross_bond_inds_1 (np.ndarray): Two dimensional array whose row m
            contains the indices of atoms n > m in the first local
            environment that are within a distance r_cut of both atom n and
            the central atom.
        cross_bond_inds_2 (np.ndarray): Two dimensional array whose row m
            contains the indices of atoms n > m in the second local
            environment that are within a distance r_cut of both atom n and
            the central atom.
        cross_bond_dists_1 (np.ndarray): Two dimensional array whose row m
            contains the distances from atom m of atoms n > m in the first
            local environment that are within a distance r_cut of both atom
            n and the central atom.
        cross_bond_dists_2 (np.ndarray): Two dimensional array whose row m
            contains the distances from atom m of atoms n > m in the second
            local environment that are within a distance r_cut of both atom
            n and the central atom.
        triplets_1 (np.ndarray): One dimensional array of integers whose entry
            m is the number of atoms in the first local environment that are
            within a distance r_cut of atom m.
        triplets_2 (np.ndarray): One dimensional array of integers whose entry
            m is the number of atoms in the second local environment that are
            within a distance r_cut of atom m.
        d1 (int): Force component of the first environment.
        d2 (int): Force component of the second environment.
        sig (float): 3-body signal variance hyperparameter.
        ls (float): 3-body length scale hyperparameter.
        r_cut (float): 3-body cutoff radius.
        cutoff_func (Callable): Cutoff function.

    Returns:
        (float, float):
            Value of the 3-body kernel and its gradient with respect to the
            hyperparameters.
    """
    kern = 0.0
    sig_derv = 0.0
    ls_derv = 0.0
    kern_grad = np.zeros(2, dtype=np.float64)

    # pre-compute constants that appear in the inner loop
    sig2, sig3, ls1, ls2, ls3, ls4, ls5, ls6 = grad_constants(sig, ls)

    for m in range(bond_array_1.shape[0]):
        ri1 = bond_array_1[m, 0]
        ci1 = bond_array_1[m, d1]
        fi1, fdi1 = cutoff_func(r_cut, ri1, ci1)
        ei1 = etypes1[m]

        for n in range(triplets_1[m]):
            ind1 = cross_bond_inds_1[m, m + n + 1]
            ri3 = cross_bond_dists_1[m, m + n + 1]
            ri2 = bond_array_1[ind1, 0]
            ci2 = bond_array_1[ind1, d1]
            ei2 = etypes1[ind1]

            tr_spec = [c1, ei1, ei2]
            c2_ind = tr_spec
            if c2 in tr_spec:
                tr_spec.remove(c2)

                fi2, fdi2 = cutoff_func(r_cut, ri2, ci2)
                fi3, _ = cutoff_func(r_cut, ri3, 0)

                fi = fi1 * fi2 * fi3
                fdi = fdi1 * fi2 * fi3 + fi1 * fdi2 * fi3

                for p in range(bond_array_2.shape[0]):
                    rj1 = bond_array_2[p, 0]
                    cj1 = bond_array_2[p, d2]
                    fj1, fdj1 = cutoff_func(r_cut, rj1, cj1)
                    ej1 = etypes2[p]

                    tr_spec1 = [tr_spec[0], tr_spec[1]]
                    if ej1 in tr_spec1:
                        tr_spec1.remove(ej1)

                        for q in range(triplets_2[p]):
                            ind2 = cross_bond_inds_2[p, p + q + 1]
                            ej2 = etypes2[ind2]

                            if ej2 == tr_spec1[0]:

                                rj3 = cross_bond_dists_2[p, p + q + 1]
                                rj2 = bond_array_2[ind2, 0]
                                cj2 = bond_array_2[ind2, d2]

                                fj2, fdj2 = cutoff_func(r_cut, rj2, cj2)
                                fj3, _ = cutoff_func(r_cut, rj3, 0)

                                fj = fj1 * fj2 * fj3
                                fdj = fdj1 * fj2 * fj3 + fj1 * fdj2 * fj3

                                r11 = ri1 - rj1
                                r12 = ri1 - rj2
                                r13 = ri1 - rj3
                                r21 = ri2 - rj1
                                r22 = ri2 - rj2
                                r23 = ri2 - rj3
                                r31 = ri3 - rj1
                                r32 = ri3 - rj2
                                r33 = ri3 - rj3

                                if (c1 == c2):
                                    if (ei1 == ej1) and (ei2 == ej2):
                                        kern_term, sig_term, ls_term = \
                                            three_body_grad_helper_1(ci1, ci2, cj1, cj2,
                                                                     r11, r22, r33, fi, fj,
                                                                     fdi, fdj, ls1, ls2,
                                                                     ls3, ls4, ls5, ls6,
                                                                     sig2, sig3)
                                        kern += kern_term
                                        sig_derv += sig_term
                                        ls_derv += ls_term

                                    if (ei1 == ej2) and (ei2 == ej1):
                                        kern_term, sig_term, ls_term = \
                                            three_body_grad_helper_1(ci1, ci2, cj2, cj1,
                                                                     r12, r21, r33, fi, fj,
                                                                     fdi, fdj, ls1, ls2,
                                                                     ls3, ls4, ls5, ls6,
                                                                     sig2, sig3)
                                        kern += kern_term
                                        sig_derv += sig_term
                                        ls_derv += ls_term

                                if (c1 == ej1):
                                    if (ei1 == ej2) and (ei2 == c2):
                                        kern_term, sig_term, ls_term = \
                                            three_body_grad_helper_2(ci2, ci1, cj2, cj1,
                                                                     r21, r13, r32, fi, fj,
                                                                     fdi, fdj, ls1, ls2,
                                                                     ls3, ls4, ls5, ls6,
                                                                     sig2, sig3)
                                        kern += kern_term
                                        sig_derv += sig_term
                                        ls_derv += ls_term

                                    if (ei1 == c2) and (ei2 == ej2):
                                        kern_term, sig_term, ls_term = \
                                            three_body_grad_helper_2(ci1, ci2, cj2, cj1,
                                                                     r11, r23, r32, fi, fj,
                                                                     fdi, fdj, ls1, ls2,
                                                                     ls3, ls4, ls5, ls6,
                                                                     sig2, sig3)
                                        kern += kern_term
                                        sig_derv += sig_term
                                        ls_derv += ls_term

                                if (c1 == ej2):
                                    if (ei1 == ej1) and (ei2 == c2):
                                        kern_term, sig_term, ls_term = \
                                            three_body_grad_helper_2(ci2, ci1, cj1, cj2,
                                                                     r22, r13, r31, fi, fj,
                                                                     fdi, fdj, ls1, ls2,
                                                                     ls3, ls4, ls5, ls6,
                                                                     sig2, sig3)
                                        kern += kern_term
                                        sig_derv += sig_term
                                        ls_derv += ls_term

                                    if (ei1 == c2) and (ei2 == ej1):
                                        kern_term, sig_term, ls_term = \
                                            three_body_grad_helper_2(ci1, ci2, cj1, cj2,
                                                                     r12, r23, r31, fi, fj,
                                                                     fdi, fdj, ls1, ls2,
                                                                     ls3, ls4, ls5, ls6,
                                                                     sig2, sig3)

                                        kern += kern_term
                                        sig_derv += sig_term
                                        ls_derv += ls_term

    kern_grad[0] = sig_derv
    kern_grad[1] = ls_derv

    return kern, kern_grad


@njit
def three_body_mc_force_en_jit(bond_array_1, c1, etypes1,
                               bond_array_2, c2, etypes2,
                               cross_bond_inds_1, cross_bond_inds_2,
                               cross_bond_dists_1, cross_bond_dists_2,
                               triplets_1, triplets_2,
                               d1, sig, ls, r_cut, cutoff_func):
    """3-body multi-element kernel between a force component and a local
    energy accelerated with Numba.

    Args:
        bond_array_1 (np.ndarray): 3-body bond array of the first local
            environment.
        c1 (int): Species of the central atom of the first local environment.
        etypes1 (np.ndarray): Species of atoms in the first local
            environment.
        bond_array_2 (np.ndarray): 3-body bond array of the second local
            environment.
        c2 (int): Species of the central atom of the second local environment.
        etypes2 (np.ndarray): Species of atoms in the second local
            environment.
        cross_bond_inds_1 (np.ndarray): Two dimensional array whose row m
            contains the indices of atoms n > m in the first local
            environment that are within a distance r_cut of both atom n and
            the central atom.
        cross_bond_inds_2 (np.ndarray): Two dimensional array whose row m
            contains the indices of atoms n > m in the second local
            environment that are within a distance r_cut of both atom n and
            the central atom.
        cross_bond_dists_1 (np.ndarray): Two dimensional array whose row m
            contains the distances from atom m of atoms n > m in the first
            local environment that are within a distance r_cut of both atom
            n and the central atom.
        cross_bond_dists_2 (np.ndarray): Two dimensional array whose row m
            contains the distances from atom m of atoms n > m in the second
            local environment that are within a distance r_cut of both atom
            n and the central atom.
        triplets_1 (np.ndarray): One dimensional array of integers whose entry
            m is the number of atoms in the first local environment that are
            within a distance r_cut of atom m.
        triplets_2 (np.ndarray): One dimensional array of integers whose entry
            m is the number of atoms in the second local environment that are
            within a distance r_cut of atom m.
        d1 (int): Force component of the first environment (1=x, 2=y, 3=z).
        sig (float): 3-body signal variance hyperparameter.
        ls (float): 3-body length scale hyperparameter.
        r_cut (float): 3-body cutoff radius.
        cutoff_func (Callable): Cutoff function.

    Returns:
        float:
            Value of the 3-body force/energy kernel.
    """
    kern = 0

    # pre-compute constants that appear in the inner loop
    sig2 = sig * sig
    ls1 = 1 / (2 * ls * ls)
    ls2 = 1 / (ls * ls)

    for m in range(bond_array_1.shape[0]):
        ri1 = bond_array_1[m, 0]
        ci1 = bond_array_1[m, d1]
        fi1, fdi1 = cutoff_func(r_cut, ri1, ci1)
        ei1 = etypes1[m]

        for n in range(triplets_1[m]):
            ind1 = cross_bond_inds_1[m, m + n + 1]
            ri2 = bond_array_1[ind1, 0]
            ci2 = bond_array_1[ind1, d1]
            fi2, fdi2 = cutoff_func(r_cut, ri2, ci2)
            ei2 = etypes1[ind1]

            tr_spec = [c1, ei1, ei2]
            c2_ind = tr_spec
            if c2 in tr_spec:
                tr_spec.remove(c2)

                ri3 = cross_bond_dists_1[m, m + n + 1]
                fi3, _ = cutoff_func(r_cut, ri3, 0)

                fi = fi1 * fi2 * fi3
                fdi = fdi1 * fi2 * fi3 + fi1 * fdi2 * fi3

                for p in range(bond_array_2.shape[0]):
                    ej1 = etypes2[p]

                    tr_spec1 = [tr_spec[0], tr_spec[1]]
                    if ej1 in tr_spec1:
                        tr_spec1.remove(ej1)

                        rj1 = bond_array_2[p, 0]
                        fj1, _ = cutoff_func(r_cut, rj1, 0)

                        for q in range(triplets_2[p]):

                            ind2 = cross_bond_inds_2[p, p + q + 1]
                            ej2 = etypes2[ind2]
                            if ej2 == tr_spec1[0]:

                                rj2 = bond_array_2[ind2, 0]
                                fj2, _ = cutoff_func(r_cut, rj2, 0)
                                rj3 = cross_bond_dists_2[p, p + q + 1]

                                fj3, _ = cutoff_func(r_cut, rj3, 0)
                                fj = fj1 * fj2 * fj3

                                r11 = ri1 - rj1
                                r12 = ri1 - rj2
                                r13 = ri1 - rj3
                                r21 = ri2 - rj1
                                r22 = ri2 - rj2
                                r23 = ri2 - rj3
                                r31 = ri3 - rj1
                                r32 = ri3 - rj2
                                r33 = ri3 - rj3

                                if (c1 == c2):
                                    if (ei1 == ej1) and (ei2 == ej2):
                                        kern += three_body_en_helper(ci1, ci2, r11, r22,
                                                                     r33, fi, fj, fdi, ls1,
                                                                     ls2, sig2)
                                    if (ei1 == ej2) and (ei2 == ej1):
                                        kern += three_body_en_helper(ci1, ci2, r12, r21,
                                                                     r33, fi, fj, fdi, ls1,
                                                                     ls2, sig2)
                                if (c1 == ej1):
                                    if (ei1 == ej2) and (ei2 == c2):
                                        kern += three_body_en_helper(ci1, ci2, r13, r21,
                                                                     r32, fi, fj, fdi, ls1,
                                                                     ls2, sig2)
                                    if (ei1 == c2) and (ei2 == ej2):
                                        kern += three_body_en_helper(ci1, ci2, r11, r23,
                                                                     r32, fi, fj, fdi, ls1,
                                                                     ls2, sig2)
                                if (c1 == ej2):
                                    if (ei1 == ej1) and (ei2 == c2):
                                        kern += three_body_en_helper(ci1, ci2, r13, r22,
                                                                     r31, fi, fj, fdi, ls1,
                                                                     ls2, sig2)
                                    if (ei1 == c2) and (ei2 == ej1):
                                        kern += three_body_en_helper(ci1, ci2, r12, r23,
                                                                     r31, fi, fj, fdi, ls1,
                                                                     ls2, sig2)

    return kern


@njit
def three_body_mc_en_jit(bond_array_1, c1, etypes1,
                         bond_array_2, c2, etypes2,
                         cross_bond_inds_1, cross_bond_inds_2,
                         cross_bond_dists_1, cross_bond_dists_2,
                         triplets_1, triplets_2,
                         sig, ls, r_cut, cutoff_func):
    """3-body multi-element kernel between two local energies accelerated
    with Numba.

    Args:
        bond_array_1 (np.ndarray): 3-body bond array of the first local
            environment.
        c1 (int): Species of the central atom of the first local environment.
        etypes1 (np.ndarray): Species of atoms in the first local
            environment.
        bond_array_2 (np.ndarray): 3-body bond array of the second local
            environment.
        c2 (int): Species of the central atom of the second local environment.
        etypes2 (np.ndarray): Species of atoms in the second local
            environment.
        cross_bond_inds_1 (np.ndarray): Two dimensional array whose row m
            contains the indices of atoms n > m in the first local
            environment that are within a distance r_cut of both atom n and
            the central atom.
        cross_bond_inds_2 (np.ndarray): Two dimensional array whose row m
            contains the indices of atoms n > m in the second local
            environment that are within a distance r_cut of both atom n and
            the central atom.
        cross_bond_dists_1 (np.ndarray): Two dimensional array whose row m
            contains the distances from atom m of atoms n > m in the first
            local environment that are within a distance r_cut of both atom
            n and the central atom.
        cross_bond_dists_2 (np.ndarray): Two dimensional array whose row m
            contains the distances from atom m of atoms n > m in the second
            local environment that are within a distance r_cut of both atom
            n and the central atom.
        triplets_1 (np.ndarray): One dimensional array of integers whose entry
            m is the number of atoms in the first local environment that are
            within a distance r_cut of atom m.
        triplets_2 (np.ndarray): One dimensional array of integers whose entry
            m is the number of atoms in the second local environment that are
            within a distance r_cut of atom m.
        sig (float): 3-body signal variance hyperparameter.
        ls (float): 3-body length scale hyperparameter.
        r_cut (float): 3-body cutoff radius.
        cutoff_func (Callable): Cutoff function.

    Returns:
        float:
            Value of the 3-body local energy kernel.
    """

    kern = 0

    sig2 = sig * sig
    ls2 = 1 / (2 * ls * ls)

    for m in range(bond_array_1.shape[0]):
        ri1 = bond_array_1[m, 0]
        fi1, _ = cutoff_func(r_cut, ri1, 0)
        ei1 = etypes1[m]

        for n in range(triplets_1[m]):
            ind1 = cross_bond_inds_1[m, m + n + 1]
            ri2 = bond_array_1[ind1, 0]
            fi2, _ = cutoff_func(r_cut, ri2, 0)
            ei2 = etypes1[ind1]

            tr_spec = [c1, ei1, ei2]
            c2_ind = tr_spec
            if c2 in tr_spec:
                tr_spec.remove(c2)

                ri3 = cross_bond_dists_1[m, m + n + 1]
                fi3, _ = cutoff_func(r_cut, ri3, 0)
                fi = fi1 * fi2 * fi3

                for p in range(bond_array_2.shape[0]):
                    rj1 = bond_array_2[p, 0]
                    fj1, _ = cutoff_func(r_cut, rj1, 0)
                    ej1 = etypes2[p]

                    tr_spec1 = [tr_spec[0], tr_spec[1]]
                    if ej1 in tr_spec1:
                        tr_spec1.remove(ej1)

                        for q in range(triplets_2[p]):
                            ind2 = cross_bond_inds_2[p, p + q + 1]
                            ej2 = etypes2[ind2]
                            if ej2 == tr_spec1[0]:

                                rj2 = bond_array_2[ind2, 0]
                                fj2, _ = cutoff_func(r_cut, rj2, 0)

                                rj3 = cross_bond_dists_2[p, p + q + 1]
                                fj3, _ = cutoff_func(r_cut, rj3, 0)
                                fj = fj1 * fj2 * fj3

                                r11 = ri1 - rj1
                                r12 = ri1 - rj2
                                r13 = ri1 - rj3
                                r21 = ri2 - rj1
                                r22 = ri2 - rj2
                                r23 = ri2 - rj3
                                r31 = ri3 - rj1
                                r32 = ri3 - rj2
                                r33 = ri3 - rj3

                                if (c1 == c2):
                                    if (ei1 == ej1) and (ei2 == ej2):
                                        C1 = r11 * r11 + r22 * r22 + r33 * r33
                                        kern += sig2 * exp(-C1 * ls2) * fi * fj
                                    if (ei1 == ej2) and (ei2 == ej1):
                                        C3 = r12 * r12 + r21 * r21 + r33 * r33
                                        kern += sig2 * exp(-C3 * ls2) * fi * fj
                                if (c1 == ej1):
                                    if (ei1 == ej2) and (ei2 == c2):
                                        C5 = r13 * r13 + r21 * r21 + r32 * r32
                                        kern += sig2 * exp(-C5 * ls2) * fi * fj
                                    if (ei1 == c2) and (ei2 == ej2):
                                        C2 = r11 * r11 + r23 * r23 + r32 * r32
                                        kern += sig2 * exp(-C2 * ls2) * fi * fj
                                if (c1 == ej2):
                                    if (ei1 == ej1) and (ei2 == c2):
                                        C6 = r13 * r13 + r22 * r22 + r31 * r31
                                        kern += sig2 * exp(-C6 * ls2) * fi * fj
                                    if (ei1 == c2) and (ei2 == ej1):
                                        C4 = r12 * r12 + r23 * r23 + r31 * r31
                                        kern += sig2 * exp(-C4 * ls2) * fi * fj

    return kern


@njit
def three_body_se_jit(bond_array_1, c1, etypes1, bond_array_2, c2, etypes2,
                      cross_bond_inds_1, cross_bond_inds_2,
                      cross_bond_dists_1, cross_bond_dists_2,
                      triplets_1, triplets_2, sig, ls, r_cut, cutoff_func):
    """3-body multi-element kernel between a force component and a local
    energy accelerated with Numba.

    Args:
        bond_array_1 (np.ndarray): 3-body bond array of the first local
            environment.
        c1 (int): Species of the central atom of the first local environment.
        etypes1 (np.ndarray): Species of atoms in the first local
            environment.
        bond_array_2 (np.ndarray): 3-body bond array of the second local
            environment.
        c2 (int): Species of the central atom of the second local environment.
        etypes2 (np.ndarray): Species of atoms in the second local
            environment.
        cross_bond_inds_1 (np.ndarray): Two dimensional array whose row m
            contains the indices of atoms n > m in the first local
            environment that are within a distance r_cut of both atom n and
            the central atom.
        cross_bond_inds_2 (np.ndarray): Two dimensional array whose row m
            contains the indices of atoms n > m in the second local
            environment that are within a distance r_cut of both atom n and
            the central atom.
        cross_bond_dists_1 (np.ndarray): Two dimensional array whose row m
            contains the distances from atom m of atoms n > m in the first
            local environment that are within a distance r_cut of both atom
            n and the central atom.
        cross_bond_dists_2 (np.ndarray): Two dimensional array whose row m
            contains the distances from atom m of atoms n > m in the second
            local environment that are within a distance r_cut of both atom
            n and the central atom.
        triplets_1 (np.ndarray): One dimensional array of integers whose entry
            m is the number of atoms in the first local environment that are
            within a distance r_cut of atom m.
        triplets_2 (np.ndarray): One dimensional array of integers whose entry
            m is the number of atoms in the second local environment that are
            within a distance r_cut of atom m.
        sig (float): 3-body signal variance hyperparameter.
        ls (float): 3-body length scale hyperparameter.
        r_cut (float): 3-body cutoff radius.
        cutoff_func (Callable): Cutoff function.

    Returns:
        float:
            Value of the 3-body force/energy kernel.
    """
    kern = np.zeros(6)

    sig2 = sig * sig
    ls1 = 1 / (2 * ls * ls)
    ls2 = 1 / (ls * ls)

    for m in range(bond_array_1.shape[0]):
        ri1 = bond_array_1[m, 0]
        ei1 = etypes1[m]

        for n in range(triplets_1[m]):
            ind1 = cross_bond_inds_1[m, m + n + 1]
            ri2 = bond_array_1[ind1, 0]
            ei2 = etypes1[ind1]

            ri3 = cross_bond_dists_1[m, m + n + 1]
            fi3, _ = cutoff_func(r_cut, ri3, 0)

            for p in range(bond_array_2.shape[0]):
                rj1 = bond_array_2[p, 0]
                fj1, _ = cutoff_func(r_cut, rj1, 0)
                ej1 = etypes2[p]

                for q in range(triplets_2[p]):
                    ind2 = cross_bond_inds_2[p, p + q + 1]
                    rj2 = bond_array_2[ind2, 0]
                    fj2, _ = cutoff_func(r_cut, rj2, 0)
                    ej2 = etypes2[ind2]
                    rj3 = cross_bond_dists_2[p, p + q + 1]
                    fj3, _ = cutoff_func(r_cut, rj3, 0)
                    fj = fj1 * fj2 * fj3

                    r11 = ri1 - rj1
                    r12 = ri1 - rj2
                    r13 = ri1 - rj3
                    r21 = ri2 - rj1
                    r22 = ri2 - rj2
                    r23 = ri2 - rj3
                    r31 = ri3 - rj1
                    r32 = ri3 - rj2
                    r33 = ri3 - rj3

                    stress_count = 0
                    for d1 in range(3):
                        ci1 = bond_array_1[m, d1 + 1]
                        fi1, fdi1 = cutoff_func(r_cut, ri1, ci1)
                        ci2 = bond_array_1[ind1, d1 + 1]
                        fi2, fdi2 = cutoff_func(r_cut, ri2, ci2)
                        fi = fi1 * fi2 * fi3
                        fdi_p1 = fdi1 * fi2 * fi3
                        fdi_p2 = fi1 * fdi2 * fi3
                        fdi = fdi_p1 + fdi_p2

                        for d2 in range(d1, 3):
                            coord1 = bond_array_1[m, d2 + 1] * ri1
                            coord2 = bond_array_1[ind1, d2 + 1] * ri2

                            kern[stress_count] += \
                                three_body_se_perm(r11, r12, r13, r21, r22,
                                                   r23, r31, r32, r33, c1, c2,
                                                   ci1, ci2, ei1, ei2, ej1,
                                                   ej2, fi, fj, fdi, ls1, ls2,
                                                   sig2, coord1, coord2,
                                                   fdi_p1, fdi_p2)

                            stress_count += 1

    return kern / 6


@njit
def three_body_sf_jit(bond_array_1, c1, etypes1, bond_array_2, c2, etypes2,
                      cross_bond_inds_1, cross_bond_inds_2,
                      cross_bond_dists_1, cross_bond_dists_2,
                      triplets_1, triplets_2, sig, ls, r_cut, cutoff_func):
    """3-body multi-element kernel between two force components accelerated
    with Numba.

    Args:
        bond_array_1 (np.ndarray): 3-body bond array of the first local
            environment.
        c1 (int): Species of the central atom of the first local environment.
        etypes1 (np.ndarray): Species of atoms in the first local
            environment.
        bond_array_2 (np.ndarray): 3-body bond array of the second local
            environment.
        c2 (int): Species of the central atom of the second local environment.
        etypes2 (np.ndarray): Species of atoms in the second local
            environment.
        cross_bond_inds_1 (np.ndarray): Two dimensional array whose row m
            contains the indices of atoms n > m in the first local
            environment that are within a distance r_cut of both atom n and
            the central atom.
        cross_bond_inds_2 (np.ndarray): Two dimensional array whose row m
            contains the indices of atoms n > m in the second local
            environment that are within a distance r_cut of both atom n and
            the central atom.
        cross_bond_dists_1 (np.ndarray): Two dimensional array whose row m
            contains the distances from atom m of atoms n > m in the first
            local environment that are within a distance r_cut of both atom
            n and the central atom.
        cross_bond_dists_2 (np.ndarray): Two dimensional array whose row m
            contains the distances from atom m of atoms n > m in the second
            local environment that are within a distance r_cut of both atom
            n and the central atom.
        triplets_1 (np.ndarray): One dimensional array of integers whose entry
            m is the number of atoms in the first local environment that are
            within a distance r_cut of atom m.
        triplets_2 (np.ndarray): One dimensional array of integers whose entry
            m is the number of atoms in the second local environment that are
            within a distance r_cut of atom m.
        sig (float): 3-body signal variance hyperparameter.
        ls (float): 3-body length scale hyperparameter.
        r_cut (float): 3-body cutoff radius.
        cutoff_func (Callable): Cutoff function.

    Return:
        float: Value of the 3-body kernel.
    """
    kern = np.zeros((6, 3))

    # pre-compute constants that appear in the inner loop
    sig2 = sig * sig
    ls1 = 1 / (2 * ls * ls)
    ls2 = 1 / (ls * ls)
    ls3 = ls2 * ls2

    # first loop over the first 3-body environment
    for m in range(bond_array_1.shape[0]):
        ri1 = bond_array_1[m, 0]
        ei1 = etypes1[m]

        # second loop over the first 3-body environment
        for n in range(triplets_1[m]):
            ind1 = cross_bond_inds_1[m, m + n + 1]
            ri2 = bond_array_1[ind1, 0]
            ei2 = etypes1[ind1]

            ri3 = cross_bond_dists_1[m, m + n + 1]
            fi3, _ = cutoff_func(r_cut, ri3, 0)

            # first loop over the second 3-body environment
            for p in range(bond_array_2.shape[0]):
                rj1 = bond_array_2[p, 0]
                ej1 = etypes2[p]

                # second loop over the second 3-body environment
                for q in range(triplets_2[p]):
                    ind2 = cross_bond_inds_2[p, p + 1 + q]
                    rj2 = bond_array_2[ind2, 0]
                    rj3 = cross_bond_dists_2[p, p + 1 + q]
                    fj3, _ = cutoff_func(r_cut, rj3, 0)
                    ej2 = etypes2[ind2]

                    r11 = ri1 - rj1
                    r12 = ri1 - rj2
                    r13 = ri1 - rj3
                    r21 = ri2 - rj1
                    r22 = ri2 - rj2
                    r23 = ri2 - rj3
                    r31 = ri3 - rj1
                    r32 = ri3 - rj2
                    r33 = ri3 - rj3

                    stress_count = 0
                    for d1 in range(3):
                        ci1 = bond_array_1[m, d1 + 1]
                        fi1, fdi1 = cutoff_func(r_cut, ri1, ci1)
                        ci2 = bond_array_1[ind1, d1 + 1]
                        fi2, fdi2 = cutoff_func(r_cut, ri2, ci2)
                        fi = fi1 * fi2 * fi3
                        fdi_p1 = fdi1 * fi2 * fi3
                        fdi_p2 = fi1 * fdi2 * fi3
                        fdi = fdi_p1 + fdi_p2

                        for d2 in range(d1, 3):
                            coord1 = bond_array_1[m, d2 + 1] * ri1
                            coord2 = bond_array_1[ind1, d2 + 1] * ri2

                            for d3 in range(3):
                                cj1 = bond_array_2[p, d3 + 1]
                                fj1, fdj1 = cutoff_func(r_cut, rj1, cj1)
                                cj2 = bond_array_2[ind2, d3 + 1]
                                fj2, fdj2 = cutoff_func(r_cut, rj2, cj2)
                                fj = fj1 * fj2 * fj3
                                fdj = fdj1 * fj2 * fj3 + fj1 * fdj2 * fj3

                                kern[stress_count, d3] += \
                                    three_body_sf_perm(r11, r12, r13, r21, r22,
                                                       r23, r31, r32, r33, c1,
                                                       c2, ci1, ci2, cj1, cj2,
                                                       ei1, ei2, ej1, ej2, fi,
                                                       fj, fdi, fdj, ls1, ls2,
                                                       ls3, sig2, coord1,
                                                       coord2, fdi_p1, fdi_p2)
                            stress_count += 1

    return kern / 2


@njit
def three_body_ss_jit(bond_array_1, c1, etypes1, bond_array_2, c2, etypes2,
                      cross_bond_inds_1, cross_bond_inds_2,
                      cross_bond_dists_1, cross_bond_dists_2,
                      triplets_1, triplets_2, sig, ls, r_cut, cutoff_func):
    """3-body multi-element kernel between two force components accelerated
    with Numba.

    Args:
        bond_array_1 (np.ndarray): 3-body bond array of the first local
            environment.
        c1 (int): Species of the central atom of the first local environment.
        etypes1 (np.ndarray): Species of atoms in the first local
            environment.
        bond_array_2 (np.ndarray): 3-body bond array of the second local
            environment.
        c2 (int): Species of the central atom of the second local environment.
        etypes2 (np.ndarray): Species of atoms in the second local
            environment.
        cross_bond_inds_1 (np.ndarray): Two dimensional array whose row m
            contains the indices of atoms n > m in the first local
            environment that are within a distance r_cut of both atom n and
            the central atom.
        cross_bond_inds_2 (np.ndarray): Two dimensional array whose row m
            contains the indices of atoms n > m in the second local
            environment that are within a distance r_cut of both atom n and
            the central atom.
        cross_bond_dists_1 (np.ndarray): Two dimensional array whose row m
            contains the distances from atom m of atoms n > m in the first
            local environment that are within a distance r_cut of both atom
            n and the central atom.
        cross_bond_dists_2 (np.ndarray): Two dimensional array whose row m
            contains the distances from atom m of atoms n > m in the second
            local environment that are within a distance r_cut of both atom
            n and the central atom.
        triplets_1 (np.ndarray): One dimensional array of integers whose entry
            m is the number of atoms in the first local environment that are
            within a distance r_cut of atom m.
        triplets_2 (np.ndarray): One dimensional array of integers whose entry
            m is the number of atoms in the second local environment that are
            within a distance r_cut of atom m.
        sig (float): 3-body signal variance hyperparameter.
        ls (float): 3-body length scale hyperparameter.
        r_cut (float): 3-body cutoff radius.
        cutoff_func (Callable): Cutoff function.

    Return:
        float: Value of the 3-body kernel.
    """
    kern = np.zeros((6, 6))

    # pre-compute constants that appear in the inner loop
    sig2 = sig * sig
    ls1 = 1 / (2 * ls * ls)
    ls2 = 1 / (ls * ls)
    ls3 = ls2 * ls2

    # first loop over the first 3-body environment
    for m in range(bond_array_1.shape[0]):
        ri1 = bond_array_1[m, 0]
        ei1 = etypes1[m]

        # second loop over the first 3-body environment
        for n in range(triplets_1[m]):
            ind1 = cross_bond_inds_1[m, m + n + 1]
            ri2 = bond_array_1[ind1, 0]
            ei2 = etypes1[ind1]

            ri3 = cross_bond_dists_1[m, m + n + 1]
            fi3, _ = cutoff_func(r_cut, ri3, 0)

            # first loop over the second 3-body environment
            for p in range(bond_array_2.shape[0]):
                rj1 = bond_array_2[p, 0]
                ej1 = etypes2[p]

                # second loop over the second 3-body environment
                for q in range(triplets_2[p]):
                    ind2 = cross_bond_inds_2[p, p + 1 + q]
                    rj2 = bond_array_2[ind2, 0]
                    rj3 = cross_bond_dists_2[p, p + 1 + q]
                    fj3, _ = cutoff_func(r_cut, rj3, 0)
                    ej2 = etypes2[ind2]

                    r11 = ri1 - rj1
                    r12 = ri1 - rj2
                    r13 = ri1 - rj3
                    r21 = ri2 - rj1
                    r22 = ri2 - rj2
                    r23 = ri2 - rj3
                    r31 = ri3 - rj1
                    r32 = ri3 - rj2
                    r33 = ri3 - rj3

                    stress_count_1 = 0
                    for d1 in range(3):
                        ci1 = bond_array_1[m, d1 + 1]
                        fi1, fdi1 = cutoff_func(r_cut, ri1, ci1)
                        ci2 = bond_array_1[ind1, d1 + 1]
                        fi2, fdi2 = cutoff_func(r_cut, ri2, ci2)
                        fi = fi1 * fi2 * fi3
                        fdi_p1 = fdi1 * fi2 * fi3
                        fdi_p2 = fi1 * fdi2 * fi3
                        fdi = fdi_p1 + fdi_p2

                        for d2 in range(d1, 3):
                            coord1 = bond_array_1[m, d2 + 1] * ri1
                            coord2 = bond_array_1[ind1, d2 + 1] * ri2

                            stress_count_2 = 0
                            for d3 in range(3):
                                cj1 = bond_array_2[p, d3 + 1]
                                fj1, fdj1 = cutoff_func(r_cut, rj1, cj1)
                                cj2 = bond_array_2[ind2, d3 + 1]
                                fj2, fdj2 = cutoff_func(r_cut, rj2, cj2)
                                fj = fj1 * fj2 * fj3
                                fdj_p1 = fdj1 * fj2 * fj3
                                fdj_p2 = fj1 * fdj2 * fj3
                                fdj = fdj_p1 + fdj_p2

                                for d4 in range(d3, 3):
                                    coord3 = bond_array_2[p, d4 + 1] * rj1
                                    coord4 = bond_array_2[ind2, d4 + 1] * rj2

                                    kern[stress_count_1, stress_count_2] += \
                                        three_body_ss_perm(r11, r12, r13, r21,
                                                           r22, r23, r31, r32,
                                                           r33, c1, c2, ci1,
                                                           ci2, cj1, cj2, ei1,
                                                           ei2, ej1, ej2, fi,
                                                           fj, fdi, fdj, ls1,
                                                           ls2, ls3, sig2,
                                                           coord1, coord2,
                                                           coord3, coord4,
                                                           fdi_p1, fdi_p2,
                                                           fdj_p1, fdj_p2)
                                    stress_count_2 += 1
                            stress_count_1 += 1

    return kern / 4


# -----------------------------------------------------------------------------
#                 two body multicomponent kernel (numba)
# -----------------------------------------------------------------------------


@njit
def two_body_mc_jit(bond_array_1, c1, etypes1,
                    bond_array_2, c2, etypes2,
                    d1, d2, sig, ls, r_cut, cutoff_func):
    """2-body multi-element kernel between two force components accelerated
    with Numba.

    Args:
        bond_array_1 (np.ndarray): 2-body bond array of the first local
            environment.
        c1 (int): Species of the central atom of the first local environment.
        etypes1 (np.ndarray): Species of atoms in the first local
            environment.
        bond_array_2 (np.ndarray): 2-body bond array of the second local
            environment.
        c2 (int): Species of the central atom of the second local environment.
        etypes2 (np.ndarray): Species of atoms in the second local
            environment.
        d1 (int): Force component of the first environment (1=x, 2=y, 3=z).
        d2 (int): Force component of the second environment (1=x, 2=y, 3=z).
        sig (float): 2-body signal variance hyperparameter.
        ls (float): 2-body length scale hyperparameter.
        r_cut (float): 2-body cutoff radius.
        cutoff_func (Callable): Cutoff function.

    Return:
        float: Value of the 2-body kernel.
    """
    kern = 0

    ls1 = 1 / (2 * ls * ls)
    ls2 = 1 / (ls * ls)
    ls3 = ls2 * ls2
    sig2 = sig * sig

    for m in range(bond_array_1.shape[0]):
        ri = bond_array_1[m, 0]
        ci = bond_array_1[m, d1]
        fi, fdi = cutoff_func(r_cut, ri, ci)
        e1 = etypes1[m]

        for n in range(bond_array_2.shape[0]):
            e2 = etypes2[n]

            # check if bonds agree
            if (c1 == c2 and e1 == e2) or (c1 == e2 and c2 == e1):
                rj = bond_array_2[n, 0]
                cj = bond_array_2[n, d2]
                fj, fdj = cutoff_func(r_cut, rj, cj)
                r11 = ri - rj

                A = ci * cj
                B = r11 * ci
                C = r11 * cj
                D = r11 * r11

                kern += force_helper(A, B, C, D, fi, fj, fdi, fdj,
                                     ls1, ls2, ls3, sig2)

    return kern


@njit
def two_body_mc_grad_jit(bond_array_1, c1, etypes1,
                         bond_array_2, c2, etypes2,
                         d1, d2, sig, ls, r_cut, cutoff_func):
    """2-body multi-element kernel between two force components and its
    gradient with respect to the hyperparameters.

    Args:
        bond_array_1 (np.ndarray): 2-body bond array of the first local
            environment.
        c1 (int): Species of the central atom of the first local environment.
        etypes1 (np.ndarray): Species of atoms in the first local
            environment.
        bond_array_2 (np.ndarray): 2-body bond array of the second local
            environment.
        c2 (int): Species of the central atom of the second local environment.
        etypes2 (np.ndarray): Species of atoms in the second local
            environment.
        d1 (int): Force component of the first environment (1=x, 2=y, 3=z).
        d2 (int): Force component of the second environment (1=x, 2=y, 3=z).
        sig (float): 2-body signal variance hyperparameter.
        ls (float): 2-body length scale hyperparameter.
        r_cut (float): 2-body cutoff radius.
        cutoff_func (Callable): Cutoff function.

    Returns:
        (float, float):
            Value of the 2-body kernel and its gradient with respect to the
            hyperparameters.
    """

    kern = 0.0
    sig_derv = 0.0
    ls_derv = 0.0
    kern_grad = np.zeros(2, dtype=np.float64)

    ls1 = 1 / (2 * ls * ls)
    ls2 = 1 / (ls * ls)
    ls3 = ls2 * ls2
    ls4 = 1 / (ls * ls * ls)
    ls5 = ls * ls
    ls6 = ls2 * ls4

    sig2 = sig * sig
    sig3 = 2 * sig

    for m in range(bond_array_1.shape[0]):
        ri = bond_array_1[m, 0]
        ci = bond_array_1[m, d1]
        fi, fdi = cutoff_func(r_cut, ri, ci)
        e1 = etypes1[m]

        for n in range(bond_array_2.shape[0]):
            e2 = etypes2[n]

            # check if bonds agree
            if (c1 == c2 and e1 == e2) or (c1 == e2 and c2 == e1):
                rj = bond_array_2[n, 0]
                cj = bond_array_2[n, d2]
                fj, fdj = cutoff_func(r_cut, rj, cj)

                r11 = ri - rj

                A = ci * cj
                B = r11 * ci
                C = r11 * cj
                D = r11 * r11

                kern_term, sig_term, ls_term = \
                    grad_helper(A, B, C, D, fi, fj, fdi, fdj, ls1, ls2, ls3,
                                ls4, ls5, ls6, sig2, sig3)

                kern += kern_term
                sig_derv += sig_term
                ls_derv += ls_term

    kern_grad[0] = sig_derv
    kern_grad[1] = ls_derv

    return kern, kern_grad


@njit
def two_body_mc_force_en_jit(bond_array_1, c1, etypes1,
                             bond_array_2, c2, etypes2,
                             d1, sig, ls, r_cut, cutoff_func):
    """2-body multi-element kernel between a force component and a local
    energy accelerated with Numba.

    Args:
        bond_array_1 (np.ndarray): 2-body bond array of the first local
            environment.
        c1 (int): Species of the central atom of the first local environment.
        etypes1 (np.ndarray): Species of atoms in the first local
            environment.
        bond_array_2 (np.ndarray): 2-body bond array of the second local
            environment.
        c2 (int): Species of the central atom of the second local environment.
        etypes2 (np.ndarray): Species of atoms in the second local
            environment.
        d1 (int): Force component of the first environment (1=x, 2=y, 3=z).
        sig (float): 2-body signal variance hyperparameter.
        ls (float): 2-body length scale hyperparameter.
        r_cut (float): 2-body cutoff radius.
        cutoff_func (Callable): Cutoff function.

    Returns:
        float:
            Value of the 2-body force/energy kernel.
    """

    kern = 0

    ls1 = 1 / (2 * ls * ls)
    ls2 = 1 / (ls * ls)
    sig2 = sig * sig

    for m in range(bond_array_1.shape[0]):
        ri = bond_array_1[m, 0]
        ci = bond_array_1[m, d1]
        fi, fdi = cutoff_func(r_cut, ri, ci)
        e1 = etypes1[m]

        for n in range(bond_array_2.shape[0]):
            e2 = etypes2[n]

            # check if bonds agree
            if (c1 == c2 and e1 == e2) or (c1 == e2 and c2 == e1):
                rj = bond_array_2[n, 0]
                fj, _ = cutoff_func(r_cut, rj, 0)

                r11 = ri - rj
                B = r11 * ci
                D = r11 * r11
                kern += force_energy_helper(B, D, fi, fj, fdi, ls1, ls2, sig2)

    return kern


@njit
def two_body_mc_stress_en_jit(bond_array_1, c1, etypes1,
                              bond_array_2, c2, etypes2,
                              d1, d2, sig, ls, r_cut, cutoff_func):
    """2-body multi-element kernel between a partial stress component and a 
    local energy accelerated with Numba.

    Args:
        bond_array_1 (np.ndarray): 2-body bond array of the first local
            environment.
        c1 (int): Species of the central atom of the first local environment.
        etypes1 (np.ndarray): Species of atoms in the first local
            environment.
        bond_array_2 (np.ndarray): 2-body bond array of the second local
            environment.
        c2 (int): Species of the central atom of the second local environment.
        etypes2 (np.ndarray): Species of atoms in the second local
            environment.
        d1 (int): First stress component of the first environment (1=x, 2=y,
            3=z).
        d2 (int): Second stress component of the first environment (1=x, 2=y,
            3=z).
        sig (float): 2-body signal variance hyperparameter.
        ls (float): 2-body length scale hyperparameter.
        r_cut (float): 2-body cutoff radius.
        cutoff_func (Callable): Cutoff function.

    Returns:
        float:
            Value of the 2-body partial-stress/energy kernel.
    """

    kern = 0

    ls1 = 1 / (2 * ls * ls)
    ls2 = 1 / (ls * ls)
    sig2 = sig * sig

    for m in range(bond_array_1.shape[0]):
        ri = bond_array_1[m, 0]
        ci = bond_array_1[m, d1]
        coordinate = bond_array_1[m, d2] * ri

        fi, fdi = cutoff_func(r_cut, ri, ci)
        e1 = etypes1[m]

        for n in range(bond_array_2.shape[0]):
            e2 = etypes2[n]

            # check if bonds agree
            if (c1 == c2 and e1 == e2) or (c1 == e2 and c2 == e1):
                rj = bond_array_2[n, 0]
                fj, _ = cutoff_func(r_cut, rj, 0)

                r11 = ri - rj
                B = r11 * ci
                D = r11 * r11
                force_kern = \
                    force_energy_helper(B, D, fi, fj, fdi, ls1, ls2, sig2) / 2
                kern -= force_kern * coordinate / 2

    return kern


@njit
def two_body_mc_stress_force_jit(bond_array_1, c1, etypes1,
                                 bond_array_2, c2, etypes2,
                                 d1, d2, d3, sig, ls, r_cut, cutoff_func):
    """2-body multi-element kernel between two force components accelerated
    with Numba.

    Args:
        bond_array_1 (np.ndarray): 2-body bond array of the first local
            environment.
        c1 (int): Species of the central atom of the first local environment.
        etypes1 (np.ndarray): Species of atoms in the first local
            environment.
        bond_array_2 (np.ndarray): 2-body bond array of the second local
            environment.
        c2 (int): Species of the central atom of the second local environment.
        etypes2 (np.ndarray): Species of atoms in the second local
            environment.
        d1 (int): First stress component of the first environment (1=x, 2=y,
            3=z).
        d2 (int): Second stress component of the first environment (1=x, 2=y,
            3=z).
        d3 (int): Force component of the second environment (1=x, 2=y, 3=z).
        sig (float): 2-body signal variance hyperparameter.
        ls (float): 2-body length scale hyperparameter.
        r_cut (float): 2-body cutoff radius.
        cutoff_func (Callable): Cutoff function.

    Return:
        float: Value of the 2-body kernel.
    """
    kern = 0

    ls1 = 1 / (2 * ls * ls)
    ls2 = 1 / (ls * ls)
    ls3 = ls2 * ls2
    sig2 = sig * sig

    for m in range(bond_array_1.shape[0]):
        ri = bond_array_1[m, 0]
        ci = bond_array_1[m, d1]
        coordinate = bond_array_1[m, d2] * ri
        fi, fdi = cutoff_func(r_cut, ri, ci)
        e1 = etypes1[m]

        for n in range(bond_array_2.shape[0]):
            e2 = etypes2[n]

            # check if bonds agree
            if (c1 == c2 and e1 == e2) or (c1 == e2 and c2 == e1):
                rj = bond_array_2[n, 0]
                cj = bond_array_2[n, d3]
                fj, fdj = cutoff_func(r_cut, rj, cj)
                r11 = ri - rj

                A = ci * cj
                B = r11 * ci
                C = r11 * cj
                D = r11 * r11

                force_kern = force_helper(A, B, C, D, fi, fj, fdi, fdj,
                                          ls1, ls2, ls3, sig2)
                kern -= force_kern * coordinate / 2

    return kern


@njit
def two_body_mc_stress_stress_jit(bond_array_1, c1, etypes1,
                                  bond_array_2, c2, etypes2,
                                  d1, d2, d3, d4, sig, ls, r_cut,
                                  cutoff_func):
    """2-body multi-element kernel between two partial stress components
        accelerated with Numba.

    Args:
        bond_array_1 (np.ndarray): 2-body bond array of the first local
            environment.
        c1 (int): Species of the central atom of the first local environment.
        etypes1 (np.ndarray): Species of atoms in the first local
            environment.
        bond_array_2 (np.ndarray): 2-body bond array of the second local
            environment.
        c2 (int): Species of the central atom of the second local environment.
        etypes2 (np.ndarray): Species of atoms in the second local
            environment.
        d1 (int): First stress component of the first environment (1=x, 2=y,
            3=z).
        d2 (int): Second stress component of the first environment (1=x, 2=y,
            3=z).
        d3 (int): First stress component of the second environment (1=x, 2=y,
            3=z).
        d4 (int): Second stress component of the second environment (1=x, 2=y,
            3=z).
        sig (float): 2-body signal variance hyperparameter.
        ls (float): 2-body length scale hyperparameter.
        r_cut (float): 2-body cutoff radius.
        cutoff_func (Callable): Cutoff function.

    Return:
        float: Value of the 2-body kernel.
    """
    kern = 0

    ls1 = 1 / (2 * ls * ls)
    ls2 = 1 / (ls * ls)
    ls3 = ls2 * ls2
    sig2 = sig * sig

    for m in range(bond_array_1.shape[0]):
        ri = bond_array_1[m, 0]
        ci = bond_array_1[m, d1]
        coordinate_1 = bond_array_1[m, d2] * ri
        fi, fdi = cutoff_func(r_cut, ri, ci)
        e1 = etypes1[m]

        for n in range(bond_array_2.shape[0]):
            e2 = etypes2[n]

            # check if bonds agree
            if (c1 == c2 and e1 == e2) or (c1 == e2 and c2 == e1):
                rj = bond_array_2[n, 0]
                cj = bond_array_2[n, d3]
                coordinate_2 = bond_array_2[n, d4] * rj
                fj, fdj = cutoff_func(r_cut, rj, cj)
                r11 = ri - rj

                A = ci * cj
                B = r11 * ci
                C = r11 * cj
                D = r11 * r11

                force_kern = force_helper(A, B, C, D, fi, fj, fdi, fdj,
                                          ls1, ls2, ls3, sig2)
                kern += force_kern * coordinate_1 * coordinate_2 / 4

    return kern


@njit
def two_body_mc_en_jit(bond_array_1, c1, etypes1,
                       bond_array_2, c2, etypes2,
                       sig, ls, r_cut, cutoff_func):
    """2-body multi-element kernel between two local energies accelerated
    with Numba.

    Args:
        bond_array_1 (np.ndarray): 2-body bond array of the first local
            environment.
        c1 (int): Species of the central atom of the first local environment.
        etypes1 (np.ndarray): Species of atoms in the first local
            environment.
        bond_array_2 (np.ndarray): 2-body bond array of the second local
            environment.
        c2 (int): Species of the central atom of the second local environment.
        etypes2 (np.ndarray): Species of atoms in the second local
            environment.
        sig (float): 2-body signal variance hyperparameter.
        ls (float): 2-body length scale hyperparameter.
        r_cut (float): 2-body cutoff radius.
        cutoff_func (Callable): Cutoff function.

    Returns:
        float:
            Value of the 2-body local energy kernel.
    """
    kern = 0

    ls1 = 1 / (2 * ls * ls)
    sig2 = sig * sig

    for m in range(bond_array_1.shape[0]):
        ri = bond_array_1[m, 0]
        fi, _ = cutoff_func(r_cut, ri, 0)
        e1 = etypes1[m]

        for n in range(bond_array_2.shape[0]):
            e2 = etypes2[n]

            if (c1 == c2 and e1 == e2) or (c1 == e2 and c2 == e1):
                rj = bond_array_2[n, 0]
                fj, _ = cutoff_func(r_cut, rj, 0)
                r11 = ri - rj
                kern += fi * fj * sig2 * exp(-r11 * r11 * ls1)

    return kern


@njit
def two_body_se_jit(bond_array_1, c1, etypes1, bond_array_2, c2, etypes2,
                    sig, ls, r_cut, cutoff_func):

    kern = np.zeros(6)

    ls1 = 1 / (2 * ls * ls)
    ls2 = 1 / (ls * ls)
    sig2 = sig * sig

    for m in range(bond_array_1.shape[0]):
        ri = bond_array_1[m, 0]
        e1 = etypes1[m]

        for n in range(bond_array_2.shape[0]):
            e2 = etypes2[n]

            # Check if the species agree.
            if (c1 == c2 and e1 == e2) or (c1 == e2 and c2 == e1):
                rj = bond_array_2[n, 0]
                fj, _ = cutoff_func(r_cut, rj, 0)
                r11 = ri - rj
                D = r11 * r11

                # Compute the force kernel.
                stress_count = 0
                for d1 in range(3):
                    ci = bond_array_1[m, d1 + 1]
                    B = r11 * ci
                    fi, fdi = cutoff_func(r_cut, ri, ci)
                    force_kern = \
                        force_energy_helper(B, D, fi, fj, fdi, ls1, ls2,
                                            sig2)

                    # Compute the stress kernel from the force kernel.
                    for d2 in range(d1, 3):
                        coordinate = bond_array_1[m, d2 + 1] * ri
                        kern[stress_count] -= force_kern * coordinate
                        stress_count += 1

    return kern / 4


@njit
def two_body_sf_jit(bond_array_1, c1, etypes1, bond_array_2, c2, etypes2,
                    sig, ls, r_cut, cutoff_func):

    kernel_matrix = np.zeros((6, 3))

    ls1 = 1 / (2 * ls * ls)
    ls2 = 1 / (ls * ls)
    ls3 = ls2 * ls2
    sig2 = sig * sig

    for m in range(bond_array_1.shape[0]):
        ri = bond_array_1[m, 0]
        e1 = etypes1[m]

        for n in range(bond_array_2.shape[0]):
            e2 = etypes2[n]

            # check if bonds agree
            if (c1 == c2 and e1 == e2) or (c1 == e2 and c2 == e1):
                rj = bond_array_2[n, 0]
                r11 = ri - rj

                stress_count = 0
                for d1 in range(3):
                    ci = bond_array_1[m, d1 + 1]
                    fi, fdi = cutoff_func(r_cut, ri, ci)
                    for d2 in range(d1, 3):
                        coordinate = bond_array_1[m, d2 + 1] * ri
                        for d3 in range(3):
                            cj = bond_array_2[n, d3 + 1]
                            fj, fdj = cutoff_func(r_cut, rj, cj)

                            A = ci * cj
                            B = r11 * ci
                            C = r11 * cj
                            D = r11 * r11

                            force_kern = \
                                force_helper(A, B, C, D, fi, fj, fdi, fdj,
                                             ls1, ls2, ls3, sig2)
                            kernel_matrix[stress_count, d3] -= \
                                force_kern * coordinate

                        stress_count += 1

    return kernel_matrix / 2


@njit
def two_body_ss_jit(bond_array_1, c1, etypes1, bond_array_2, c2, etypes2,
                    sig, ls, r_cut, cutoff_func):

    kernel_matrix = np.zeros((6, 6))

    ls1 = 1 / (2 * ls * ls)
    ls2 = 1 / (ls * ls)
    ls3 = ls2 * ls2
    sig2 = sig * sig

    for m in range(bond_array_1.shape[0]):
        ri = bond_array_1[m, 0]
        e1 = etypes1[m]

        for n in range(bond_array_2.shape[0]):
            e2 = etypes2[n]

            # check if bonds agree
            if (c1 == c2 and e1 == e2) or (c1 == e2 and c2 == e1):
                rj = bond_array_2[n, 0]
                r11 = ri - rj
                D = r11 * r11

                s1 = 0
                for d1 in range(3):
                    ci = bond_array_1[m, d1 + 1]
                    B = r11 * ci
                    fi, fdi = cutoff_func(r_cut, ri, ci)
                    for d2 in range(d1, 3):
                        coordinate_1 = bond_array_1[m, d2 + 1] * ri
                        s2 = 0
                        for d3 in range(3):
                            cj = bond_array_2[n, d3 + 1]
                            A = ci * cj
                            C = r11 * cj
                            fj, fdj = cutoff_func(r_cut, rj, cj)
                            for d4 in range(d3, 3):
                                coordinate_2 = bond_array_2[n, d4 + 1] * rj
                                force_kern = \
                                    force_helper(A, B, C, D, fi, fj, fdi, fdj,
                                                 ls1, ls2, ls3, sig2)
                                kernel_matrix[s1, s2] += \
                                    force_kern * coordinate_1 * \
                                    coordinate_2

                                s2 += 1
                        s1 += 1

    return kernel_matrix / 4


# -----------------------------------------------------------------------------
#                 many body multicomponent kernel (numba)
# -----------------------------------------------------------------------------

<<<<<<< HEAD
@njit
def many_body_mc_jit_(bond_array_1, bond_array_2, neigh_dists_1, neigh_dists_2,
                      num_neigh_1, num_neigh_2, c1, c2, etypes1, etypes2,
                      etypes_neigh_1, etypes_neigh_2, species1, species2, d1,
                      d2, sig, ls, r_cut, cutoff_func):
    """many-body multi-element kernel between two force components accelerated
    with Numba.

    Args:
        bond_array_1 (np.ndarray): many-body bond array of the first local
            environment.
        bond_array_2 (np.ndarray): many-body bond array of the second local
            environment.
        neigh_dists_1 (np.ndarray): matrix padded with zero values of distances
            of neighbours for the atoms in the first local environment.
        neigh_dists_2 (np.ndarray): matrix padded with zero values of distances
            of neighbours for the atoms in the second local environment.
        num_neigh_1 (np.ndarray): number of neighbours of each atom in the
            first local environment
        num_neigh_2 (np.ndarray): number of neighbours of each atom in the
            second local environment
        c1 (int): atomic species of the central atom in env 1
        c2 (int): atomic species of the central atom in env 2
        etypes1 (np.ndarray): atomic species of atoms in env 1
        etypes2 (np.ndarray): atomic species of atoms in env 2
        etypes_neigh_1 (np.ndarray): atomic species of atoms in the
            neighbourhoods of atoms in env 1
        etypes_neigh_2 (np.ndarray): atomic species of atoms in the
            neighbourhoods of atoms in env 2
        species1 (np.ndarray): all the atomic species present in trajectory 1
        species2 (np.ndarray): all the atomic species present in trajectory 2
        d1 (int): Force component of the first environment.
        d2 (int): Force component of the second environment.
        sig (float): many-body signal variance hyperparameter.
        ls (float): many-body length scale hyperparameter.
        r_cut (float): many-body cutoff radius.
        cutoff_func (Callable): Cutoff function.

    Return:
        float: Value of the many-body kernel.
    """

    kern = 0

    useful_species = np.array(
        list(set(species1).union(set(species2))), dtype=np.int8)

    # loop over all possible species
    for s in useful_species:
        # Calculate many-body descriptor values for central atoms 1 and 2
        q1 = q_value_mc(bond_array_1[:, 0], r_cut, s, etypes1, cutoff_func)
        q2 = q_value_mc(bond_array_2[:, 0], r_cut, s, etypes2, cutoff_func)

        # kernel is nonzero only if central atoms are of the same species
        if c1 == c2:
            k12 = k_sq_exp_double_dev(q1, q2, sig, ls)
        else:
            k12 = 0

        qis = np.zeros(bond_array_1.shape[0], dtype=np.float64)
        q1i_grads = np.zeros(bond_array_1.shape[0], dtype=np.float64)
        qi1_grads = np.zeros(bond_array_1.shape[0], dtype=np.float64)
        ki2s = np.zeros(bond_array_1.shape[0], dtype=np.float64)

        qjs = np.zeros(bond_array_2.shape[0], dtype=np.float64)
        qj2_grads = np.zeros(bond_array_2.shape[0], dtype=np.float64)
        q2j_grads = np.zeros(bond_array_2.shape[0], dtype=np.float64)
        k1js = np.zeros(bond_array_2.shape[0], dtype=np.float64)

        # Loop over neighbours i of 1
        for i in range(bond_array_1.shape[0]):
            ri1 = bond_array_1[i, 0]
            ci1 = bond_array_1[i, d1]

            if etypes1[i] == s:
                qi1, qi1_grads[i] = coordination_number(
                    ri1, ci1, r_cut, cutoff_func)

            if c1 == s:
                qi1, q1i_grads[i] = coordination_number(
                    ri1, ci1, r_cut, cutoff_func)

            # kernel is nonzero only if central atoms are of the same species
            if c2 == etypes1[i]:
                ki2s[i] = k_sq_exp_double_dev(qis[i], q2, sig, ls)

        # Loop over neighbours j of 2
        for j in range(bond_array_2.shape[0]):
            rj2 = bond_array_2[j, 0]
            cj2 = bond_array_2[j, d2]

            if etypes2[j] == s:
                qj2, qj2_grads[j] = coordination_number(
                    rj2, cj2, r_cut, cutoff_func)

            if c2 == s:
                qj2, q2j_grads[j] = coordination_number(
                    rj2, cj2, r_cut, cutoff_func)

            # Calculate many-body descriptor value for j
            qjs[j] = q_value_mc(neigh_dists_2[j, :num_neigh_2[j]], r_cut,
                                s, etypes_neigh_2[j, :num_neigh_2[j]],
                                cutoff_func)

            # kernel is nonzero only if central atoms are of the same species
            if c1 == etypes2[j]:
                k1js[j] = k_sq_exp_double_dev(q1, qjs[j], sig, ls)

        for i in range(bond_array_1.shape[0]):
            for j in range(bond_array_2.shape[0]):
                # kernel is nonzero only if central atoms are of the same
                # species
                if etypes1[i] == etypes2[j]:
                    kij = k_sq_exp_double_dev(qis[i], qjs[j], sig, ls)
                else:
                    kij = 0

                kern += qi1_grads[i] * qj2_grads[j] * \
                    (k12 + ki2s[i] + k1js[j] + kij)

    return kern


def many_body_mc_jit(bond_array_1, bond_array_2, neigh_dists_1, neigh_dists_2,
                     num_neigh_1, num_neigh_2, c1, c2, etypes1, etypes2,
                     etypes_neigh_1, etypes_neigh_2, species1, species2, d1,
                     d2, sig, ls, r_cut, cutoff_func):
=======

def many_body_mc_jit(q_array_1, q_array_2,
                     q_neigh_array_1, q_neigh_array_2,
                     q_neigh_grads_1, q_neigh_grads_2,
                     c1, c2, etypes1, etypes2,
                     species1, species2,
                     d1, d2, sig, ls):
>>>>>>> ed5bc7e7
    """many-body multi-element kernel between two force components accelerated
    with Numba.

    Args:
        bond_array_1 (np.ndarray): many-body bond array of the first local
            environment.
        bond_array_2 (np.ndarray): many-body bond array of the second local
            environment.
        neigh_dists_1 (np.ndarray): matrix padded with zero values of distances
            of neighbours for the atoms in the first local environment.
        neigh_dists_2 (np.ndarray): matrix padded with zero values of distances
            of neighbours for the atoms in the second local environment.
        num_neigh_1 (np.ndarray): number of neighbours of each atom in the
            first local environment
        num_neigh_2 (np.ndarray): number of neighbours of each atom in the
            second local environment
        c1 (int): atomic species of the central atom in env 1
        c2 (int): atomic species of the central atom in env 2
        etypes1 (np.ndarray): atomic species of atoms in env 1
        etypes2 (np.ndarray): atomic species of atoms in env 2
        etypes_neigh_1 (np.ndarray): atomic species of atoms in the
            neighbourhoods of atoms in env 1
        etypes_neigh_2 (np.ndarray): atomic species of atoms in the
            neighbourhoods of atoms in env 2
        species1 (np.ndarray): all the atomic species present in trajectory 1
        species2 (np.ndarray): all the atomic species present in trajectory 2
        d1 (int): Force component of the first environment.
        d2 (int): Force component of the second environment.
        sig (float): many-body signal variance hyperparameter.
        ls (float): many-body length scale hyperparameter.
        r_cut (float): many-body cutoff radius.
        cutoff_func (Callable): Cutoff function.

    Return:
        float: Value of the many-body kernel.
    """

    kern = 0

    useful_species = np.array(
        list(set(species1).intersection(set(species2))), dtype=np.int8)

    # loop over all possible species
    for s in useful_species:

        # Calculate many-body descriptor values for central atoms 1 and 2
        s1 = np.where(species1==s)[0][0]
        s2 = np.where(species2==s)[0][0]
        q1 = q_array_1[s1]
        q2 = q_array_2[s2]

<<<<<<< HEAD
        # compute kernel between central atoms only if central atoms are of the
        # same species
=======
        # compute kernel between central atoms only if central atoms are of
        # the same species
>>>>>>> ed5bc7e7
        if c1 == c2:
            k12 = k_sq_exp_double_dev(q1, q2, sig, ls)
        else:
            k12 = 0

<<<<<<< HEAD
        # initialise arrays of many body descriptors and gradients for the
        # neighbour atoms in the two configurations
        qis = np.zeros(bond_array_1.shape[0], dtype=np.float64)
        q1i_grads = np.zeros(bond_array_1.shape[0], dtype=np.float64)
        qi1_grads = np.zeros(bond_array_1.shape[0], dtype=np.float64)
        ki2s = np.zeros(bond_array_1.shape[0], dtype=np.float64)

        qjs = np.zeros(bond_array_2.shape[0], dtype=np.float64)
        qj2_grads = np.zeros(bond_array_2.shape[0], dtype=np.float64)
        q2j_grads = np.zeros(bond_array_2.shape[0], dtype=np.float64)
        k1js = np.zeros(bond_array_2.shape[0], dtype=np.float64)

=======
        # initialize arrays of many body descriptors and gradients for the
        # neighbour atoms in the two configurations
>>>>>>> ed5bc7e7
        # Loop over neighbours i of 1st configuration
        for i in range(q_neigh_array_1.shape[0]):
            qis = q1i_grads = qi1_grads = ki2s = 0

            if etypes1[i] == s:
                # derivative of pairwise component of many body descriptor q1i
                q1i_grads = q_neigh_grads_1[i, d1-1]

            if c1 == s:
                # derivative of pairwise component of many body descriptor qi1
                qi1_grads = q_neigh_grads_1[i, d1-1]

            # Calculate many-body descriptor value for i
<<<<<<< HEAD
            qis[i] = q_value_mc(neigh_dists_1[i, :num_neigh_1[i]], r_cut,
                                s, etypes_neigh_1[i, :num_neigh_1[i]],
                                cutoff_func)
=======
            qis = q_neigh_array_1[i, s1]
>>>>>>> ed5bc7e7

            if c2 == etypes1[i]:
                ki2s = k_sq_exp_double_dev(qis, q2, sig, ls)

            # Loop over neighbours j of 2
            for j in range(q_neigh_array_2.shape[0]):
                qjs = qj2_grads = q2j_grads = k1js = 0

                if etypes2[j] == s:
                    q2j_grads = q_neigh_grads_2[j, d2-1]

                if c2 == s:
                    qj2_grads = q_neigh_grads_2[j, d2-1]

<<<<<<< HEAD
            # Calculate many-body descriptor value for j
            qjs[j] = q_value_mc(neigh_dists_2[j, :num_neigh_2[j]], r_cut,
                                s, etypes_neigh_2[j, :num_neigh_2[j]],
                                cutoff_func)
=======
                # Calculate many-body descriptor value for j
                qjs = q_neigh_array_2[j, s2]
>>>>>>> ed5bc7e7

                if c1 == etypes2[j]:
                    k1js = k_sq_exp_double_dev(q1, qjs, sig, ls)

<<<<<<< HEAD
        for i in range(bond_array_1.shape[0]):
            for j in range(bond_array_2.shape[0]):
                # kernel is nonzero only if central atoms are of the same
                # species
=======
>>>>>>> ed5bc7e7
                if etypes1[i] == etypes2[j]:
                    kij = k_sq_exp_double_dev(qis, qjs, sig, ls)
                else:
                    kij = 0

                kern += q1i_grads * q2j_grads * k12
                kern += qi1_grads * q2j_grads * ki2s
                kern += q1i_grads * qj2_grads * k1js
                kern += qi1_grads * qj2_grads * kij
    return kern


@njit
<<<<<<< HEAD
def many_body_mc_grad_jit(bond_array_1, bond_array_2, neigh_dists_1,
                          neigh_dists_2, num_neigh_1,
                          num_neigh_2, c1, c2, etypes1, etypes2,
                          etypes_neigh_1, etypes_neigh_2,
                          species1, species2, d1, d2, sig, ls, r_cut,
                          cutoff_func):
=======
def many_body_mc_grad_jit(q_array_1, q_array_2,
                          q_neigh_array_1, q_neigh_array_2,
                          q_neigh_grads_1, q_neigh_grads_2,
                          c1, c2, etypes1, etypes2,
                          species1, species2, d1, d2, sig, ls):
>>>>>>> ed5bc7e7
    """gradient of many-body multi-element kernel between two force components
    w.r.t. the hyperparameters, accelerated with Numba.

    Args:
        bond_array_1 (np.ndarray): many-body bond array of the first local
            environment.
        bond_array_2 (np.ndarray): many-body bond array of the second local
            environment.
        neigh_dists_1 (np.ndarray): matrix padded with zero values of distances
            of neighbours for the atoms in the first local environment.
        neigh_dists_2 (np.ndarray): matrix padded with zero values of distances
            of neighbours for the atoms in the second local environment.
        num_neigh_1 (np.ndarray): number of neighbours of each atom in the
            first local environment
        num_neigh_2 (np.ndarray): number of neighbours of each atom in the
            second local environment
        c1 (int): atomic species of the central atom in env 1
        c2 (int): atomic species of the central atom in env 2
        etypes1 (np.ndarray): atomic species of atoms in env 1
        etypes2 (np.ndarray): atomic species of atoms in env 2
        etypes_neigh_1 (np.ndarray): atomic species of atoms in the
            neighbourhoods of atoms in env 1
        etypes_neigh_2 (np.ndarray): atomic species of atoms in the
            neighbourhoods of atoms in env 2
        species1 (np.ndarray): all the atomic species present in trajectory 1
        species2 (np.ndarray): all the atomic species present in trajectory 2
        d1 (int): Force component of the first environment.
        d2 (int): Force component of the second environment.
        sig (float): many-body signal variance hyperparameter.
        ls (float): many-body length scale hyperparameter.
        r_cut (float): many-body cutoff radius.
        cutoff_func (Callable): Cutoff function.

    Return:
        array: Value of the many-body kernel and its gradient w.r.t. sig and ls
    """

    kern = 0.0
    sig_derv = 0.0
    ls_derv = 0.0

    useful_species = np.array(
        list(set(species1).intersection(set(species2))), dtype=np.int8)

    print(species1, species2)

    for s in useful_species:
        s1 = np.where(species1==s)[0][0]
        s2 = np.where(species2==s)[0][0]
        q1 = q_array_1[s1]
        q2 = q_array_2[s2]

        if c1 == c2:
            k12 = k_sq_exp_double_dev(q1, q2, sig, ls)
            q12diffsq = (q1 - q2) ** 2  # * (q1 - q2)
            dk12 = mb_grad_helper_ls_(q12diffsq, sig, ls)
        else:
            k12 = 0
            dk12 = 0


        # Compute  ki2s, qi1_grads, and qis
        for i in range(q_neigh_array_1.shape[0]):
            qis = q1i_grads = qi1_grads = ki2s = dki2s = 0
            if etypes1[i] == s:
                q1i_grads = q_neigh_grads_1[i, d1-1]

            if c1 == s:
                qi1_grads = q_neigh_grads_1[i, d1-1]

            # Calculate many-body descriptor value for i
<<<<<<< HEAD
            qis[i] = q_value_mc(neigh_dists_1[i, :num_neigh_1[i]], r_cut,
                                s, etypes_neigh_1[i, :num_neigh_1[i]],
                                cutoff_func)
=======
            qis = q_neigh_array_1[i, s1]
>>>>>>> ed5bc7e7

            if c2 == etypes1[i]:
                ki2s = k_sq_exp_double_dev(qis, q2, sig, ls)
                qi2diffsq = (qis - q2) * (qis - q2)
                dki2s = mb_grad_helper_ls_(qi2diffsq, sig, ls)

            # Loop over neighbours j of 2
            for j in range(q_neigh_array_2.shape[0]):
                qjs = qj2_grads = q2j_grads = k1js = dk1js = 0

<<<<<<< HEAD
            # Calculate many-body descriptor value for j
            qjs[j] = q_value_mc(neigh_dists_2[j, :num_neigh_2[j]], r_cut,
                                s, etypes_neigh_2[j, :num_neigh_2[j]],
                                cutoff_func)
=======
                if etypes2[j] == s:
                    q2j_grads = q_neigh_grads_2[j, d2-1]
>>>>>>> ed5bc7e7

                if c2 == s:
                    qj2_grads = q_neigh_grads_2[j, d2-1]

                # Calculate many-body descriptor value for j
                qjs = q_neigh_array_2[j, s2]

                if c1 == etypes2[j]:
                    k1js = k_sq_exp_double_dev(q1, qjs, sig, ls)
                    q1jdiffsq = (q1 - qjs) * (q1 - qjs)
                    dk1js = mb_grad_helper_ls_(q1jdiffsq, sig, ls)

                if etypes1[i] == etypes2[j]:
                    kij = k_sq_exp_double_dev(qis, qjs, sig, ls)
                    qijdiffsq = (qis - qjs) * (qis - qjs)
                    dkij = mb_grad_helper_ls_(qijdiffsq, sig, ls)
                else:
                    kij = 0
                    dkij = 0

                kern_term  = q1i_grads * q2j_grads * k12
                kern_term += qi1_grads * q2j_grads * ki2s
                kern_term += q1i_grads * qj2_grads * k1js
                kern_term += qi1_grads * qj2_grads * kij

                sig_term = 2. / sig * kern_term

                ls_term  = q1i_grads * q2j_grads * dk12
                ls_term += qi1_grads * q2j_grads * dki2s
                ls_term += q1i_grads * qj2_grads * dk1js
                ls_term += qi1_grads * qj2_grads * dkij

                kern += kern_term
                sig_derv += sig_term
                ls_derv += ls_term

    grad = np.array([sig_derv, ls_derv])

    return kern, grad


@njit
<<<<<<< HEAD
def many_body_mc_force_en_jit(bond_array_1, bond_array_2, neigh_dists_1,
                              num_neigh_1,
                              c1, c2, etypes1, etypes2, etypes_neigh_1,
                              species1, species2, d1, sig, ls, r_cut,
                              cutoff_func):
    """many-body many-element kernel between force and energy components
        accelerated with Numba.

    Args:
        bond_array_1 (np.ndarray): many-body bond array of the first local
            environment.
        bond_array_2 (np.ndarray): many-body bond array of the second local
            environment.
        neigh_dists_1 (np.ndarray): matrix padded with zero values of distances
            of neighbours for the atoms in the first local environment.
        num_neigh_1 (np.ndarray): number of neighbours of each atom in the
            first local environment
        c1 (int): atomic species of the central atom in env 1
        c2 (int): atomic species of the central atom in env 2
        etypes1 (np.ndarray): atomic species of atoms in env 1
        etypes2 (np.ndarray): atomic species of atoms in env 2
        etypes_neigh_1 (np.ndarray): atomic species of atoms in the
            neighbourhoods of atoms in env 1
=======
def many_body_mc_force_en_jit(q_array_1, q_array_2,
                              q_neigh_array_1, q_neigh_grads_1,
                              c1, c2, etypes1,
                              species1, species2, d1, sig, ls):
    """many-body many-element kernel between force and energy components accelerated
    with Numba.

    Args:
        c1 (int): atomic species of the central atom in env 1
        c2 (int): atomic species of the central atom in env 2
        etypes1 (np.ndarray): atomic species of atoms in env 1
>>>>>>> ed5bc7e7
        species1 (np.ndarray): all the atomic species present in trajectory 1
        species2 (np.ndarray): all the atomic species present in trajectory 2
        d1 (int): Force component of the first environment.
        sig (float): many-body signal variance hyperparameter.
        ls (float): many-body length scale hyperparameter.

    Return:
        float: Value of the many-body kernel.
    """

    kern = 0

    useful_species = np.array(
        list(set(species1).intersection(set(species2))), dtype=np.int8)

    for s in useful_species:
        s1 = np.where(species1==s)[0][0]
        s2 = np.where(species2==s)[0][0]
        q1 = q_array_1[s1]
        q2 = q_array_2[s2]

        if c1 == c2:
            k12 = k_sq_exp_dev(q1, q2, sig, ls)
        else:
            k12 = 0

        # Loop over neighbours i of 1
        for i in range(q_neigh_array_1.shape[0]):
            qi1_grads = q1i_grads = 0
            ki2s = 0

            if etypes1[i] == s:
                q1i_grads = q_neigh_grads_1[i, d1-1]

            if c1 == s:
<<<<<<< HEAD
                _, qi1_grads[i] = coordination_number(
                    ri1, ci1, r_cut, cutoff_func)

            # Calculate many-body descriptor value for i
            qis[i] = q_value_mc(neigh_dists_1[i, :num_neigh_1[i]], r_cut,
                                s, etypes_neigh_1[i, :num_neigh_1[i]],
                                cutoff_func)
=======
                qi1_grads = q_neigh_grads_1[i, d1-1]
>>>>>>> ed5bc7e7

            if c2 == etypes1[i]:
                # Calculate many-body descriptor value for i
                qis = q_neigh_array_1[i, s1]
                ki2s = k_sq_exp_dev(qis, q2, sig, ls)

            kern += - (q1i_grads * k12 + qi1_grads * ki2s)

    return kern


#@njit
def many_body_mc_en_jit(q_array_1, q_array_2, c1, c2,
                        species1, species2, sig, ls):
    """many-body many-element kernel between energy components accelerated
    with Numba.

    Args:
        bond_array_1 (np.ndarray): many-body bond array of the first local
            environment.
        bond_array_2 (np.ndarray): many-body bond array of the second local
            environment.
        c1 (int): atomic species of the central atom in env 1
        c2 (int): atomic species of the central atom in env 2
        etypes1 (np.ndarray): atomic species of atoms in env 1
        etypes2 (np.ndarray): atomic species of atoms in env 2
        species1 (np.ndarray): all the atomic species present in trajectory 1
        species2 (np.ndarray): all the atomic species present in trajectory 2
        sig (float): many-body signal variance hyperparameter.
        ls (float): many-body length scale hyperparameter.
        r_cut (float): many-body cutoff radius.
        cutoff_func (Callable): Cutoff function.

    Return:
        float: Value of the many-body kernel.
    """
    useful_species = np.array(
        list(set(species1).intersection(set(species2))), dtype=np.int8)
    kern = 0

    if c1 == c2:
        for s in useful_species:
            q1 = q_array_1[np.where(species1==s)[0][0]]
            q2 = q_array_2[np.where(species2==s)[0][0]]
            q1q2diff = q1 - q2
            kern += sig * sig * exp(-q1q2diff * q1q2diff / (2 * ls * ls))
    return kern


_str_to_kernel = {'two_body_mc': two_body_mc,
                  'two_body_mc_en': two_body_mc_en,
                  'two_body_mc_grad': two_body_mc_grad,
                  'two_body_mc_force_en': two_body_mc_force_en,
                  'three_body_mc': three_body_mc,
                  'three_body_mc_grad': three_body_mc_grad,
                  'three_body_mc_en': three_body_mc_en,
                  'three_body_mc_force_en': three_body_mc_force_en,
                  'two_plus_three_body_mc': two_plus_three_body_mc,
                  'two_plus_three_body_mc_grad': two_plus_three_body_mc_grad,
                  'two_plus_three_mc_en': two_plus_three_mc_en,
                  'two_plus_three_mc_force_en': two_plus_three_mc_force_en,
                  '2': two_body_mc,
                  '2_en': two_body_mc_en,
                  '2_grad': two_body_mc_grad,
                  '2_force_en': two_body_mc_force_en,
                  '2_efs_energy': two_body_efs_energy,
                  '2_efs_force': two_body_efs_force,
                  '2_efs_self': two_body_efs_self,
                  '3': three_body_mc,
                  '3_grad': three_body_mc_grad,
                  '3_en': three_body_mc_en,
                  '3_force_en': three_body_mc_force_en,
                  '3_efs_energy': three_body_efs_energy,
                  '3_efs_force': three_body_efs_force,
                  '3_efs_self': three_body_efs_self,
                  '2+3': two_plus_three_body_mc,
                  '2+3_grad': two_plus_three_body_mc_grad,
                  '2+3_en': two_plus_three_mc_en,
                  '2+3_force_en': two_plus_three_mc_force_en,
                  '2+3_efs_energy': two_plus_three_efs_energy,
                  '2+3_efs_force': two_plus_three_efs_force,
                  '2+3_efs_self': two_plus_three_efs_self,
                  'many_body_mc': many_body_mc,
                  'many_body_mc_en': many_body_mc_en,
                  'many_body_mc_grad': many_body_mc_grad,
                  'many_body_mc_force_en': many_body_mc_force_en,
                  'many': many_body_mc,
                  'many_en': many_body_mc_en,
                  'many_grad': many_body_mc_grad,
                  'many_force_en': many_body_mc_force_en,
                  'many_efs_energy': 'not implemented',
                  'many_efs_force': 'not implemented',
                  'many_efs_self': 'not implemented',
                  'two_plus_three_plus_many_body_mc':
                  two_plus_three_plus_many_body_mc,
                  'two_plus_three_plus_many_body_mc_grad':
                  two_plus_three_plus_many_body_mc_grad,
                  'two_plus_three_plus_many_body_mc_en':
                  two_plus_three_plus_many_body_mc_en,
                  'two_plus_three_plus_many_body_mc_force_en':
                  two_plus_three_plus_many_body_mc_force_en,
                  '2+3+many': two_plus_three_plus_many_body_mc,
                  '2+3+many_grad': two_plus_three_plus_many_body_mc_grad,
                  '2+3+many_en': two_plus_three_plus_many_body_mc_en,
                  '2+3+many_force_en':
                  two_plus_three_plus_many_body_mc_force_en,
                  '2+3+many_efs_energy': 'not implemented',
                  '2+3+many_efs_force': 'not implemented',
                  '2+3+many_efs_self': 'not implemented'
                  }<|MERGE_RESOLUTION|>--- conflicted
+++ resolved
@@ -11,13 +11,10 @@
     force_energy_helper, three_body_en_helper, three_body_helper_1, \
     three_body_helper_2, three_body_grad_helper_1, three_body_grad_helper_2, \
     k_sq_exp_double_dev, k_sq_exp_dev, coordination_number, q_value, \
-<<<<<<< HEAD
     q_value_mc, mb_grad_helper_ls_, mb_grad_helper_ls_, three_body_se_perm, \
-    three_body_sf_perm, three_body_ss_perm
+    three_body_sf_perm, three_body_ss_perm, q_value_mc, mb_grad_helper_ls_, \
+    mb_grad_helper_ls
 from flare.kernels import two_body_mc_simple, three_body_mc_simple
-=======
-    q_value_mc, mb_grad_helper_ls_, mb_grad_helper_ls
->>>>>>> ed5bc7e7
 from typing import Callable
 
 
@@ -473,17 +470,10 @@
     r_cut_3 = cutoffs[1]
     r_cut_m = cutoffs[2]
 
-<<<<<<< HEAD
-    kern2, grad2 = two_body_mc_grad_jit(env1.bond_array_2, env1.ctype,
-                                        env1.etypes, env2.bond_array_2,
-                                        env2.ctype, env2.etypes, d1, d2, sig2,
-                                        ls2, r_cut_2, cutoff_func)
-=======
     kern2, grad2 = \
         two_body_mc_grad_jit(env1.bond_array_2, env1.ctype, env1.etypes,
                              env2.bond_array_2, env2.ctype, env2.etypes,
                              d1, d2, sig2, ls2, r_cut_2, cutoff_func)
->>>>>>> ed5bc7e7
 
     kern3, grad3 = \
         three_body_mc_grad_jit(env1.bond_array_3, env1.ctype, env1.etypes,
@@ -493,21 +483,6 @@
                                env1.triplet_counts, env2.triplet_counts,
                                d1, d2, sig3, ls3, r_cut_3, cutoff_func)
 
-<<<<<<< HEAD
-    kern_many, gradm = many_body_mc_grad_jit(env1.bond_array_mb,
-                                             env2.bond_array_mb,
-                                             env1.neigh_dists_mb,
-                                             env2.neigh_dists_mb,
-                                             env1.num_neighs_mb,
-                                             env2.num_neighs_mb,
-                                             env1.ctype, env2.ctype,
-                                             env1.bond_array_mb_etypes,
-                                             env2.bond_array_mb_etypes,
-                                             env1.etype_mb, env2.etype_mb,
-                                             env1.species, env2.species, d1,
-                                             d2, sigm, lsm, r_cut_m,
-                                             cutoff_func)
-=======
     kern_many, gradm = \
         many_body_mc_grad_jit(env1.q_array, env2.q_array,
                               env1.q_neigh_array, env2.q_neigh_array,
@@ -516,7 +491,6 @@
                               env1.etypes_mb, env2.etypes_mb,
                               env1.unique_species, env2.unique_species,
                               d1, d2, sigm, lsm)
->>>>>>> ed5bc7e7
 
     return kern2 + kern3 + kern_many, np.hstack([grad2, grad3, gradm])
 
@@ -525,14 +499,8 @@
                                               env2: AtomicEnvironment,
                                               d1: int, hyps, cutoffs,
                                               cutoff_func=cf.quadratic_cutoff):
-<<<<<<< HEAD
-
-    """2+3+many-body single-element kernel between two force and energy
-    components.
-=======
     """2+3+many-body single-element kernel between two force and energy
         components.
->>>>>>> ed5bc7e7
 
     Args:
         env1 (AtomicEnvironment): First local environment.
@@ -565,29 +533,6 @@
                                  d1, sig2, ls2, r_cut_2, cutoff_func) / 2
 
     three_term = \
-<<<<<<< HEAD
-        three_body_mc_force_en_jit(env1.bond_array_3,
-                                   env1.ctype, env1.etypes,
-                                   env2.bond_array_3, env2.ctype,
-                                   env2.etypes, env1.cross_bond_inds,
-                                   env2.cross_bond_inds,
-                                   env1.cross_bond_dists,
-                                   env2.cross_bond_dists,
-                                   env1.triplet_counts,
-                                   env2.triplet_counts,
-                                   d1, sig3, ls3, r_cut_3, cutoff_func) / 3
-
-    many_term = many_body_mc_force_en_jit(env1.bond_array_mb,
-                                          env2.bond_array_mb,
-                                          env1.neigh_dists_mb,
-                                          env1.num_neighs_mb,
-                                          env1.ctype, env2.ctype,
-                                          env1.bond_array_mb_etypes,
-                                          env2.bond_array_mb_etypes,
-                                          env1.etype_mb,
-                                          env1.species, env2.species, d1,
-                                          sigm, lsm, r_cut_m, cutoff_func)
-=======
         three_body_mc_force_en_jit(env1.bond_array_3, env1.ctype, env1.etypes,
                                    env2.bond_array_3, env2.ctype, env2.etypes,
                                    env1.cross_bond_inds, env2.cross_bond_inds,
@@ -602,7 +547,6 @@
                                   env1.ctype, env2.ctype, env1.etypes_mb,
                                   env1.unique_species, env2.unique_species,
                                   d1, sigm, lsm)
->>>>>>> ed5bc7e7
 
     return two_term + three_term + many_term
 
@@ -649,19 +593,10 @@
                              env1.triplet_counts, env2.triplet_counts,
                              sig3, ls3, r_cut_3, cutoff_func)/9
 
-<<<<<<< HEAD
-    many_term = many_body_mc_en_jit(env1.bond_array_mb,
-                                    env2.bond_array_mb, env1.ctype,
-                                    env2.ctype, env1.bond_array_mb_etypes,
-                                    env2.bond_array_mb_etypes, env1.species,
-                                    env2.species,
-                                    sigm, lsm, r_cut_m, cutoff_func)
-=======
     many_term = many_body_mc_en_jit(env1.q_array, env2.q_array,
                                     env1.ctype, env2.ctype,
                                     env1.unique_species, env2.unique_species,
                                     sigm, lsm)
->>>>>>> ed5bc7e7
 
     return two_term + three_term + many_term
 
@@ -760,16 +695,11 @@
     ls = hyps[1]
     r_cut = cutoffs[1]
 
-    return three_body_mc_force_en_jit(env1.bond_array_3, env1.ctype,
-                                      env1.etypes,
-                                      env2.bond_array_3, env2.ctype,
-                                      env2.etypes,
-                                      env1.cross_bond_inds,
-                                      env2.cross_bond_inds,
-                                      env1.cross_bond_dists,
-                                      env2.cross_bond_dists,
-                                      env1.triplet_counts, env2.triplet_counts,
-                                      d1, sig, ls, r_cut, cutoff_func) / 3
+    return three_body_mc_force_en_jit(
+        env1.bond_array_3, env1.ctype, env1.etypes, env2.bond_array_3,
+        env2.ctype, env2.etypes, env1.cross_bond_inds, env2.cross_bond_inds,
+        env1.cross_bond_dists, env2.cross_bond_dists, env1.triplet_counts,
+        env2.triplet_counts, d1, sig, ls, r_cut, cutoff_func) / 3
 
 
 def three_body_mc_en(env1: AtomicEnvironment, env2: AtomicEnvironment,
@@ -792,12 +722,11 @@
     ls = hyps[1]
     r_cut = cutoffs[1]
 
-    return three_body_mc_en_jit(env1.bond_array_3, env1.ctype, env1.etypes,
-                                env2.bond_array_3, env2.ctype, env2.etypes,
-                                env1.cross_bond_inds, env2.cross_bond_inds,
-                                env1.cross_bond_dists, env2.cross_bond_dists,
-                                env1.triplet_counts, env2.triplet_counts,
-                                sig, ls, r_cut, cutoff_func)/9
+    return three_body_mc_en_jit(
+        env1.bond_array_3, env1.ctype, env1.etypes, env2.bond_array_3,
+        env2.ctype, env2.etypes, env1.cross_bond_inds, env2.cross_bond_inds,
+        env1.cross_bond_dists, env2.cross_bond_dists, env1.triplet_counts,
+        env2.triplet_counts, sig, ls, r_cut, cutoff_func)/9
 
 
 def three_body_se(env1: AtomicEnvironment, env2: AtomicEnvironment,
@@ -808,12 +737,11 @@
     ls = hyps[1]
     r_cut = cutoffs[1]
 
-    return three_body_se_jit(env1.bond_array_3, env1.ctype, env1.etypes,
-                             env2.bond_array_3, env2.ctype, env2.etypes,
-                             env1.cross_bond_inds, env2.cross_bond_inds,
-                             env1.cross_bond_dists, env2.cross_bond_dists,
-                             env1.triplet_counts, env2.triplet_counts,
-                             sig, ls, r_cut, cutoff_func)
+    return three_body_se_jit(
+        env1.bond_array_3, env1.ctype, env1.etypes, env2.bond_array_3,
+        env2.ctype, env2.etypes, env1.cross_bond_inds, env2.cross_bond_inds,
+        env1.cross_bond_dists, env2.cross_bond_dists, env1.triplet_counts,
+        env2.triplet_counts, sig, ls, r_cut, cutoff_func)
 
 
 def three_body_sf(env1: AtomicEnvironment, env2: AtomicEnvironment,
@@ -824,12 +752,11 @@
     ls = hyps[1]
     r_cut = cutoffs[1]
 
-    return three_body_sf_jit(env1.bond_array_3, env1.ctype, env1.etypes,
-                             env2.bond_array_3, env2.ctype, env2.etypes,
-                             env1.cross_bond_inds, env2.cross_bond_inds,
-                             env1.cross_bond_dists, env2.cross_bond_dists,
-                             env1.triplet_counts, env2.triplet_counts,
-                             sig, ls, r_cut, cutoff_func)
+    return three_body_sf_jit(
+        env1.bond_array_3, env1.ctype, env1.etypes, env2.bond_array_3,
+        env2.ctype, env2.etypes, env1.cross_bond_inds, env2.cross_bond_inds,
+        env1.cross_bond_dists, env2.cross_bond_dists, env1.triplet_counts,
+        env2.triplet_counts, sig, ls, r_cut, cutoff_func)
 
 
 def three_body_ss(env1: AtomicEnvironment, env2: AtomicEnvironment,
@@ -840,12 +767,11 @@
     ls = hyps[1]
     r_cut = cutoffs[1]
 
-    return three_body_ss_jit(env1.bond_array_3, env1.ctype, env1.etypes,
-                             env2.bond_array_3, env2.ctype, env2.etypes,
-                             env1.cross_bond_inds, env2.cross_bond_inds,
-                             env1.cross_bond_dists, env2.cross_bond_dists,
-                             env1.triplet_counts, env2.triplet_counts,
-                             sig, ls, r_cut, cutoff_func)
+    return three_body_ss_jit(
+        env1.bond_array_3, env1.ctype, env1.etypes, env2.bond_array_3,
+        env2.ctype, env2.etypes, env1.cross_bond_inds, env2.cross_bond_inds,
+        env1.cross_bond_dists, env2.cross_bond_dists, env1.triplet_counts,
+        env2.triplet_counts, sig, ls, r_cut, cutoff_func)
 
 
 def three_body_efs_energy(env1: AtomicEnvironment, env2: AtomicEnvironment,
@@ -1125,33 +1051,6 @@
     Return:
         float: Value of the 3-body kernel.
     """
-<<<<<<< HEAD
-    sig = hyps[0]
-    ls = hyps[1]
-    r_cut = cutoffs[2]
-
-    bond_array_1 = env1.bond_array_mb
-    bond_array_2 = env2.bond_array_mb
-
-    neigh_dists_1 = env1.neigh_dists_mb
-    num_neigh_1 = env1.num_neighs_mb
-
-    neigh_dists_2 = env2.neigh_dists_mb
-    num_neigh_2 = env2.num_neighs_mb
-
-    # Get atomic species of central atom, their neighbours, and their
-    # neighbours' neighbours
-    c1, c2 = env1.ctype, env2.ctype
-    etypes1, etypes2 = env1.bond_array_mb_etypes, env2.bond_array_mb_etypes
-    etypes_neigh_1, etypes_neigh_2 = env1.etype_mb, env2.etype_mb
-
-    return many_body_mc_jit(bond_array_1, bond_array_2, neigh_dists_1,
-                            neigh_dists_2, num_neigh_1,
-                            num_neigh_2, c1, c2, etypes1, etypes2,
-                            etypes_neigh_1, etypes_neigh_2,
-                            env1.species, env2.species, d1, d2, sig, ls, r_cut,
-                            cutoff_func)
-=======
     return many_body_mc_jit(env1.q_array, env2.q_array,
                             env1.q_neigh_array, env2.q_neigh_array,
                             env1.q_neigh_grads, env2.q_neigh_grads,
@@ -1159,7 +1058,6 @@
                             env1.etypes_mb, env2.etypes_mb,
                             env1.unique_species, env2.unique_species,
                             d1, d2, hyps[0], hyps[1])
->>>>>>> ed5bc7e7
 
 
 def many_body_mc_grad(env1: AtomicEnvironment, env2: AtomicEnvironment,
@@ -1168,38 +1066,6 @@
     """gradient manybody-body multi-element kernel between two force
     components.
     """
-<<<<<<< HEAD
-
-    sig = hyps[0]
-    ls = hyps[1]
-    r_cut = cutoffs[2]
-
-    bond_array_1 = env1.bond_array_mb
-    bond_array_2 = env2.bond_array_mb
-
-    neigh_dists_1 = env1.neigh_dists_mb
-    num_neigh_1 = env1.num_neighs_mb
-
-    neigh_dists_2 = env2.neigh_dists_mb
-    num_neigh_2 = env2.num_neighs_mb
-
-    c1, c2 = env1.ctype, env2.ctype
-    etypes1, etypes2 = env1.bond_array_mb_etypes, env2.bond_array_mb_etypes
-    etypes_neigh_1, etypes_neigh_2 = env1.etype_mb, env2.etype_mb
-
-    kernel, kernel_grad = many_body_mc_grad_jit(bond_array_1, bond_array_2,
-                                                neigh_dists_1,
-                                                neigh_dists_2, num_neigh_1,
-                                                num_neigh_2, c1,
-                                                c2, etypes1, etypes2,
-                                                etypes_neigh_1,
-                                                etypes_neigh_2, env1.species,
-                                                env2.species,
-                                                d1, d2, sig, ls, r_cut,
-                                                cutoff_func)
-
-    return kernel, kernel_grad
-=======
     return many_body_mc_grad_jit(env1.q_array, env2.q_array,
                                  env1.q_neigh_array, env2.q_neigh_array,
                                  env1.q_neigh_grads, env2.q_neigh_grads,
@@ -1207,7 +1073,6 @@
                                  env1.etypes_mb, env2.etypes_mb,
                                  env1.unique_species, env2.unique_species,
                                  d1, d2, hyps[0], hyps[1])
->>>>>>> ed5bc7e7
 
 
 def many_body_mc_force_en(env1, env2, d1, hyps, cutoffs,
@@ -1226,19 +1091,11 @@
         float: Value of the many-body force/energy kernel.
     """
     # divide by three to account for triple counting
-<<<<<<< HEAD
-    return many_body_mc_force_en_jit(bond_array_1, bond_array_2,
-                                     neigh_dists_1, num_neigh_1,
-                                     c1, c2, etypes1, etypes2, etypes_neigh_1,
-                                     env1.species, env2.species, d1, sig, ls,
-                                     r_cut, cutoff_func)
-=======
     return many_body_mc_force_en_jit(env1.q_array, env2.q_array,
                               env1.q_neigh_array, env1.q_neigh_grads,
                               env1.ctype, env2.ctype, env1.etypes_mb,
                               env1.unique_species, env2.unique_species,
                               d1, hyps[0], hyps[1])
->>>>>>> ed5bc7e7
 
 
 def many_body_mc_en(env1: AtomicEnvironment, env2: AtomicEnvironment,
@@ -2926,12 +2783,13 @@
 #                 many body multicomponent kernel (numba)
 # -----------------------------------------------------------------------------
 
-<<<<<<< HEAD
-@njit
-def many_body_mc_jit_(bond_array_1, bond_array_2, neigh_dists_1, neigh_dists_2,
-                      num_neigh_1, num_neigh_2, c1, c2, etypes1, etypes2,
-                      etypes_neigh_1, etypes_neigh_2, species1, species2, d1,
-                      d2, sig, ls, r_cut, cutoff_func):
+
+def many_body_mc_jit(q_array_1, q_array_2,
+                     q_neigh_array_1, q_neigh_array_2,
+                     q_neigh_grads_1, q_neigh_grads_2,
+                     c1, c2, etypes1, etypes2,
+                     species1, species2,
+                     d1, d2, sig, ls):
     """many-body multi-element kernel between two force components accelerated
     with Numba.
 
@@ -2972,99 +2830,80 @@
     kern = 0
 
     useful_species = np.array(
-        list(set(species1).union(set(species2))), dtype=np.int8)
+        list(set(species1).intersection(set(species2))), dtype=np.int8)
 
     # loop over all possible species
     for s in useful_species:
+
         # Calculate many-body descriptor values for central atoms 1 and 2
-        q1 = q_value_mc(bond_array_1[:, 0], r_cut, s, etypes1, cutoff_func)
-        q2 = q_value_mc(bond_array_2[:, 0], r_cut, s, etypes2, cutoff_func)
-
-        # kernel is nonzero only if central atoms are of the same species
+        s1 = np.where(species1==s)[0][0]
+        s2 = np.where(species2==s)[0][0]
+        q1 = q_array_1[s1]
+        q2 = q_array_2[s2]
+
+        # compute kernel between central atoms only if central atoms are of
+        # the same species
         if c1 == c2:
             k12 = k_sq_exp_double_dev(q1, q2, sig, ls)
         else:
             k12 = 0
 
-        qis = np.zeros(bond_array_1.shape[0], dtype=np.float64)
-        q1i_grads = np.zeros(bond_array_1.shape[0], dtype=np.float64)
-        qi1_grads = np.zeros(bond_array_1.shape[0], dtype=np.float64)
-        ki2s = np.zeros(bond_array_1.shape[0], dtype=np.float64)
-
-        qjs = np.zeros(bond_array_2.shape[0], dtype=np.float64)
-        qj2_grads = np.zeros(bond_array_2.shape[0], dtype=np.float64)
-        q2j_grads = np.zeros(bond_array_2.shape[0], dtype=np.float64)
-        k1js = np.zeros(bond_array_2.shape[0], dtype=np.float64)
-
-        # Loop over neighbours i of 1
-        for i in range(bond_array_1.shape[0]):
-            ri1 = bond_array_1[i, 0]
-            ci1 = bond_array_1[i, d1]
+        # initialize arrays of many body descriptors and gradients for the
+        # neighbour atoms in the two configurations
+        # Loop over neighbours i of 1st configuration
+        for i in range(q_neigh_array_1.shape[0]):
+            qis = q1i_grads = qi1_grads = ki2s = 0
 
             if etypes1[i] == s:
-                qi1, qi1_grads[i] = coordination_number(
-                    ri1, ci1, r_cut, cutoff_func)
+                # derivative of pairwise component of many body descriptor q1i
+                q1i_grads = q_neigh_grads_1[i, d1-1]
 
             if c1 == s:
-                qi1, q1i_grads[i] = coordination_number(
-                    ri1, ci1, r_cut, cutoff_func)
-
-            # kernel is nonzero only if central atoms are of the same species
+                # derivative of pairwise component of many body descriptor qi1
+                qi1_grads = q_neigh_grads_1[i, d1-1]
+
+            # Calculate many-body descriptor value for i
+            qis = q_neigh_array_1[i, s1]
+
             if c2 == etypes1[i]:
-                ki2s[i] = k_sq_exp_double_dev(qis[i], q2, sig, ls)
-
-        # Loop over neighbours j of 2
-        for j in range(bond_array_2.shape[0]):
-            rj2 = bond_array_2[j, 0]
-            cj2 = bond_array_2[j, d2]
-
-            if etypes2[j] == s:
-                qj2, qj2_grads[j] = coordination_number(
-                    rj2, cj2, r_cut, cutoff_func)
-
-            if c2 == s:
-                qj2, q2j_grads[j] = coordination_number(
-                    rj2, cj2, r_cut, cutoff_func)
-
-            # Calculate many-body descriptor value for j
-            qjs[j] = q_value_mc(neigh_dists_2[j, :num_neigh_2[j]], r_cut,
-                                s, etypes_neigh_2[j, :num_neigh_2[j]],
-                                cutoff_func)
-
-            # kernel is nonzero only if central atoms are of the same species
-            if c1 == etypes2[j]:
-                k1js[j] = k_sq_exp_double_dev(q1, qjs[j], sig, ls)
-
-        for i in range(bond_array_1.shape[0]):
-            for j in range(bond_array_2.shape[0]):
-                # kernel is nonzero only if central atoms are of the same
-                # species
+                ki2s = k_sq_exp_double_dev(qis, q2, sig, ls)
+
+            # Loop over neighbours j of 2
+            for j in range(q_neigh_array_2.shape[0]):
+                qjs = qj2_grads = q2j_grads = k1js = 0
+
+                if etypes2[j] == s:
+                    q2j_grads = q_neigh_grads_2[j, d2-1]
+
+                if c2 == s:
+                    qj2_grads = q_neigh_grads_2[j, d2-1]
+
+                # Calculate many-body descriptor value for j
+                qjs = q_neigh_array_2[j, s2]
+
+                if c1 == etypes2[j]:
+                    k1js = k_sq_exp_double_dev(q1, qjs, sig, ls)
+
                 if etypes1[i] == etypes2[j]:
-                    kij = k_sq_exp_double_dev(qis[i], qjs[j], sig, ls)
+                    kij = k_sq_exp_double_dev(qis, qjs, sig, ls)
                 else:
                     kij = 0
 
-                kern += qi1_grads[i] * qj2_grads[j] * \
-                    (k12 + ki2s[i] + k1js[j] + kij)
-
+                kern += q1i_grads * q2j_grads * k12
+                kern += qi1_grads * q2j_grads * ki2s
+                kern += q1i_grads * qj2_grads * k1js
+                kern += qi1_grads * qj2_grads * kij
     return kern
 
 
-def many_body_mc_jit(bond_array_1, bond_array_2, neigh_dists_1, neigh_dists_2,
-                     num_neigh_1, num_neigh_2, c1, c2, etypes1, etypes2,
-                     etypes_neigh_1, etypes_neigh_2, species1, species2, d1,
-                     d2, sig, ls, r_cut, cutoff_func):
-=======
-
-def many_body_mc_jit(q_array_1, q_array_2,
-                     q_neigh_array_1, q_neigh_array_2,
-                     q_neigh_grads_1, q_neigh_grads_2,
-                     c1, c2, etypes1, etypes2,
-                     species1, species2,
-                     d1, d2, sig, ls):
->>>>>>> ed5bc7e7
-    """many-body multi-element kernel between two force components accelerated
-    with Numba.
+@njit
+def many_body_mc_grad_jit(q_array_1, q_array_2,
+                          q_neigh_array_1, q_neigh_array_2,
+                          q_neigh_grads_1, q_neigh_grads_2,
+                          c1, c2, etypes1, etypes2,
+                          species1, species2, d1, d2, sig, ls):
+    """gradient of many-body multi-element kernel between two force components
+    w.r.t. the hyperparameters, accelerated with Numba.
 
     Args:
         bond_array_1 (np.ndarray): many-body bond array of the first local
@@ -3097,167 +2936,6 @@
         cutoff_func (Callable): Cutoff function.
 
     Return:
-        float: Value of the many-body kernel.
-    """
-
-    kern = 0
-
-    useful_species = np.array(
-        list(set(species1).intersection(set(species2))), dtype=np.int8)
-
-    # loop over all possible species
-    for s in useful_species:
-
-        # Calculate many-body descriptor values for central atoms 1 and 2
-        s1 = np.where(species1==s)[0][0]
-        s2 = np.where(species2==s)[0][0]
-        q1 = q_array_1[s1]
-        q2 = q_array_2[s2]
-
-<<<<<<< HEAD
-        # compute kernel between central atoms only if central atoms are of the
-        # same species
-=======
-        # compute kernel between central atoms only if central atoms are of
-        # the same species
->>>>>>> ed5bc7e7
-        if c1 == c2:
-            k12 = k_sq_exp_double_dev(q1, q2, sig, ls)
-        else:
-            k12 = 0
-
-<<<<<<< HEAD
-        # initialise arrays of many body descriptors and gradients for the
-        # neighbour atoms in the two configurations
-        qis = np.zeros(bond_array_1.shape[0], dtype=np.float64)
-        q1i_grads = np.zeros(bond_array_1.shape[0], dtype=np.float64)
-        qi1_grads = np.zeros(bond_array_1.shape[0], dtype=np.float64)
-        ki2s = np.zeros(bond_array_1.shape[0], dtype=np.float64)
-
-        qjs = np.zeros(bond_array_2.shape[0], dtype=np.float64)
-        qj2_grads = np.zeros(bond_array_2.shape[0], dtype=np.float64)
-        q2j_grads = np.zeros(bond_array_2.shape[0], dtype=np.float64)
-        k1js = np.zeros(bond_array_2.shape[0], dtype=np.float64)
-
-=======
-        # initialize arrays of many body descriptors and gradients for the
-        # neighbour atoms in the two configurations
->>>>>>> ed5bc7e7
-        # Loop over neighbours i of 1st configuration
-        for i in range(q_neigh_array_1.shape[0]):
-            qis = q1i_grads = qi1_grads = ki2s = 0
-
-            if etypes1[i] == s:
-                # derivative of pairwise component of many body descriptor q1i
-                q1i_grads = q_neigh_grads_1[i, d1-1]
-
-            if c1 == s:
-                # derivative of pairwise component of many body descriptor qi1
-                qi1_grads = q_neigh_grads_1[i, d1-1]
-
-            # Calculate many-body descriptor value for i
-<<<<<<< HEAD
-            qis[i] = q_value_mc(neigh_dists_1[i, :num_neigh_1[i]], r_cut,
-                                s, etypes_neigh_1[i, :num_neigh_1[i]],
-                                cutoff_func)
-=======
-            qis = q_neigh_array_1[i, s1]
->>>>>>> ed5bc7e7
-
-            if c2 == etypes1[i]:
-                ki2s = k_sq_exp_double_dev(qis, q2, sig, ls)
-
-            # Loop over neighbours j of 2
-            for j in range(q_neigh_array_2.shape[0]):
-                qjs = qj2_grads = q2j_grads = k1js = 0
-
-                if etypes2[j] == s:
-                    q2j_grads = q_neigh_grads_2[j, d2-1]
-
-                if c2 == s:
-                    qj2_grads = q_neigh_grads_2[j, d2-1]
-
-<<<<<<< HEAD
-            # Calculate many-body descriptor value for j
-            qjs[j] = q_value_mc(neigh_dists_2[j, :num_neigh_2[j]], r_cut,
-                                s, etypes_neigh_2[j, :num_neigh_2[j]],
-                                cutoff_func)
-=======
-                # Calculate many-body descriptor value for j
-                qjs = q_neigh_array_2[j, s2]
->>>>>>> ed5bc7e7
-
-                if c1 == etypes2[j]:
-                    k1js = k_sq_exp_double_dev(q1, qjs, sig, ls)
-
-<<<<<<< HEAD
-        for i in range(bond_array_1.shape[0]):
-            for j in range(bond_array_2.shape[0]):
-                # kernel is nonzero only if central atoms are of the same
-                # species
-=======
->>>>>>> ed5bc7e7
-                if etypes1[i] == etypes2[j]:
-                    kij = k_sq_exp_double_dev(qis, qjs, sig, ls)
-                else:
-                    kij = 0
-
-                kern += q1i_grads * q2j_grads * k12
-                kern += qi1_grads * q2j_grads * ki2s
-                kern += q1i_grads * qj2_grads * k1js
-                kern += qi1_grads * qj2_grads * kij
-    return kern
-
-
-@njit
-<<<<<<< HEAD
-def many_body_mc_grad_jit(bond_array_1, bond_array_2, neigh_dists_1,
-                          neigh_dists_2, num_neigh_1,
-                          num_neigh_2, c1, c2, etypes1, etypes2,
-                          etypes_neigh_1, etypes_neigh_2,
-                          species1, species2, d1, d2, sig, ls, r_cut,
-                          cutoff_func):
-=======
-def many_body_mc_grad_jit(q_array_1, q_array_2,
-                          q_neigh_array_1, q_neigh_array_2,
-                          q_neigh_grads_1, q_neigh_grads_2,
-                          c1, c2, etypes1, etypes2,
-                          species1, species2, d1, d2, sig, ls):
->>>>>>> ed5bc7e7
-    """gradient of many-body multi-element kernel between two force components
-    w.r.t. the hyperparameters, accelerated with Numba.
-
-    Args:
-        bond_array_1 (np.ndarray): many-body bond array of the first local
-            environment.
-        bond_array_2 (np.ndarray): many-body bond array of the second local
-            environment.
-        neigh_dists_1 (np.ndarray): matrix padded with zero values of distances
-            of neighbours for the atoms in the first local environment.
-        neigh_dists_2 (np.ndarray): matrix padded with zero values of distances
-            of neighbours for the atoms in the second local environment.
-        num_neigh_1 (np.ndarray): number of neighbours of each atom in the
-            first local environment
-        num_neigh_2 (np.ndarray): number of neighbours of each atom in the
-            second local environment
-        c1 (int): atomic species of the central atom in env 1
-        c2 (int): atomic species of the central atom in env 2
-        etypes1 (np.ndarray): atomic species of atoms in env 1
-        etypes2 (np.ndarray): atomic species of atoms in env 2
-        etypes_neigh_1 (np.ndarray): atomic species of atoms in the
-            neighbourhoods of atoms in env 1
-        etypes_neigh_2 (np.ndarray): atomic species of atoms in the
-            neighbourhoods of atoms in env 2
-        species1 (np.ndarray): all the atomic species present in trajectory 1
-        species2 (np.ndarray): all the atomic species present in trajectory 2
-        d1 (int): Force component of the first environment.
-        d2 (int): Force component of the second environment.
-        sig (float): many-body signal variance hyperparameter.
-        ls (float): many-body length scale hyperparameter.
-        r_cut (float): many-body cutoff radius.
-        cutoff_func (Callable): Cutoff function.
-
-    Return:
         array: Value of the many-body kernel and its gradient w.r.t. sig and ls
     """
 
@@ -3295,13 +2973,7 @@
                 qi1_grads = q_neigh_grads_1[i, d1-1]
 
             # Calculate many-body descriptor value for i
-<<<<<<< HEAD
-            qis[i] = q_value_mc(neigh_dists_1[i, :num_neigh_1[i]], r_cut,
-                                s, etypes_neigh_1[i, :num_neigh_1[i]],
-                                cutoff_func)
-=======
             qis = q_neigh_array_1[i, s1]
->>>>>>> ed5bc7e7
 
             if c2 == etypes1[i]:
                 ki2s = k_sq_exp_double_dev(qis, q2, sig, ls)
@@ -3312,15 +2984,8 @@
             for j in range(q_neigh_array_2.shape[0]):
                 qjs = qj2_grads = q2j_grads = k1js = dk1js = 0
 
-<<<<<<< HEAD
-            # Calculate many-body descriptor value for j
-            qjs[j] = q_value_mc(neigh_dists_2[j, :num_neigh_2[j]], r_cut,
-                                s, etypes_neigh_2[j, :num_neigh_2[j]],
-                                cutoff_func)
-=======
                 if etypes2[j] == s:
                     q2j_grads = q_neigh_grads_2[j, d2-1]
->>>>>>> ed5bc7e7
 
                 if c2 == s:
                     qj2_grads = q_neigh_grads_2[j, d2-1]
@@ -3363,31 +3028,6 @@
 
 
 @njit
-<<<<<<< HEAD
-def many_body_mc_force_en_jit(bond_array_1, bond_array_2, neigh_dists_1,
-                              num_neigh_1,
-                              c1, c2, etypes1, etypes2, etypes_neigh_1,
-                              species1, species2, d1, sig, ls, r_cut,
-                              cutoff_func):
-    """many-body many-element kernel between force and energy components
-        accelerated with Numba.
-
-    Args:
-        bond_array_1 (np.ndarray): many-body bond array of the first local
-            environment.
-        bond_array_2 (np.ndarray): many-body bond array of the second local
-            environment.
-        neigh_dists_1 (np.ndarray): matrix padded with zero values of distances
-            of neighbours for the atoms in the first local environment.
-        num_neigh_1 (np.ndarray): number of neighbours of each atom in the
-            first local environment
-        c1 (int): atomic species of the central atom in env 1
-        c2 (int): atomic species of the central atom in env 2
-        etypes1 (np.ndarray): atomic species of atoms in env 1
-        etypes2 (np.ndarray): atomic species of atoms in env 2
-        etypes_neigh_1 (np.ndarray): atomic species of atoms in the
-            neighbourhoods of atoms in env 1
-=======
 def many_body_mc_force_en_jit(q_array_1, q_array_2,
                               q_neigh_array_1, q_neigh_grads_1,
                               c1, c2, etypes1,
@@ -3399,7 +3039,6 @@
         c1 (int): atomic species of the central atom in env 1
         c2 (int): atomic species of the central atom in env 2
         etypes1 (np.ndarray): atomic species of atoms in env 1
->>>>>>> ed5bc7e7
         species1 (np.ndarray): all the atomic species present in trajectory 1
         species2 (np.ndarray): all the atomic species present in trajectory 2
         d1 (int): Force component of the first environment.
@@ -3435,17 +3074,7 @@
                 q1i_grads = q_neigh_grads_1[i, d1-1]
 
             if c1 == s:
-<<<<<<< HEAD
-                _, qi1_grads[i] = coordination_number(
-                    ri1, ci1, r_cut, cutoff_func)
-
-            # Calculate many-body descriptor value for i
-            qis[i] = q_value_mc(neigh_dists_1[i, :num_neigh_1[i]], r_cut,
-                                s, etypes_neigh_1[i, :num_neigh_1[i]],
-                                cutoff_func)
-=======
                 qi1_grads = q_neigh_grads_1[i, d1-1]
->>>>>>> ed5bc7e7
 
             if c2 == etypes1[i]:
                 # Calculate many-body descriptor value for i
