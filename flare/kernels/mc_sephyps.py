<<<<<<< HEAD
import numpy as np
from numba import njit
from math import exp
import flare.cutoffs as cf
from flare.kernels.kernels import force_helper, grad_constants, grad_helper, \
    force_energy_helper, three_body_en_helper, three_body_helper_1, \
    three_body_helper_2, three_body_grad_helper_1, three_body_grad_helper_2
from flare.kernels.mc_simple import many_2body_mc_en_jit, \
    many_2body_mc_force_en_jit, many_2body_mc_grad_jit, many_2body_mc_jit, \
    many_3body_mc_en_jit, many_3body_mc_force_en_jit, many_3body_mc_grad_jit, \
    many_3body_mc_jit


=======
>>>>>>> 2e591274
"""
Multicomponent kernels (simple) restrict all signal variance and length scale of hyperparameters
to a single value. The kernels in this module allow you to have different sets of hyperparameters
and cutoffs for different interactions, and have flexible groupings of elements. It also allows
you to do partial hyper-parameter training, keeping some components fixed.

To use this set of kernels, we need a hyps_mask dictionary for GaussianProcess, MappedGaussianProcess,
and AtomicEnvironment (if you also set up different cutoffs).  A simple example is shown below.

    from flare.utils.mask_helper import HyperParameterMasking
    from flare.gp import GaussianProcess

        pm = HyperParameterMasking(species=['O', 'C', 'H'],
                              bonds=[['*', '*'], ['O','O']],
                              triplets=[['*', '*', '*'], ['O','O', 'O']],
                              parameters={'bond0':[1, 0.5, 1], 'bond1':[2, 0.2, 2],
                                    'triplet0':[1, 0.5], 'triplet1':[2, 0.2],
                                    'cutoff2b':2, 'cutoff3b':1, 'noise': 0.05},
                              constraints={'bond0':[False, True]})
        hyps_mask = pm1.generate_dict()
        hyps = hyps_mask['hyps']
        cutoffs = hyps_mask['cutoffs']
        hyp_labels = hyps_mask['hyp_labels']
        gp_model = GaussianProcess(kernel_name="2+3_mc",
                                   hyps=hyps, cutoffs=cutoffs,
                                   hyp_labels=hyp_labels,
                                   parallel=True, per_atom_par=False,
                                   n_cpus=n_cpus,
                                   multihyps=True, hyps_mask=hm)


In the example above, HyperParameterMasking class generates the arrays needed
for these kernels and store all the grouping and mapping information in the
hyps_mask dictionary.  It stores following keys and values:

* spec_mask: 118-long integer array descirbing which elements belong to
             like groups for determining which bond hyperparameters to use. For
             instance, [0,0,1,1,0 ...] assigns H to group 0, He and Li to group 1,
             and Be to group 0 (the 0th register is ignored).
* nspec: Integer, number of different species groups (equal to number of
         unique values in spec_mask).
* nbond: Integer, number of different hyperparameter sets to associate with
         different 2-body pairings of atoms in groups defined in spec_mask.
* bond_mask: Array of length nspec^2, which describes the hyperparameter sets to
             associate with different pairings of species types. For example, if there
             are atoms of type 0 and 1, then bond_mask defines which hyperparameters
             to use for parings [0-0, 0-1, 1-0, 1-1]: if we wanted hyperparameter set 0 for
             0-0 parings and set 1 for 0-1 and 1-1 pairings, then we would make
             bond_mask [0, 1, 1, 1].
* ntriplet: Integer, number of different hyperparameter sets to associate
            with different 3-body pariings of atoms in groups defined in spec_mask.
* triplet_mask: Similar to bond mask: Triplet pairings of type 0 and 1 atoms
                would go {0-0-0, 0-0-1, 0-1-0, 0-1-1, 1-0-0, 1-0-1, 1-1-0, 1-1-1},
                and if we wanted hyp. set 0 for triplets with only atoms of type 0
                and hyp. set 1 for all the rest, then the triplet_mask array would
                read [0,1,1,1,1,1,1,1]. The user should make sure that the mask has
                a permutational symmetry.
* cutoff_2b: Array of length nbond, which stores the cutoff used for different
             types of bonds defined in bond_mask
* ncut3b:    Integer, number of different cutoffs sets to associate
             with different 3-body pariings of atoms in groups defined in spec_mask.
* cut3b_mask: Array of length nspec^2, which describes the cutoff to
             associate with different bond types in triplets. For example, in a triplet
             (C, O, H) , there are three cutoffs. Cutoffs for CH bond, CO bond and OH bond.
             If C and O are associate with atom group 1 in spec_mask and H are associate with
             group 0 in spec_mask, the cut3b_mask[1*nspec+0] determines the C/O-H bond cutoff,
             and cut3b_mask[1*nspec+1] determines the C-O bond cutoff. If we want the
             former one to use the 1st cutoff in cutoff_3b and the later to use the 2nd cutoff
             in cutoff_3b, the cut3b_mask should be [0, 0, 0, 1]
* cutoff_3b: Array of length ncut3b, which stores the cutoff used for different
             types of bonds in triplets.
* nmb :      Integer, number of different cutoffs set to associate with different coordination
             numbers
* mb_mask:   similar to bond_mask and cut3b_mask.
* cutoff_mb: Array of length nmb, stores the cutoff used for different many body terms

For selective optimization. one can define 'map', 'train_noise' and 'original'
to identify which element to be optimized. All three have to be defined.
train_noise = Bool (True/False), whether the noise parameter can be optimized
original: np.array. Full set of initial values for hyperparmeters
map: np.array, array to map the hyper parameter back to the full set.
map[i]=j means the i-th element in hyps should be the j-th element in
hyps_mask['original']

For example, the full set of hyper parmeters
may include [ls21, ls22, sig21, sig22, ls3
sg3, noise] but suppose you wanted only the set 21 optimized.
The full set of hyperparameters is defined in 'original'; include all those
you want to leave static, and set initial guesses for those you want to vary.
Have the 'map' list contain the indices of the hyperparameters in 'original'
that correspond to the hyperparameters you want to vary.
Have a hyps list which contain those which you want to vary. Below,
ls21, ls22 etc... represent floating-point variables which correspond
to the initial guesses / static values.
You would then pass in:

hyps = [ls21, sig21]
hyps_mask = { ..., 'train_noise': False, 'map':[0, 2],
                   'original': [ls21, ls22, sig21, sig22, ls3, sg3, noise]}
the hyps argument should only contain the values that need to be optimized.
If you want noise to be trained as well include noise as the
final hyperparameter value in hyps.

"""

from math import exp
import numpy as np

from numba import njit

import flare.kernels.cutoffs as cf

from flare.kernels.kernels import force_helper, grad_constants, grad_helper, \
    force_energy_helper, three_body_en_helper, three_body_helper_1, \
    three_body_helper_2, three_body_grad_helper_1, three_body_grad_helper_2
from flare.kernels.mc_3b_sepcut import three_body_mc_sepcut_jit, \
    three_body_mc_grad_sepcut_jit, three_body_mc_force_en_sepcut_jit, \
    three_body_mc_en_sepcut_jit
from flare.kernels.mc_mb_sepcut import \
    many_body_mc_sepcut_jit, many_body_mc_grad_sepcut_jit, \
    many_body_mc_force_en_sepcut_jit, many_body_mc_en_sepcut_jit

# -----------------------------------------------------------------------------
#                        two plus three plus many body kernels
# -----------------------------------------------------------------------------


def two_three_many_body_mc(env1, env2, d1, d2, cutoff_2b, cutoff_3b, cutoff_mb,
                           nspec, spec_mask,
                           nbond, bond_mask, ntriplet, triplet_mask,
                           ncut3b, cut3b_mask,
                           nmb, mb_mask,
                           sig2, ls2, sig3, ls3, sigm, lsm,
                           cutoff_func=cf.quadratic_cutoff):
    """2+3+manybody multi-element kernel between two force components.

    Args:
        env1 (AtomicEnvironment): First local environment.
        env2 (AtomicEnvironment): Second local environment.
        d1 (int): Force component of the first environment.
        d2 (int): Force component of the second environment.
        cutoff_2b (float, np.ndarray): cutoff(s) for two-body interaction
        cutoff_3b (float, np.ndarray): cutoff(s) for three-body interaction
        cutoff_mb (float, np.ndarray): cutoff(s) for coordination-based manybody interaction
        nspec (int): number of different species groups
        spec_mask (np.ndarray): 118-long integer array that determines specie group
        nbond (int): number of different hyperparameter sets to associate with two-body pairings
        bond_mask (np.ndarray): nspec^2 long integer array
        ntriplet (int): number of different hyperparameter sets to associate with 3-body pairings
        triplet_mask (np.ndarray): nspec^3 long integer array
        ncut3b (int): number of different 3-body cutoff sets to associate with 3-body pairings
        cut3b_mask (np.ndarray): nspec^2 long integer array
        nmb (int): number of different hyperparameter sets to associate with manybody pairings
        mb_mask (np.ndarray): nspec^2 long integer array
        sig2 (np.ndarray): signal variances associates with two-body term
        ls2 (np.ndarray): length scales associates with two-body term
        sig3 (np.ndarray): signal variances associates with three-body term
        ls3 (np.ndarray): length scales associates with three-body term
        sigm (np.ndarray): signal variances associates with manybody term
        lsm (np.ndarray): length scales associates with manybody term
        cutoff_func (Callable): Cutoff function of the kernel.

    Return:
        float: Value of the 2+3+many-body kernel.
    """

    two_term = two_body_mc_jit(env1.bond_array_2, env1.ctype, env1.etypes,
                               env2.bond_array_2, env2.ctype, env2.etypes,
                               d1, d2, sig2, ls2, cutoff_2b, cutoff_func,
                               nspec, spec_mask, bond_mask)

    if (ncut3b == 0):
        tbmcj = three_body_mc_jit
    else:
        tbmcj = three_body_mc_sepcut_jit

    three_term = \
<<<<<<< HEAD
        three_body_mc_jit(env1.bond_array_3, env1.ctype, env1.etypes,
                          env2.bond_array_3, env2.ctype, env2.etypes,
                          env1.cross_bond_inds, env2.cross_bond_inds,
                          env1.cross_bond_dists, env2.cross_bond_dists,
                          env1.triplet_counts, env2.triplet_counts,
                          d1, d2, sig3, ls3, r_cut_3, cutoff_func,
                          nspec, spec_mask, triplet_mask)

    many_term = many_2body_mc_jit(env1.m2b_array, env2.m2b_array, 
                            env1.m2b_neigh_array, env2.m2b_neigh_array, 
                            env1.m2b_neigh_grads, env2.m2b_neigh_grads,
                            env1.ctype, env2.ctype, 
                            env1.etypes_mb, env2.etypes_mb, 
                            env1.unique_species, env2.unique_species, 
                            d1, d2, sigm, lsm)
=======
        tbmcj(env1.bond_array_3, env1.ctype, env1.etypes,
              env2.bond_array_3, env2.ctype, env2.etypes,
              env1.cross_bond_inds, env2.cross_bond_inds,
              env1.cross_bond_dists, env2.cross_bond_dists,
              env1.triplet_counts, env2.triplet_counts,
              d1, d2, sig3, ls3, cutoff_3b, cutoff_func,
              nspec, spec_mask, triplet_mask, cut3b_mask)

    mbmcj = many_body_mc_sepcut_jit
    many_term = mbmcj(env1.q_array, env2.q_array, 
                      env1.q_neigh_array, env2.q_neigh_array, 
                      env1.q_neigh_grads, env2.q_neigh_grads,
                      env1.ctype, env2.ctype, 
                      env1.etypes_mb, env2.etypes_mb, 
                      env1.unique_species, env2.unique_species, 
                      d1, d2, sigm, lsm,
                      nspec, spec_mask, mb_mask)
>>>>>>> 2e591274

    return two_term + three_term + many_term


def two_three_many_body_mc_grad(env1, env2, d1, d2, cutoff_2b, cutoff_3b, cutoff_mb,
                                nspec, spec_mask,
                                nbond, bond_mask, ntriplet, triplet_mask,
                                ncut3b, cut3b_mask,
                                nmb, mb_mask,
                                sig2, ls2, sig3, ls3, sigm, lsm,
                                cutoff_func=cf.quadratic_cutoff):
    """2+3+manybody multi-element kernel between two force components and its
    gradient with respect to the hyperparameters.

    Args:
        env1 (AtomicEnvironment): First local environment.
        env2 (AtomicEnvironment): Second local environment.
        d1 (int): Force component of the first environment.
        d2 (int): Force component of the second environment.
        cutoff_2b (float, np.ndarray): cutoff(s) for two-body interaction
        cutoff_3b (float, np.ndarray): cutoff(s) for three-body interaction
        cutoff_mb (float, np.ndarray): cutoff(s) for coordination-based manybody interaction
        nspec (int): number of different species groups
        spec_mask (np.ndarray): 118-long integer array that determines specie group
        nbond (int): number of different hyperparameter sets to associate with two-body pairings
        bond_mask (np.ndarray): nspec^2 long integer array
        ntriplet (int): number of different hyperparameter sets to associate with 3-body pairings
        triplet_mask (np.ndarray): nspec^3 long integer array
        ncut3b (int): number of different 3-body cutoff sets to associate with 3-body pairings
        cut3b_mask (np.ndarray): nspec^2 long integer array
        nmb (int): number of different hyperparameter sets to associate with manybody pairings
        mb_mask (np.ndarray): nspec^2 long integer array
        sig2 (np.ndarray): signal variances associates with two-body term
        ls2 (np.ndarray): length scales associates with two-body term
        sig3 (np.ndarray): signal variances associates with three-body term
        ls3 (np.ndarray): length scales associates with three-body term
        sigm (np.ndarray): signal variances associates with manybody term
        lsm (np.ndarray): length scales associates with manybody term
        cutoff_func (Callable): Cutoff function of the kernel.

    Return:
        (float, np.ndarray):
            Value of the 2+3+manybody kernel and its gradient
            with respect to the hyperparameters.
    """

    kern2, grad2 = \
        two_body_mc_grad_jit(env1.bond_array_2, env1.ctype, env1.etypes,
                             env2.bond_array_2, env2.ctype, env2.etypes,
                             d1, d2, sig2, ls2, cutoff_2b, cutoff_func,
                             nspec, spec_mask,
                             nbond, bond_mask)

    if (ncut3b == 0):
        tbmcj = three_body_mc_grad_jit
    else:
        tbmcj = three_body_mc_grad_sepcut_jit

<<<<<<< HEAD
    kern_many, gradm = many_2body_mc_grad_jit(env1.m2b_array, env2.m2b_array, 
                                 env1.m2b_neigh_array, env2.m2b_neigh_array, 
                                 env1.m2b_neigh_grads, env2.m2b_neigh_grads,
                                 env1.ctype, env2.ctype, 
                                 env1.etypes_mb, env2.etypes_mb,
                                 env1.unique_species, env2.unique_species, 
                                 d1, d2, sigm, lsm)
=======
    kern3, grad3 = \
        tbmcj(env1.bond_array_3, env1.ctype, env1.etypes,
              env2.bond_array_3, env2.ctype, env2.etypes,
              env1.cross_bond_inds, env2.cross_bond_inds,
              env1.cross_bond_dists, env2.cross_bond_dists,
              env1.triplet_counts, env2.triplet_counts,
              d1, d2, sig3, ls3, cutoff_3b,
              cutoff_func,
              nspec, spec_mask,
              ntriplet, triplet_mask, cut3b_mask)

    mbmcj = many_body_mc_grad_sepcut_jit
    kern_many, gradm = mbmcj(env1.q_array, env2.q_array, 
                             env1.q_neigh_array, env2.q_neigh_array, 
                             env1.q_neigh_grads, env2.q_neigh_grads,
                             env1.ctype, env2.ctype, 
                             env1.etypes_mb, env2.etypes_mb,
                             env1.unique_species, env2.unique_species, 
                             d1, d2, sigm, lsm,
                             nspec, spec_mask, nmb, mb_mask)
>>>>>>> 2e591274

    return kern2 + kern3 + kern_many, np.hstack([grad2, grad3, gradm])


def two_three_many_mc_force_en(env1, env2, d1, cutoff_2b, cutoff_3b, cutoff_mb,
                               nspec, spec_mask,
                               nbond, bond_mask, ntriplet, triplet_mask,
                               ncut3b, cut3b_mask,
                               nmb, mb_mask,
                               sig2, ls2, sig3, ls3, sigm, lsm,
                               cutoff_func=cf.quadratic_cutoff):
    """2+3+manybody multi-element kernel between a force component and a local
    energy.

    Args:
        env1 (AtomicEnvironment): First local environment.
        env2 (AtomicEnvironment): Second local environment.
        d1 (int): Force component of the first environment.
        d2 (int): Force component of the second environment.
        cutoff_2b (float, np.ndarray): cutoff(s) for two-body interaction
        cutoff_3b (float, np.ndarray): cutoff(s) for three-body interaction
        cutoff_mb (float, np.ndarray): cutoff(s) for coordination-based manybody interaction
        nspec (int): number of different species groups
        spec_mask (np.ndarray): 118-long integer array that determines specie group
        nbond (int): number of different hyperparameter sets to associate with two-body pairings
        bond_mask (np.ndarray): nspec^2 long integer array
        ntriplet (int): number of different hyperparameter sets to associate with 3-body pairings
        triplet_mask (np.ndarray): nspec^3 long integer array
        ncut3b (int): number of different 3-body cutoff sets to associate with 3-body pairings
        cut3b_mask (np.ndarray): nspec^2 long integer array
        nmb (int): number of different hyperparameter sets to associate with manybody pairings
        mb_mask (np.ndarray): nspec^2 long integer array
        sig2 (np.ndarray): signal variances associates with two-body term
        ls2 (np.ndarray): length scales associates with two-body term
        sig3 (np.ndarray): signal variances associates with three-body term
        ls3 (np.ndarray): length scales associates with three-body term
        sigm (np.ndarray): signal variances associates with manybody term
        lsm (np.ndarray): length scales associates with manybody term
        cutoff_func (Callable): Cutoff function of the kernel.

    Return:
        float: Value of the 2+3+many-body force/energy kernel.
    """

    two_term = \
        two_body_mc_force_en_jit(env1.bond_array_2, env1.ctype, env1.etypes,
                                 env2.bond_array_2, env2.ctype, env2.etypes,
                                 d1, sig2, ls2, cutoff_2b, cutoff_func,
                                 nspec, spec_mask,
                                 bond_mask) / 2

    if (ncut3b == 0):
        tbmcj = three_body_mc_force_en_jit
    else:
        tbmcj = three_body_mc_force_en_sepcut_jit

    three_term = \
<<<<<<< HEAD
        three_body_mc_force_en_jit(env1.bond_array_3, env1.ctype, env1.etypes,
                                   env2.bond_array_3, env2.ctype, env2.etypes,
                                   env1.cross_bond_inds, env2.cross_bond_inds,
                                   env1.cross_bond_dists,
                                   env2.cross_bond_dists,
                                   env1.triplet_counts, env2.triplet_counts,
                                   d1, sig3, ls3, r_cut_3, cutoff_func,
                                   nspec,
                                   spec_mask,
                                   triplet_mask) / 3

    many_term = many_2body_mc_force_en_jit(env1.m2b_array, env2.m2b_array, 
                              env1.m2b_neigh_array, env1.m2b_neigh_grads,
                              env1.ctype, env2.ctype, env1.etypes_m2b,  
                              env1.m2b_unique_species, env2.m2b_unique_species, 
                              d1, sigm, lsm)
=======
        tbmcj(env1.bond_array_3, env1.ctype, env1.etypes,
              env2.bond_array_3, env2.ctype, env2.etypes,
              env1.cross_bond_inds, env2.cross_bond_inds,
              env1.cross_bond_dists,
              env2.cross_bond_dists,
              env1.triplet_counts, env2.triplet_counts,
              d1, sig3, ls3, cutoff_3b, cutoff_func,
              nspec, spec_mask, triplet_mask,
              cut3b_mask) / 3

    mbmcj = many_body_mc_force_en_sepcut_jit
    many_term = mbmcj(env1.q_array, env2.q_array, 
                      env1.q_neigh_array, env1.q_neigh_grads,
                      env1.ctype, env2.ctype, env1.etypes_mb,  
                      env1.unique_species, env2.unique_species, 
                      d1, sigm, lsm,
                      nspec, spec_mask, mb_mask)
>>>>>>> 2e591274

    return two_term + three_term + many_term


def two_three_many_mc_en(env1, env2, cutoff_2b, cutoff_3b, cutoff_mb,
                         nspec, spec_mask,
                         nbond, bond_mask, ntriplet, triplet_mask,
                         ncut3b, cut3b_mask,
                         nmb, mb_mask,
                         sig2, ls2, sig3, ls3, sigm, lsm,
                         cutoff_func=cf.quadratic_cutoff):
    """2+3+many-body multi-element kernel between two local energies.

    Args:
        env1 (AtomicEnvironment): First local environment.
        env2 (AtomicEnvironment): Second local environment.
        d1 (int): Force component of the first environment.
        d2 (int): Force component of the second environment.
        cutoff_2b (float, np.ndarray): cutoff(s) for two-body interaction
        cutoff_3b (float, np.ndarray): cutoff(s) for three-body interaction
        cutoff_mb (float, np.ndarray): cutoff(s) for coordination-based manybody interaction
        nspec (int): number of different species groups
        spec_mask (np.ndarray): 118-long integer array that determines specie group
        nbond (int): number of different hyperparameter sets to associate with two-body pairings
        bond_mask (np.ndarray): nspec^2 long integer array
        ntriplet (int): number of different hyperparameter sets to associate with 3-body pairings
        triplet_mask (np.ndarray): nspec^3 long integer array
        ncut3b (int): number of different 3-body cutoff sets to associate with 3-body pairings
        cut3b_mask (np.ndarray): nspec^2 long integer array
        nmb (int): number of different hyperparameter sets to associate with manybody pairings
        mb_mask (np.ndarray): nspec^2 long integer array
        sig2 (np.ndarray): signal variances associates with two-body term
        ls2 (np.ndarray): length scales associates with two-body term
        sig3 (np.ndarray): signal variances associates with three-body term
        ls3 (np.ndarray): length scales associates with three-body term
        sigm (np.ndarray): signal variances associates with manybody term
        lsm (np.ndarray): length scales associates with manybody term
        cutoff_func (Callable): Cutoff function of the kernel.

    Return:
        float: Value of the 2+3+many-body energy/energy kernel.
    """

    two_term = two_body_mc_en_jit(env1.bond_array_2, env1.ctype, env1.etypes,
                                  env2.bond_array_2, env2.ctype, env2.etypes,
                                  sig2, ls2, cutoff_2b, cutoff_func,
                                  nspec,
                                  spec_mask,
                                  bond_mask)/4

    if (ncut3b == 0):
        tbmcj = three_body_mc_en_jit
    else:
        tbmcj = three_body_mc_en_sepcut_jit

<<<<<<< HEAD
    many_term = many_2body_mc_en_jit(env1.m2b_array, env2.m2b_array, 
                                    env1.ctype, env2.ctype, 
                                    env1.m2b_unique_species, env2.m2b_unique_species,
                                    sigm, lsm)
=======
    three_term = \
        tbmcj(env1.bond_array_3, env1.ctype, env1.etypes,
              env2.bond_array_3, env2.ctype, env2.etypes,
              env1.cross_bond_inds, env2.cross_bond_inds,
              env1.cross_bond_dists, env2.cross_bond_dists,
              env1.triplet_counts, env2.triplet_counts,
              sig3, ls3, cutoff_3b, cutoff_func,
              nspec, spec_mask,
              triplet_mask, cut3b_mask)/9.

    mbmcj = many_body_mc_en_sepcut_jit
    many_term = mbmcj(env1.q_array, env2.q_array, 
                      env1.ctype, env2.ctype, 
                      env1.unique_species, env2.unique_species,
                      sigm, lsm,
                      nspec, spec_mask, mb_mask)
>>>>>>> 2e591274

    return two_term + three_term + many_term


# -----------------------------------------------------------------------------
#                        two plus three body kernels
# -----------------------------------------------------------------------------


def two_plus_three_body_mc(env1, env2, d1, d2, cutoff_2b, cutoff_3b,
                           nspec, spec_mask,
                           nbond, bond_mask, ntriplet, triplet_mask,
                           ncut3b, cut3b_mask,
                           sig2, ls2, sig3, ls3,
                           cutoff_func=cf.quadratic_cutoff):
    """2+3-body multi-element kernel between two force components.

    Args:
        env1 (AtomicEnvironment): First local environment.
        env2 (AtomicEnvironment): Second local environment.
        d1 (int): Force component of the first environment.
        d2 (int): Force component of the second environment.
        cutoff_2b (float, np.ndarray): cutoff(s) for two-body interaction
        cutoff_3b (float, np.ndarray): cutoff(s) for three-body interaction
        cutoff_mb (float, np.ndarray): cutoff(s) for coordination-based manybody interaction
        nspec (int): number of different species groups
        spec_mask (np.ndarray): 118-long integer array that determines specie group
        nbond (int): number of different hyperparameter sets to associate with two-body pairings
        bond_mask (np.ndarray): nspec^2 long integer array
        ntriplet (int): number of different hyperparameter sets to associate with 3-body pairings
        triplet_mask (np.ndarray): nspec^3 long integer array
        ncut3b (int): number of different 3-body cutoff sets to associate with 3-body pairings
        cut3b_mask (np.ndarray): nspec^2 long integer array
        sig2 (np.ndarray): signal variances associates with two-body term
        ls2 (np.ndarray): length scales associates with two-body term
        sig3 (np.ndarray): signal variances associates with three-body term
        ls3 (np.ndarray): length scales associates with three-body term
        cutoff_func (Callable): Cutoff function of the kernel.

    Return:
        float: Value of the 2+3-body force/force kernel.
    """

    two_term = two_body_mc_jit(env1.bond_array_2, env1.ctype, env1.etypes,
                               env2.bond_array_2, env2.ctype, env2.etypes,
                               d1, d2, sig2, ls2, cutoff_2b, cutoff_func,
                               nspec, spec_mask, bond_mask)

    if (ncut3b <= 1):
        tbmcj = three_body_mc_jit
    else:
        tbmcj = three_body_mc_sepcut_jit

    three_term = \
        tbmcj(env1.bond_array_3, env1.ctype, env1.etypes,
              env2.bond_array_3, env2.ctype, env2.etypes,
              env1.cross_bond_inds, env2.cross_bond_inds,
              env1.cross_bond_dists, env2.cross_bond_dists,
              env1.triplet_counts, env2.triplet_counts,
              d1, d2, sig3, ls3, cutoff_3b, cutoff_func,
              nspec, spec_mask, triplet_mask, cut3b_mask)

    return two_term + three_term


def two_plus_three_body_mc_grad(env1, env2, d1, d2, cutoff_2b, cutoff_3b,
                                nspec, spec_mask,
                                nbond, bond_mask, ntriplet, triplet_mask,
                                ncut3b, cut3b_mask,
                                sig2, ls2, sig3, ls3,
                                cutoff_func=cf.quadratic_cutoff):
    """2+3-body multi-element kernel between two force components and its
    gradient with respect to the hyperparameters.

    Args:
        env1 (AtomicEnvironment): First local environment.
        env2 (AtomicEnvironment): Second local environment.
        d1 (int): Force component of the first environment.
        d2 (int): Force component of the second environment.
        cutoff_2b (float, np.ndarray): cutoff(s) for two-body interaction
        cutoff_3b (float, np.ndarray): cutoff(s) for three-body interaction
        nspec (int): number of different species groups
        spec_mask (np.ndarray): 118-long integer array that determines specie group
        nbond (int): number of different hyperparameter sets to associate with two-body pairings
        bond_mask (np.ndarray): nspec^2 long integer array
        ntriplet (int): number of different hyperparameter sets to associate with 3-body pairings
        triplet_mask (np.ndarray): nspec^3 long integer array
        ncut3b (int): number of different 3-body cutoff sets to associate with 3-body pairings
        cut3b_mask (np.ndarray): nspec^2 long integer array
        sig2 (np.ndarray): signal variances associates with two-body term
        ls2 (np.ndarray): length scales associates with two-body term
        sig3 (np.ndarray): signal variances associates with three-body term
        ls3 (np.ndarray): length scales associates with three-body term
        cutoff_func (Callable): Cutoff function of the kernel.

    Return:
        (float, np.ndarray):
            Value of the 2+3-body kernel and its gradient
            with respect to the hyperparameters.
    """

    kern2, grad2 = \
        two_body_mc_grad_jit(env1.bond_array_2, env1.ctype, env1.etypes,
                             env2.bond_array_2, env2.ctype, env2.etypes,
                             d1, d2, sig2, ls2, cutoff_2b, cutoff_func,
                             nspec, spec_mask,
                             nbond, bond_mask)

    if (ncut3b == 0):
        tbmcj = three_body_mc_grad_jit
    else:
        tbmcj = three_body_mc_grad_sepcut_jit

    kern3, grad3 = \
        tbmcj(env1.bond_array_3, env1.ctype, env1.etypes,
              env2.bond_array_3, env2.ctype, env2.etypes,
              env1.cross_bond_inds, env2.cross_bond_inds,
              env1.cross_bond_dists, env2.cross_bond_dists,
              env1.triplet_counts, env2.triplet_counts,
              d1, d2, sig3, ls3, cutoff_3b,
              cutoff_func,
              nspec, spec_mask,
              ntriplet, triplet_mask, cut3b_mask)

    g = np.hstack([grad2, grad3])

    return kern2 + kern3, g


def two_plus_three_mc_force_en(env1, env2, d1, cutoff_2b, cutoff_3b,
                               nspec, spec_mask,
                               nbond, bond_mask, ntriplet, triplet_mask,
                               ncut3b, cut3b_mask,
                               sig2, ls2, sig3, ls3,
                               cutoff_func=cf.quadratic_cutoff):
    """2+3-body multi-element kernel between force and local energy

    Args:
        env1 (AtomicEnvironment): First local environment.
        env2 (AtomicEnvironment): Second local environment.
        d1 (int): Force component of the first environment.
        d2 (int): Force component of the second environment.
        cutoff_2b (float, np.ndarray): cutoff(s) for two-body interaction
        cutoff_3b (float, np.ndarray): cutoff(s) for three-body interaction
        cutoff_mb (float, np.ndarray): cutoff(s) for coordination-based manybody interaction
        nspec (int): number of different species groups
        spec_mask (np.ndarray): 118-long integer array that determines specie group
        nbond (int): number of different hyperparameter sets to associate with two-body pairings
        bond_mask (np.ndarray): nspec^2 long integer array
        ntriplet (int): number of different hyperparameter sets to associate with 3-body pairings
        triplet_mask (np.ndarray): nspec^3 long integer array
        ncut3b (int): number of different 3-body cutoff sets to associate with 3-body pairings
        cut3b_mask (np.ndarray): nspec^2 long integer array
        sig2 (np.ndarray): signal variances associates with two-body term
        ls2 (np.ndarray): length scales associates with two-body term
        sig3 (np.ndarray): signal variances associates with three-body term
        ls3 (np.ndarray): length scales associates with three-body term
        cutoff_func (Callable): Cutoff function of the kernel.

    Return:
        float: Value of the 2+3-body force/energy kernel.
    """

    two_term = \
        two_body_mc_force_en_jit(env1.bond_array_2, env1.ctype, env1.etypes,
                                 env2.bond_array_2, env2.ctype, env2.etypes,
                                 d1, sig2, ls2, cutoff_2b, cutoff_func,
                                 nspec, spec_mask,
                                 bond_mask) / 2

    if (ncut3b == 0):
        tbmcj = three_body_mc_force_en_jit
    else:
        tbmcj = three_body_mc_force_en_sepcut_jit

    three_term = \
        tbmcj(env1.bond_array_3, env1.ctype, env1.etypes,
              env2.bond_array_3, env2.ctype, env2.etypes,
              env1.cross_bond_inds, env2.cross_bond_inds,
              env1.cross_bond_dists,
              env2.cross_bond_dists,
              env1.triplet_counts, env2.triplet_counts,
              d1, sig3, ls3, cutoff_3b, cutoff_func,
              nspec, spec_mask,
              triplet_mask, cut3b_mask) / 3

    return two_term + three_term


def two_plus_three_mc_en(env1, env2, cutoff_2b, cutoff_3b,
                         nspec, spec_mask,
                         nbond, bond_mask, ntriplet, triplet_mask,
                         ncut3b, cut3b_mask,
                         sig2, ls2, sig3, ls3,
                         cutoff_func=cf.quadratic_cutoff):
    """2+3-body multi-element kernel between two local energies

    Args:
        env1 (AtomicEnvironment): First local environment.
        env2 (AtomicEnvironment): Second local environment.
        d1 (int): Force component of the first environment.
        d2 (int): Force component of the second environment.
        cutoff_2b (float, np.ndarray): cutoff(s) for two-body interaction
        cutoff_3b (float, np.ndarray): cutoff(s) for three-body interaction
        cutoff_mb (float, np.ndarray): cutoff(s) for coordination-based manybody interaction
        nspec (int): number of different species groups
        spec_mask (np.ndarray): 118-long integer array that determines specie group
        nbond (int): number of different hyperparameter sets to associate with two-body pairings
        bond_mask (np.ndarray): nspec^2 long integer array
        ntriplet (int): number of different hyperparameter sets to associate with 3-body pairings
        triplet_mask (np.ndarray): nspec^3 long integer array
        ncut3b (int): number of different 3-body cutoff sets to associate with 3-body pairings
        cut3b_mask (np.ndarray): nspec^2 long integer array
        sig2 (np.ndarray): signal variances associates with two-body term
        ls2 (np.ndarray): length scales associates with two-body term
        sig3 (np.ndarray): signal variances associates with three-body term
        ls3 (np.ndarray): length scales associates with three-body term
        cutoff_func (Callable): Cutoff function of the kernel.

    Return:
        float: Value of the 2+3-body energy/energy kernel.
    """

    two_term = two_body_mc_en_jit(env1.bond_array_2, env1.ctype, env1.etypes,
                                  env2.bond_array_2, env2.ctype, env2.etypes,
                                  sig2, ls2, cutoff_2b, cutoff_func,
                                  nspec,
                                  spec_mask,
                                  bond_mask) / 4

    if (ncut3b == 0):
        tbmcj = three_body_mc_en_jit
    else:
        tbmcj = three_body_mc_en_sepcut_jit

    three_term = \
        tbmcj(env1.bond_array_3, env1.ctype, env1.etypes,
              env2.bond_array_3, env2.ctype, env2.etypes,
              env1.cross_bond_inds, env2.cross_bond_inds,
              env1.cross_bond_dists, env2.cross_bond_dists,
              env1.triplet_counts, env2.triplet_counts,
              sig3, ls3, cutoff_3b, cutoff_func,
              nspec, spec_mask,
              triplet_mask, cut3b_mask)/9

    return two_term + three_term


# -----------------------------------------------------------------------------
#                      three body multicomponent kernel
# -----------------------------------------------------------------------------


def three_body_mc(env1, env2, d1, d2, cutoff_2b, cutoff_3b,
                  nspec, spec_mask,
                  nbond, bond_mask, ntriplet, triplet_mask,
                  ncut3b, cut3b_mask,
                  sig2, ls2, sig3, ls3,
                  cutoff_func=cf.quadratic_cutoff):
    """3-body multi-element kernel between two force components.

    Args:
        env1 (AtomicEnvironment): First local environment.
        env2 (AtomicEnvironment): Second local environment.
        d1 (int): Force component of the first environment.
        d2 (int): Force component of the second environment.
        cutoff_2b: dummy
        cutoff_3b (float, np.ndarray): cutoff(s) for three-body interaction
        nspec (int): number of different species groups
        spec_mask (np.ndarray): 118-long integer array that determines specie group
        nbond: dummy
        bond_mask: dummy
        ntriplet (int): number of different hyperparameter sets to associate with 3-body pairings
        triplet_mask (np.ndarray): nspec^3 long integer array
        ncut3b (int): number of different 3-body cutoff sets to associate with 3-body pairings
        cut3b_mask (np.ndarray): nspec^2 long integer array
        sig2: dummy
        ls2: dummy
        sig3 (np.ndarray): signal variances associates with three-body term
        ls3 (np.ndarray): length scales associates with three-body term
        cutoff_func (Callable): Cutoff function of the kernel.

    Return:
        float: Value of the 2+3-body force/force kernel.
    """

    if (ncut3b == 0):
        tbmcj = three_body_mc_jit
    else:
        tbmcj = three_body_mc_sepcut_jit

    return tbmcj(env1.bond_array_3, env1.ctype, env1.etypes,
                 env2.bond_array_3, env2.ctype, env2.etypes,
                 env1.cross_bond_inds, env2.cross_bond_inds,
                 env1.cross_bond_dists, env2.cross_bond_dists,
                 env1.triplet_counts, env2.triplet_counts,
                 d1, d2, sig3, ls3, cutoff_3b, cutoff_func,
                 nspec, spec_mask,
                 triplet_mask, cut3b_mask)


def three_body_mc_grad(env1, env2, d1, d2, cutoff_2b, cutoff_3b,
                       nspec, spec_mask,
                       nbond, bond_mask, ntriplet, triplet_mask,
                       ncut3b, cut3b_mask,
                       sig2, ls2, sig3, ls3,
                       cutoff_func=cf.quadratic_cutoff):
    """3-body multi-element kernel between two force components and its
    gradient with respect to the hyperparameters.

    Args:
        env1 (AtomicEnvironment): First local environment.
        env2 (AtomicEnvironment): Second local environment.
        d1 (int): Force component of the first environment.
        d2 (int): Force component of the second environment.
        cutoff_2b: dummy
        cutoff_3b (float, np.ndarray): cutoff(s) for three-body interaction
        nspec (int): number of different species groups
        spec_mask (np.ndarray): 118-long integer array that determines specie group
        nbond: dummy
        bond_mask: dummy
        ntriplet (int): number of different hyperparameter sets to associate with 3-body pairings
        triplet_mask (np.ndarray): nspec^3 long integer array
        ncut3b (int): number of different 3-body cutoff sets to associate with 3-body pairings
        cut3b_mask (np.ndarray): nspec^2 long integer array
        sig2: dummy
        ls2: dummy
        sig3 (np.ndarray): signal variances associates with three-body term
        ls3 (np.ndarray): length scales associates with three-body term
        cutoff_func (Callable): Cutoff function of the kernel.

    Return:
        (float, np.ndarray):
            Value of the 2+3+manybody kernel and its gradient
            with respect to the hyperparameters.
    """

    if (ncut3b == 0):
        tbmcj = three_body_mc_grad_jit
    else:
        tbmcj = three_body_mc_grad_sepcut_jit

    return tbmcj(
        env1.bond_array_3, env1.ctype, env1.etypes,
        env2.bond_array_3, env2.ctype, env2.etypes,
        env1.cross_bond_inds, env2.cross_bond_inds,
        env1.cross_bond_dists, env2.cross_bond_dists,
        env1.triplet_counts, env2.triplet_counts,
        d1, d2, sig3, ls3, cutoff_3b, cutoff_func,
        nspec, spec_mask, ntriplet, triplet_mask, cut3b_mask)


def three_body_mc_force_en(
        env1, env2, d1, cutoff_2b, cutoff_3b, nspec, spec_mask,
        nbond, bond_mask, ntriplet, triplet_mask,
        ncut3b, cut3b_mask,
        sig2, ls2, sig3, ls3,
        cutoff_func=cf.quadratic_cutoff):
    """3-body multi-element kernel between a force component and local energies

    Args:
        env1 (AtomicEnvironment): First local environment.
        env2 (AtomicEnvironment): Second local environment.
        d1 (int): Force component of the first environment.
        d2 (int): Force component of the second environment.
        cutoff_2b: dummy
        cutoff_3b (float, np.ndarray): cutoff(s) for three-body interaction
        nspec (int): number of different species groups
        spec_mask (np.ndarray): 118-long integer array that determines specie group
        nbond: dummy
        bond_mask: dummy
        ntriplet (int): number of different hyperparameter sets to associate with 3-body pairings
        triplet_mask (np.ndarray): nspec^3 long integer array
        ncut3b (int): number of different 3-body cutoff sets to associate with 3-body pairings
        cut3b_mask (np.ndarray): nspec^2 long integer array
        sig2: dummy
        ls2: dummy
        sig3 (np.ndarray): signal variances associates with three-body term
        ls3 (np.ndarray): length scales associates with three-body term
        cutoff_func (Callable): Cutoff function of the kernel.

    Return:
        float: Value of the 2+3-body force/energy kernel.
    """

    if (ncut3b == 0):
        tbmcj = three_body_mc_force_en_jit
    else:
        tbmcj = three_body_mc_force_en_sepcut_jit

    return tbmcj(env1.bond_array_3, env1.ctype,
                 env1.etypes,
                 env2.bond_array_3, env2.ctype,
                 env2.etypes,
                 env1.cross_bond_inds,
                 env2.cross_bond_inds,
                 env1.cross_bond_dists,
                 env2.cross_bond_dists,
                 env1.triplet_counts,
                 env2.triplet_counts,
                 d1, sig3, ls3, cutoff_3b,
                 cutoff_func,
                 nspec,
                 spec_mask,
                 triplet_mask, cut3b_mask) / 3


def three_body_mc_en(env1, env2, cutoff_2b, cutoff_3b, nspec, spec_mask,
                     nbond, bond_mask, ntriplet, triplet_mask,
                     ncut3b, cut3b_mask, sig2, ls2, sig3, ls3,
                     cutoff_func=cf.quadratic_cutoff):
    """3-body multi-element kernel between two local energies

    Args:
        env1 (AtomicEnvironment): First local environment.
        env2 (AtomicEnvironment): Second local environment.
        d1 (int): Force component of the first environment.
        d2 (int): Force component of the second environment.
        cutoff_2b: dummy
        cutoff_3b (float, np.ndarray): cutoff(s) for three-body interaction
        nspec (int): number of different species groups
        spec_mask (np.ndarray): 118-long integer array that determines specie group
        nbond: dummy
        bond_mask: dummy
        ntriplet (int): number of different hyperparameter sets to associate with 3-body pairings
        triplet_mask (np.ndarray): nspec^3 long integer array
        ncut3b (int): number of different 3-body cutoff sets to associate with 3-body pairings
        cut3b_mask (np.ndarray): nspec^2 long integer array
        sig2: dummy
        ls2: dummy
        sig3 (np.ndarray): signal variances associates with three-body term
        ls3 (np.ndarray): length scales associates with three-body term
        cutoff_func (Callable): Cutoff function of the kernel.

    Return:
        float: Value of the 2+3-body energy/energy kernel.
    """

    if (ncut3b == 0):
        tbmcj = three_body_mc_en_jit
    else:
        tbmcj = three_body_mc_en_sepcut_jit

    return tbmcj(env1.bond_array_3, env1.ctype, env1.etypes,
                 env2.bond_array_3, env2.ctype, env2.etypes,
                 env1.cross_bond_inds, env2.cross_bond_inds,
                 env1.cross_bond_dists, env2.cross_bond_dists,
                 env1.triplet_counts, env2.triplet_counts,
                 sig3, ls3, cutoff_3b, cutoff_func,
                 nspec, spec_mask,
                 triplet_mask, cut3b_mask)/9


# -----------------------------------------------------------------------------
#                       two body multicomponent kernel
# -----------------------------------------------------------------------------


def two_body_mc(
        env1, env2, d1, d2, cutoff_2b, cutoff_3b, nspec, spec_mask,
        nbond, bond_mask, ntriplet, triplet_mask, ncut3b, cut3b_mask,
        sig2, ls2, sig3, ls3,
        cutoff_func=cf.quadratic_cutoff):
    """2-body multi-element kernel between two force components.

    Args:
        env1 (AtomicEnvironment): First local environment.
        env2 (AtomicEnvironment): Second local environment.
        d1 (int): Force component of the first environment.
        d2 (int): Force component of the second environment.
        cutoff_2b (float, np.ndarray): cutoff(s) for two-body interaction
        cutoff_3b: dummy
        nspec (int): number of different species groups
        spec_mask (np.ndarray): 118-long integer array that determines specie group
        nbond (int): number of different hyperparameter sets to associate with two-body pairings
        bond_mask (np.ndarray): nspec^2 long integer array
        ntriplet: dummy
        triplet_mask: dummy
        ncut3b: dummy
        cut3b_mask: dummy
        sig2: dummy
        ls2: dummy
        sig3: dummy
        ls3: dummy
        cutoff_func (Callable): Cutoff function of the kernel.

    Return:
        float: Value of the 2-body force/force kernel.
    """

    return two_body_mc_jit(env1.bond_array_2, env1.ctype, env1.etypes,
                           env2.bond_array_2, env2.ctype, env2.etypes,
                           d1, d2, sig2, ls2, cutoff_2b, cutoff_func,
                           nspec, spec_mask, bond_mask)


def two_body_mc_grad(
        env1, env2, d1, d2, cutoff_2b, cutoff_3b, nspec, spec_mask,
        nbond, bond_mask, ntriplet, triplet_mask,
        ncut3b, cut3b_mask, sig2, ls2, sig3, ls3,
        cutoff_func=cf.quadratic_cutoff):
    """2-body multi-element kernel between two force components and its
    gradient with respect to the hyperparameters.

    Args:
        env1 (AtomicEnvironment): First local environment.
        env2 (AtomicEnvironment): Second local environment.
        d1 (int): Force component of the first environment.
        d2 (int): Force component of the second environment.
        cutoff_2b (float, np.ndarray): cutoff(s) for two-body interaction
        cutoff_3b: dummy
        nspec (int): number of different species groups
        spec_mask (np.ndarray): 118-long integer array that determines specie group
        nbond (int): number of different hyperparameter sets to associate with two-body pairings
        bond_mask (np.ndarray): nspec^2 long integer array
        ntriplet: dummy
        triplet_mask: dummy
        ncut3b: dummy
        cut3b_mask: dummy
        sig2 (np.ndarray): signal variances associates with two-body term
        ls2 (np.ndarray): length scales associates with two-body term
        sig3: dummy
        ls3: dummy
        cutoff_func (Callable): Cutoff function of the kernel.

    Return:
        (float, np.ndarray):
            Value of the 2-body kernel and its gradient
            with respect to the hyperparameters.
    """

    return two_body_mc_grad_jit(
        env1.bond_array_2, env1.ctype, env1.etypes,
        env2.bond_array_2, env2.ctype, env2.etypes,
        d1, d2, sig2, ls2, cutoff_2b, cutoff_func,
        nspec, spec_mask, nbond, bond_mask)


def two_body_mc_force_en(env1, env2, d1, cutoff_2b, cutoff_3b,
                         nspec, spec_mask, nbond, bond_mask, ntriplet, triplet_mask,
                         ncut3b, cut3b_mask,
                         sig2, ls2, sig3, ls3, cutoff_func=cf.quadratic_cutoff):
    """2-body multi-element kernel between a force components and local energy

    Args:
        env1 (AtomicEnvironment): First local environment.
        env2 (AtomicEnvironment): Second local environment.
        d1 (int): Force component of the first environment.
        d2 (int): Force component of the second environment.
        cutoff_2b (float, np.ndarray): cutoff(s) for two-body interaction
        cutoff_3b: dummy
        nspec (int): number of different species groups
        spec_mask (np.ndarray): 118-long integer array that determines specie group
        nbond (int): number of different hyperparameter sets to associate with two-body pairings
        bond_mask (np.ndarray): nspec^2 long integer array
        ntriplet: dummy
        triplet_mask: dummy
        ncut3b: dummy
        cut3b_mask: dummy
        sig2: dummy
        ls2: dummy
        sig3: dummy
        ls3: dummy
        cutoff_func (Callable): Cutoff function of the kernel.

    Return:
        float: Value of the 2-body force/energy kernel.
    """

    return two_body_mc_force_en_jit(
        env1.bond_array_2, env1.ctype, env1.etypes,
        env2.bond_array_2, env2.ctype, env2.etypes,
        d1, sig2, ls2, cutoff_2b, cutoff_func,
        nspec, spec_mask, bond_mask) / 2


def two_body_mc_en(env1, env2, cutoff_2b, cutoff_3b, nspec, spec_mask,
                   nbond, bond_mask, ntriplet, triplet_mask,
                   ncut3b, cut3b_mask, sig2, ls2, sig3, ls3,
                   cutoff_func=cf.quadratic_cutoff):
    """2-body multi-element kernel between two local energies

    Args:
        env1 (AtomicEnvironment): First local environment.
        env2 (AtomicEnvironment): Second local environment.
        d1 (int): Force component of the first environment.
        d2 (int): Force component of the second environment.
        cutoff_2b (float, np.ndarray): cutoff(s) for two-body interaction
        cutoff_3b: dummy
        nspec (int): number of different species groups
        spec_mask (np.ndarray): 118-long integer array that determines specie group
        nbond (int): number of different hyperparameter sets to associate with two-body pairings
        bond_mask (np.ndarray): nspec^2 long integer array
        ntriplet: dummy
        triplet_mask: dummy
        ncut3b: dummy
        cut3b_mask: dummy
        sig2: dummy
        ls2: dummy
        sig3: dummy
        ls3: dummy
        cutoff_func (Callable): Cutoff function of the kernel.

    Return:
        float: Value of the 2-body energy/energy kernel.
    """

    return two_body_mc_en_jit(env1.bond_array_2, env1.ctype, env1.etypes,
                              env2.bond_array_2, env2.ctype, env2.etypes,
                              sig2, ls2, cutoff_2b, cutoff_func,
                              nspec, spec_mask, bond_mask)/4


# -----------------------------------------------------------------------------
#                 three body multicomponent kernel (numba)
# -----------------------------------------------------------------------------

@njit
def three_body_mc_jit(bond_array_1, c1, etypes1,
                      bond_array_2, c2, etypes2,
                      cross_bond_inds_1, cross_bond_inds_2,
                      cross_bond_dists_1, cross_bond_dists_2,
                      triplets_1, triplets_2,
                      d1, d2, sig, ls, r_cut, cutoff_func,
                      nspec, spec_mask, triplet_mask, cut3b_mask):
    kern = 0

    # pre-compute constants that appear in the inner loop
    sig2 = sig * sig
    ls1 = 1 / (2 * ls * ls)
    ls2 = 1 / (ls * ls)
    ls3 = ls2 * ls2

    bc1 = spec_mask[c1]
    bc1n = bc1 * nspec * nspec

    for m in range(bond_array_1.shape[0]):
        ri1 = bond_array_1[m, 0]
        ci1 = bond_array_1[m, d1]
        ei1 = etypes1[m]

        bei1 = spec_mask[ei1]
        bei1n = nspec * bei1

        fi1, fdi1 = cutoff_func(r_cut, ri1, ci1)

        for n in range(triplets_1[m]):
            ind1 = cross_bond_inds_1[m, m + n + 1]
            ei2 = etypes1[ind1]

            tr_spec = [c1, ei1, ei2]
            c2_ind = tr_spec
            if c2 in tr_spec:
                tr_spec.remove(c2)

                ri2 = bond_array_1[ind1, 0]
                ci2 = bond_array_1[ind1, d1]
                fi2, fdi2 = cutoff_func(r_cut, ri2, ci2)

                bei2 = spec_mask[ei2]

                ri3 = cross_bond_dists_1[m, m + n + 1]
                fi3, _ = cutoff_func(r_cut, ri3, 0)

                fi = fi1 * fi2 * fi3
                fdi = fdi1 * fi2 * fi3 + fi1 * fdi2 * fi3

                ttypei = triplet_mask[bc1n + bei1n + bei2]

                tls1 = ls1[ttypei]
                tls2 = ls2[ttypei]
                tls3 = ls3[ttypei]
                tsig2 = sig2[ttypei]

                for p in range(bond_array_2.shape[0]):
                    ej1 = etypes2[p]
                    tr_spec1 = [tr_spec[0], tr_spec[1]]
                    if ej1 in tr_spec1:
                        tr_spec1.remove(ej1)
                        rj1 = bond_array_2[p, 0]
                        cj1 = bond_array_2[p, d2]
                        fj1, fdj1 = cutoff_func(r_cut, rj1, cj1)

                        for q in range(triplets_2[p]):
                            ind2 = cross_bond_inds_2[p, p + 1 + q]
                            ej2 = etypes2[ind2]
                            if ej2 == tr_spec1[0]:
                                ind2 = cross_bond_inds_2[p, p + 1 + q]
                                rj2 = bond_array_2[ind2, 0]
                                cj2 = bond_array_2[ind2, d2]
                                fj2, fdj2 = cutoff_func(r_cut, rj2, cj2)
                                ej2 = etypes2[ind2]

                                rj3 = cross_bond_dists_2[p, p + 1 + q]
                                fj3, _ = cutoff_func(r_cut, rj3, 0)

                                fj = fj1 * fj2 * fj3
                                fdj = fdj1 * fj2 * fj3 + fj1 * fdj2 * fj3

                                r11 = ri1 - rj1
                                r12 = ri1 - rj2
                                r13 = ri1 - rj3
                                r21 = ri2 - rj1
                                r22 = ri2 - rj2
                                r23 = ri2 - rj3
                                r31 = ri3 - rj1
                                r32 = ri3 - rj2
                                r33 = ri3 - rj3

                                if (c1 == c2):
                                    if (ei1 == ej1) and (ei2 == ej2):
                                        kern += \
                                            three_body_helper_1(ci1, ci2, cj1, cj2, r11,
                                                                r22, r33, fi, fj, fdi, fdj,
                                                                tls1, tls2, tls3,
                                                                tsig2)
                                    if (ei1 == ej2) and (ei2 == ej1):
                                        kern += \
                                            three_body_helper_1(ci1, ci2, cj2, cj1, r12,
                                                                r21, r33, fi, fj, fdi, fdj,
                                                                tls1, tls2, tls3,
                                                                tsig2)
                                if (c1 == ej1):
                                    if (ei1 == ej2) and (ei2 == c2):
                                        kern += \
                                            three_body_helper_2(ci2, ci1, cj2, cj1, r21,
                                                                r13, r32, fi, fj, fdi,
                                                                fdj,
                                                                tls1, tls2, tls3,
                                                                tsig2)
                                    if (ei1 == c2) and (ei2 == ej2):
                                        kern += \
                                            three_body_helper_2(ci1, ci2, cj2, cj1, r11,
                                                                r23, r32, fi, fj, fdi,
                                                                fdj,
                                                                tls1, tls2, tls3,
                                                                tsig2)
                                if (c1 == ej2):
                                    if (ei1 == ej1) and (ei2 == c2):
                                        kern += \
                                            three_body_helper_2(ci2, ci1, cj1, cj2, r22,
                                                                r13, r31, fi, fj, fdi,
                                                                fdj,
                                                                tls1, tls2, tls3,
                                                                tsig2)
                                    if (ei1 == c2) and (ei2 == ej1):
                                        kern += \
                                            three_body_helper_2(ci1, ci2, cj1, cj2, r12,
                                                                r23, r31, fi, fj, fdi,
                                                                fdj,
                                                                tls1, tls2, tls3,
                                                                tsig2)

    return kern


@njit
def three_body_mc_grad_jit(bond_array_1, c1, etypes1,
                           bond_array_2, c2, etypes2,
                           cross_bond_inds_1, cross_bond_inds_2,
                           cross_bond_dists_1, cross_bond_dists_2,
                           triplets_1, triplets_2,
                           d1, d2, sig, ls, r_cut, cutoff_func,
                           nspec, spec_mask, ntriplet, triplet_mask,
                           cut3b_mask):
    """Kernel gradient for 3-body force comparisons."""

    kern = 0
    sig_derv = np.zeros(ntriplet, dtype=np.float64)
    ls_derv = np.zeros(ntriplet, dtype=np.float64)

    # pre-compute constants that appear in the inner loop
    sig2, sig3, ls1, ls2, ls3, ls4, ls5, ls6 = grad_constants(sig, ls)

    bc1 = spec_mask[c1]
    bc1n = bc1 * nspec * nspec

    for m in range(bond_array_1.shape[0]):
        ri1 = bond_array_1[m, 0]
        ci1 = bond_array_1[m, d1]
        fi1, fdi1 = cutoff_func(r_cut, ri1, ci1)
        ei1 = etypes1[m]

        bei1 = spec_mask[ei1]
        bei1n = bei1 * nspec

        for n in range(triplets_1[m]):
            ind1 = cross_bond_inds_1[m, m + n + 1]
            ei2 = etypes1[ind1]
            tr_spec = [c1, ei1, ei2]
            c2_ind = tr_spec
            if c2 in tr_spec:
                tr_spec.remove(c2)

                ri3 = cross_bond_dists_1[m, m + n + 1]
                ri2 = bond_array_1[ind1, 0]
                ci2 = bond_array_1[ind1, d1]

                bei2 = spec_mask[ei2]

                ttypei = triplet_mask[bc1n + bei1n + bei2]

                tls1 = ls1[ttypei]
                tls2 = ls2[ttypei]
                tls3 = ls3[ttypei]
                tls4 = ls4[ttypei]
                tls5 = ls5[ttypei]
                tls6 = ls6[ttypei]
                tsig2 = sig2[ttypei]
                tsig3 = sig3[ttypei]

                fi2, fdi2 = cutoff_func(r_cut, ri2, ci2)
                fi3, _ = cutoff_func(r_cut, ri3, 0)

                fi = fi1 * fi2 * fi3
                fdi = fdi1 * fi2 * fi3 + fi1 * fdi2 * fi3

                for p in range(bond_array_2.shape[0]):
                    ej1 = etypes2[p]
                    tr_spec1 = [tr_spec[0], tr_spec[1]]
                    if ej1 in tr_spec1:
                        tr_spec1.remove(ej1)
                        rj1 = bond_array_2[p, 0]
                        cj1 = bond_array_2[p, d2]
                        fj1, fdj1 = cutoff_func(r_cut, rj1, cj1)

                        for q in range(triplets_2[p]):
                            ind2 = cross_bond_inds_2[p, p + 1 + q]
                            ej2 = etypes2[ind2]
                            if ej2 == tr_spec1[0]:
                                ind2 = cross_bond_inds_2[p, p + q + 1]
                                rj3 = cross_bond_dists_2[p, p + q + 1]
                                rj2 = bond_array_2[ind2, 0]
                                cj2 = bond_array_2[ind2, d2]
                                ej2 = etypes2[ind2]

                                fj2, fdj2 = cutoff_func(r_cut, rj2, cj2)
                                fj3, _ = cutoff_func(r_cut, rj3, 0)

                                fj = fj1 * fj2 * fj3
                                fdj = fdj1 * fj2 * fj3 + fj1 * fdj2 * fj3

                                r11 = ri1 - rj1
                                r12 = ri1 - rj2
                                r13 = ri1 - rj3
                                r21 = ri2 - rj1
                                r22 = ri2 - rj2
                                r23 = ri2 - rj3
                                r31 = ri3 - rj1
                                r32 = ri3 - rj2
                                r33 = ri3 - rj3

                                if (c1 == c2):
                                    if (ei1 == ej1) and (ei2 == ej2):
                                        kern_term, sig_term, ls_term = \
                                            three_body_grad_helper_1(ci1, ci2, cj1, cj2,
                                                                     r11, r22, r33, fi, fj,
                                                                     fdi, fdj, tls1, tls2,
                                                                     tls3, tls4, tls5,
                                                                     tls6,
                                                                     tsig2, tsig3)
                                        kern += kern_term
                                        sig_derv[ttypei] += sig_term
                                        ls_derv[ttypei] += ls_term

                                    if (ei1 == ej2) and (ei2 == ej1):
                                        kern_term, sig_term, ls_term = \
                                            three_body_grad_helper_1(ci1, ci2, cj2, cj1,
                                                                     r12, r21, r33, fi, fj,
                                                                     fdi, fdj, tls1, tls2,
                                                                     tls3, tls4, tls5,
                                                                     tls6,
                                                                     tsig2, tsig3)
                                        kern += kern_term
                                        sig_derv[ttypei] += sig_term
                                        ls_derv[ttypei] += ls_term

                                if (c1 == ej1):
                                    if (ei1 == ej2) and (ei2 == c2):
                                        kern_term, sig_term, ls_term = \
                                            three_body_grad_helper_2(ci2, ci1, cj2, cj1,
                                                                     r21, r13, r32, fi, fj,
                                                                     fdi, fdj, tls1, tls2,
                                                                     tls3, tls4, tls5,
                                                                     tls6,
                                                                     tsig2, tsig3)
                                        kern += kern_term
                                        sig_derv[ttypei] += sig_term
                                        ls_derv[ttypei] += ls_term

                                    if (ei1 == c2) and (ei2 == ej2):
                                        kern_term, sig_term, ls_term = \
                                            three_body_grad_helper_2(ci1, ci2, cj2, cj1,
                                                                     r11, r23, r32, fi, fj,
                                                                     fdi, fdj, tls1, tls2,
                                                                     tls3, tls4, tls5,
                                                                     tls6,
                                                                     tsig2, tsig3)
                                        kern += kern_term
                                        sig_derv[ttypei] += sig_term
                                        ls_derv[ttypei] += ls_term

                                if (c1 == ej2):
                                    if (ei1 == ej1) and (ei2 == c2):
                                        kern_term, sig_term, ls_term = \
                                            three_body_grad_helper_2(ci2, ci1, cj1, cj2,
                                                                     r22, r13, r31, fi, fj,
                                                                     fdi, fdj, tls1, tls2,
                                                                     tls3, tls4, tls5,
                                                                     tls6,
                                                                     tsig2, tsig3)
                                        kern += kern_term
                                        sig_derv[ttypei] += sig_term
                                        ls_derv[ttypei] += ls_term

                                    if (ei1 == c2) and (ei2 == ej1):
                                        kern_term, sig_term, ls_term = \
                                            three_body_grad_helper_2(ci1, ci2, cj1, cj2,
                                                                     r12, r23, r31, fi, fj,
                                                                     fdi, fdj, tls1, tls2,
                                                                     tls3, tls4, tls5,
                                                                     tls6,
                                                                     tsig2, tsig3)

                                        kern += kern_term
                                        sig_derv[ttypei] += sig_term
                                        ls_derv[ttypei] += ls_term

    return kern, np.hstack((sig_derv, ls_derv))


@njit
def three_body_mc_force_en_jit(bond_array_1, c1, etypes1,
                               bond_array_2, c2, etypes2,
                               cross_bond_inds_1, cross_bond_inds_2,
                               cross_bond_dists_1, cross_bond_dists_2,
                               triplets_1, triplets_2,
                               d1, sig, ls, r_cut, cutoff_func,
                               nspec, spec_mask, triplet_mask, cut3b_mask):
    """Kernel for 3-body force/energy comparisons."""

    kern = 0

    # pre-compute constants that appear in the inner loop
    sig2 = sig * sig
    ls1 = 1 / (2 * ls * ls)
    ls2 = 1 / (ls * ls)

    bc1 = spec_mask[c1]
    bc1n = nspec * nspec * bc1

    for m in range(bond_array_1.shape[0]):
        ri1 = bond_array_1[m, 0]
        ci1 = bond_array_1[m, d1]
        fi1, fdi1 = cutoff_func(r_cut, ri1, ci1)
        ei1 = etypes1[m]

        bei1 = spec_mask[ei1]
        bei1n = nspec * bei1

        for n in range(triplets_1[m]):
            ind1 = cross_bond_inds_1[m, m + n + 1]
            ei2 = etypes1[ind1]
            tr_spec = [c1, ei1, ei2]
            c2_ind = tr_spec
            if c2 in tr_spec:
                tr_spec.remove(c2)
                ri2 = bond_array_1[ind1, 0]
                ci2 = bond_array_1[ind1, d1]
                fi2, fdi2 = cutoff_func(r_cut, ri2, ci2)

                bei2 = spec_mask[ei2]

                ttypei = triplet_mask[bc1n + bei1n + bei2]

                tls1 = ls1[ttypei]
                tls2 = ls2[ttypei]
                tsig2 = sig2[ttypei]

                ri3 = cross_bond_dists_1[m, m + n + 1]
                fi3, _ = cutoff_func(r_cut, ri3, 0)

                fi = fi1 * fi2 * fi3
                fdi = fdi1 * fi2 * fi3 + fi1 * fdi2 * fi3

                for p in range(bond_array_2.shape[0]):

                    ej1 = etypes2[p]
                    tr_spec1 = [tr_spec[0], tr_spec[1]]
                    if ej1 in tr_spec1:
                        tr_spec1.remove(ej1)
                        rj1 = bond_array_2[p, 0]
                        fj1, _ = cutoff_func(r_cut, rj1, 0)

                        for q in range(triplets_2[p]):

                            ind2 = cross_bond_inds_2[p, p + 1 + q]
                            ej2 = etypes2[ind2]
                            if ej2 == tr_spec1[0]:

                                ind2 = cross_bond_inds_2[p, p + q + 1]
                                rj2 = bond_array_2[ind2, 0]
                                fj2, _ = cutoff_func(r_cut, rj2, 0)
                                ej2 = etypes2[ind2]
                                rj3 = cross_bond_dists_2[p, p + q + 1]
                                fj3, _ = cutoff_func(r_cut, rj3, 0)
                                fj = fj1 * fj2 * fj3

                                r11 = ri1 - rj1
                                r12 = ri1 - rj2
                                r13 = ri1 - rj3
                                r21 = ri2 - rj1
                                r22 = ri2 - rj2
                                r23 = ri2 - rj3
                                r31 = ri3 - rj1
                                r32 = ri3 - rj2
                                r33 = ri3 - rj3

                                if (c1 == c2):
                                    if (ei1 == ej1) and (ei2 == ej2):
                                        kern += three_body_en_helper(ci1, ci2, r11, r22,
                                                                     r33, fi, fj, fdi,
                                                                     tls1,
                                                                     tls2, tsig2)
                                    if (ei1 == ej2) and (ei2 == ej1):
                                        kern += three_body_en_helper(ci1, ci2, r12, r21,
                                                                     r33, fi, fj, fdi,
                                                                     tls1,
                                                                     tls2, tsig2)
                                if (c1 == ej1):
                                    if (ei1 == ej2) and (ei2 == c2):
                                        kern += three_body_en_helper(ci1, ci2, r13, r21,
                                                                     r32, fi, fj, fdi,
                                                                     tls1,
                                                                     tls2, tsig2)
                                    if (ei1 == c2) and (ei2 == ej2):
                                        kern += three_body_en_helper(ci1, ci2, r11, r23,
                                                                     r32, fi, fj, fdi,
                                                                     tls1,
                                                                     tls2, tsig2)
                                if (c1 == ej2):
                                    if (ei1 == ej1) and (ei2 == c2):
                                        kern += three_body_en_helper(ci1, ci2, r13, r22,
                                                                     r31, fi, fj, fdi,
                                                                     tls1,
                                                                     tls2, tsig2)
                                    if (ei1 == c2) and (ei2 == ej1):
                                        kern += three_body_en_helper(ci1, ci2, r12, r23,
                                                                     r31, fi, fj, fdi,
                                                                     tls1,
                                                                     tls2, tsig2)

    return kern

@njit
def three_body_mc_en_jit(bond_array_1, c1, etypes1,
                         bond_array_2, c2, etypes2,
                         cross_bond_inds_1, cross_bond_inds_2,
                         cross_bond_dists_1, cross_bond_dists_2,
                         triplets_1, triplets_2,
                         sig, ls, r_cut, cutoff_func,
                         nspec, spec_mask, triplet_mask, cut3b_mask):
    kern = 0

    sig2 = sig * sig
    ls2 = 1 / (2 * ls * ls)

    bc1 = spec_mask[c1]
    bc1n = bc1 * nspec * nspec

    for m in range(bond_array_1.shape[0]):
        ri1 = bond_array_1[m, 0]
        fi1, _ = cutoff_func(r_cut, ri1, 0)
        ei1 = etypes1[m]

        bei1 = spec_mask[ei1]
        bei1n = nspec * bei1

        for n in range(triplets_1[m]):
            ind1 = cross_bond_inds_1[m, m + n + 1]
            ei2 = etypes1[ind1]
            tr_spec = [c1, ei1, ei2]
            c2_ind = tr_spec
            if c2 in tr_spec:
                tr_spec.remove(c2)
                ri2 = bond_array_1[ind1, 0]
                fi2, _ = cutoff_func(r_cut, ri2, 0)

                bei2 = spec_mask[ei2]

                ttypei = triplet_mask[bc1n + bei1n + bei2]

                tls2 = ls2[ttypei]
                tsig2 = sig2[ttypei]

                ri3 = cross_bond_dists_1[m, m + n + 1]
                fi3, _ = cutoff_func(r_cut, ri3, 0)
                fi = fi1 * fi2 * fi3

                for p in range(bond_array_2.shape[0]):
                    ej1 = etypes2[p]
                    tr_spec1 = [tr_spec[0], tr_spec[1]]
                    if ej1 in tr_spec1:
                        tr_spec1.remove(ej1)
                        rj1 = bond_array_2[p, 0]
                        fj1, _ = cutoff_func(r_cut, rj1, 0)

                        for q in range(triplets_2[p]):
                            ind2 = cross_bond_inds_2[p, p + 1 + q]
                            ej2 = etypes2[ind2]
                            if ej2 == tr_spec1[0]:
                                rj2 = bond_array_2[ind2, 0]
                                fj2, _ = cutoff_func(r_cut, rj2, 0)

                                rj3 = cross_bond_dists_2[p, p + q + 1]
                                fj3, _ = cutoff_func(r_cut, rj3, 0)
                                fj = fj1 * fj2 * fj3

                                r11 = ri1 - rj1
                                r12 = ri1 - rj2
                                r13 = ri1 - rj3
                                r21 = ri2 - rj1
                                r22 = ri2 - rj2
                                r23 = ri2 - rj3
                                r31 = ri3 - rj1
                                r32 = ri3 - rj2
                                r33 = ri3 - rj3

                                if (c1 == c2):
                                    if (ei1 == ej1) and (ei2 == ej2):
                                        C1 = r11 * r11 + r22 * r22 + r33 * r33
                                        kern += tsig2 * exp(-C1 * tls2) * fi * fj
                                    if (ei1 == ej2) and (ei2 == ej1):
                                        C3 = r12 * r12 + r21 * r21 + r33 * r33
                                        kern += tsig2 * exp(-C3 * tls2) * fi * fj
                                if (c1 == ej1):
                                    if (ei1 == ej2) and (ei2 == c2):
                                        C5 = r13 * r13 + r21 * r21 + r32 * r32
                                        kern += tsig2 * exp(-C5 * tls2) * fi * fj
                                    if (ei1 == c2) and (ei2 == ej2):
                                        C2 = r11 * r11 + r23 * r23 + r32 * r32
                                        kern += tsig2 * exp(-C2 * tls2) * fi * fj
                                if (c1 == ej2):
                                    if (ei1 == ej1) and (ei2 == c2):
                                        C6 = r13 * r13 + r22 * r22 + r31 * r31
                                        kern += tsig2 * exp(-C6 * tls2) * fi * fj
                                    if (ei1 == c2) and (ei2 == ej1):
                                        C4 = r12 * r12 + r23 * r23 + r31 * r31
                                        kern += tsig2 * exp(-C4 * tls2) * fi * fj

    return kern


# -----------------------------------------------------------------------------
#                 two body multicomponent kernel (numba)
# -----------------------------------------------------------------------------


@njit
def two_body_mc_jit(bond_array_1, c1, etypes1, bond_array_2, c2, etypes2,
                    d1, d2, sig, ls, r_cut, cutoff_func,
                    nspec, spec_mask, bond_mask):
    """Multicomponent two-body force/force kernel accelerated with Numba's
    njit decorator.
    Loops over bonds in two environments and adds to the kernel if bonds are
    of the same type.
    """

    kern = 0

    ls1 = 1 / (2 * ls * ls)
    ls2 = 1 / (ls * ls)
    ls3 = ls2 * ls2
    sig2 = sig * sig

    bc1 = spec_mask[c1]
    bc1n = bc1 * nspec

    for m in range(bond_array_1.shape[0]):
        e1 = etypes1[m]

        if ((c2 == e1) or (c2 == c1)):
            ri = bond_array_1[m, 0]
            ci = bond_array_1[m, d1]

            be1 = spec_mask[e1]
            btype = bond_mask[bc1n + be1]

            tls1 = ls1[btype]
            tls2 = ls2[btype]
            tls3 = ls3[btype]
            tsig2 = sig2[btype]
            tr_cut = r_cut[btype]

            fi, fdi = cutoff_func(tr_cut, ri, ci)

            for n in range(bond_array_2.shape[0]):
                e2 = etypes2[n]

                # check if bonds agree
                if (c1 == c2 and e1 == e2) or (c1 == e2 and c2 == e1):
                    rj = bond_array_2[n, 0]
                    cj = bond_array_2[n, d2]
                    fj, fdj = cutoff_func(tr_cut, rj, cj)
                    r11 = ri - rj

                    A = ci * cj
                    B = r11 * ci
                    C = r11 * cj
                    D = r11 * r11

                    kern += force_helper(A, B, C, D, fi, fj, fdi, fdj,
                                         tls1, tls2, tls3, tsig2)

    return kern


@njit
def two_body_mc_grad_jit(bond_array_1, c1, etypes1,
                         bond_array_2, c2, etypes2,
                         d1, d2, sig, ls, r_cut, cutoff_func,
                         nspec, spec_mask, nbond, bond_mask):
    """Multicomponent two-body force/force kernel gradient accelerated with
    Numba's njit decorator."""

    kern = 0
    sig_derv = np.zeros(nbond, dtype=np.float64)
    ls_derv = np.zeros(nbond, dtype=np.float64)

    ls1 = 1 / (2 * ls * ls)
    ls2 = 1 / (ls * ls)
    ls3 = ls2 * ls2
    ls4 = 1 / (ls * ls * ls)
    ls5 = ls * ls
    ls6 = ls2 * ls4

    sig2 = sig * sig
    sig3 = 2 * sig

    bc1 = spec_mask[c1]
    bc1n = bc1 * nspec

    for m in range(bond_array_1.shape[0]):
        e1 = etypes1[m]
        if ((c2 == e1) or (c2 == c1)):
            ri = bond_array_1[m, 0]
            ci = bond_array_1[m, d1]

            be1 = spec_mask[e1]
            btype = bond_mask[bc1n + be1]

            tls1 = ls1[btype]
            tls2 = ls2[btype]
            tls3 = ls3[btype]
            tls4 = ls4[btype]
            tls5 = ls5[btype]
            tls6 = ls6[btype]
            tsig2 = sig2[btype]
            tsig3 = sig3[btype]
            tr_cut = r_cut[btype]

            fi, fdi = cutoff_func(tr_cut, ri, ci)

            for n in range(bond_array_2.shape[0]):
                e2 = etypes2[n]

                # check if bonds agree
                if (c1 == c2 and e1 == e2) or (c1 == e2 and c2 == e1):
                    rj = bond_array_2[n, 0]
                    cj = bond_array_2[n, d2]
                    fj, fdj = cutoff_func(tr_cut, rj, cj)

                    r11 = ri - rj

                    A = ci * cj
                    B = r11 * ci
                    C = r11 * cj
                    D = r11 * r11

                    kern_term, sig_term, ls_term = \
                        grad_helper(A, B, C, D, fi, fj, fdi, fdj,
                                    tls1, tls2, tls3,
                                    tls4, tls5, tls6,
                                    tsig2, tsig3)

                    kern += kern_term
                    sig_derv[btype] += sig_term
                    ls_derv[btype] += ls_term

    kern_grad = np.hstack((sig_derv, ls_derv))

    return kern, kern_grad


@njit
def two_body_mc_force_en_jit(bond_array_1, c1, etypes1,
                             bond_array_2, c2, etypes2,
                             d1, sig, ls, r_cut, cutoff_func,
                             nspec, spec_mask, bond_mask):
    """Multicomponent two-body force/energy kernel accelerated with
    Numba's njit decorator."""

    kern = 0

    ls1 = 1 / (2 * ls * ls)
    ls2 = 1 / (ls * ls)
    sig2 = sig * sig

    bc1 = spec_mask[c1]
    bc1n = bc1 * nspec

    for m in range(bond_array_1.shape[0]):
        e1 = etypes1[m]
        if ((c2 == e1) or (c2 == c1)):
            ri = bond_array_1[m, 0]
            ci = bond_array_1[m, d1]

            be1 = spec_mask[e1]
            btype = bond_mask[bc1n + be1]

            tls1 = ls1[btype]
            tls2 = ls2[btype]
            tsig2 = sig2[btype]
            tr_cut = r_cut[btype]

            fi, fdi = cutoff_func(tr_cut, ri, ci)

            for n in range(bond_array_2.shape[0]):
                e2 = etypes2[n]

                # check if bonds agree
                if (c1 == c2 and e1 == e2) or (c1 == e2 and c2 == e1):
                    rj = bond_array_2[n, 0]
                    fj, _ = cutoff_func(tr_cut, rj, 0)

                    r11 = ri - rj
                    B = r11 * ci
                    D = r11 * r11
                    kern += force_energy_helper(B, D, fi, fj, fdi,
                                                tls1, tls2,
                                                tsig2)

    return kern


@njit
def two_body_mc_en_jit(bond_array_1, c1, etypes1,
                       bond_array_2, c2, etypes2,
                       sig, ls, r_cut, cutoff_func,
                       nspec, spec_mask, bond_mask):
    """Multicomponent two-body energy/energy kernel accelerated with
    Numba's njit decorator."""

    kern = 0

    ls1 = 1 / (2 * ls * ls)
    sig2 = sig * sig

    bc1 = spec_mask[c1]
    bc1n = bc1 * nspec

    for m in range(bond_array_1.shape[0]):
        e1 = etypes1[m]
        if ((c2 == e1) or (c2 == c1)):
            ri = bond_array_1[m, 0]

            be1 = spec_mask[e1]
            btype = bond_mask[bc1n + be1]

            tls1 = ls1[btype]
            tsig2 = sig2[btype]
            tr_cut = r_cut[btype]
            fi, _ = cutoff_func(tr_cut, ri, 0)

            for n in range(bond_array_2.shape[0]):
                e2 = etypes2[n]

                if (c1 == c2 and e1 == e2) or (c1 == e2 and c2 == e1):
                    rj = bond_array_2[n, 0]
                    fj, _ = cutoff_func(tr_cut, rj, 0)
                    r11 = ri - rj
                    kern += fi * fj * tsig2 * exp(-r11 * r11 * tls1)

    return kern

def many_body_mc(env1, env2, d1, d2, cutoff_2b, cutoff_3b, cutoff_mb,
                 nspec, spec_mask,
                 nbond, bond_mask, ntriplet, triplet_mask,
                 ncut3b, cut3b_mask,
                 nmb, mb_mask,
                 sig2, ls2, sig3, ls3, sigm, lsm,
                 cutoff_func=cf.quadratic_cutoff):
    """many-body multi-element kernel between two force components.

    Args:
        env1 (AtomicEnvironment): First local environment.
        env2 (AtomicEnvironment): Second local environment.
        d1 (int): Force component of the first environment.
        d2 (int): Force component of the second environment.
        cutoff_2b: dummy
        cutoff_3b: dummy
        cutoff_mb (float, np.ndarray): cutoff(s) for coordination-based manybody interaction
        nspec (int): number of different species groups
        spec_mask (np.ndarray): 118-long integer array that determines specie group
        nbond: dummy
        bond_mask: dummy
        ntriplet: dummy
        triplet_mask: dummy
        ncut3b: dummy
        cut3b_mask: dummy
        nmb (int): number of different hyperparameter sets to associate with manybody pairings
        mb_mask (np.ndarray): nspec^2 long integer array
        sig2: dummy
        ls2: dummy
        sig3: dummy
        ls3: dummy
        sigm (np.ndarray): signal variances associates with manybody term
        lsm (np.ndarray): length scales associates with manybody term
        cutoff_func (Callable): Cutoff function of the kernel.

    Return:
        float: Value of the 2+3+many-body kernel.
    """
    return many_body_mc_sepcut_jit(env1.q_array, env2.q_array, 
                            env1.q_neigh_array, env2.q_neigh_array, 
                            env1.q_neigh_grads, env2.q_neigh_grads,
                            env1.ctype, env2.ctype, 
                            env1.etypes_mb, env2.etypes_mb,
                            env1.unique_species, env2.unique_species,
                            d1, d2, sigm, lsm,
                            nspec, spec_mask, mb_mask)



def many_body_mc_grad(env1, env2, d1, d2, cutoff_2b, cutoff_3b, cutoff_mb,
                      nspec, spec_mask,
                      nbond, bond_mask, ntriplet, triplet_mask,
                      ncut3b, cut3b_mask,
                      nmb, mb_mask,
                      sig2, ls2, sig3, ls3, sigm, lsm,
                      cutoff_func=cf.quadratic_cutoff):
    """manybody multi-element kernel between two force components and its
    gradient with respect to the hyperparameters.

    Args:
        env1 (AtomicEnvironment): First local environment.
        env2 (AtomicEnvironment): Second local environment.
        d1 (int): Force component of the first environment.
        d2 (int): Force component of the second environment.
        cutoff_2b: dummy
        cutoff_3b: dummy
        cutoff_mb (float, np.ndarray): cutoff(s) for coordination-based manybody interaction
        nspec (int): number of different species groups
        spec_mask (np.ndarray): 118-long integer array that determines specie group
        nbond: dummy
        bond_mask: dummy
        ntriplet: dummy
        triplet_mask: dummy
        ncut3b: dummy
        cut3b_mask: dummy
        nmb (int): number of different hyperparameter sets to associate with manybody pairings
        mb_mask (np.ndarray): nspec^2 long integer array
        sig2: dummy
        ls2: dummy
        sig3: dummy
        ls3: dummy
        sigm (np.ndarray): signal variances associates with manybody term
        lsm (np.ndarray): length scales associates with manybody term
        cutoff_func (Callable): Cutoff function of the kernel.

    Return:
        (float, np.ndarray):
            Value of the 2+3+manybody kernel and its gradient
            with respect to the hyperparameters.
    """

    return many_body_mc_grad_sepcut_jit(env1.q_array, env2.q_array, 
                            env1.q_neigh_array, env2.q_neigh_array, 
                            env1.q_neigh_grads, env2.q_neigh_grads,
                            env1.ctype, env2.ctype, 
                            env1.etypes_mb, env2.etypes_mb,
                            env1.unique_species, env2.unique_species,
                            d1, d2, sigm, lsm,
                            nspec, spec_mask, nmb, mb_mask)


def many_body_mc_force_en(env1, env2, d1, cutoff_2b, cutoff_3b, cutoff_mb,
                          nspec, spec_mask,
                          nbond, bond_mask, ntriplet, triplet_mask,
                          ncut3b, cut3b_mask,
                          nmb, mb_mask,
                          sig2, ls2, sig3, ls3, sigm, lsm,
                          cutoff_func=cf.quadratic_cutoff):
    """many-body single-element kernel between two local energies.

    Args:
        env1 (AtomicEnvironment): First local environment.
        env2 (AtomicEnvironment): Second local environment.
        hyps (np.ndarray): Hyperparameters of the kernel function (sig, ls).
        cutoffs (np.ndarray): Two-element array containing the 2-, 3-, and
            many-body cutoffs.
        cutoff_func (Callable): Cutoff function of the kernel.

    Return:
        float: Value of the many-body force/energy kernel.
    """

    return many_body_mc_force_en_sepcut_jit(env1.q_array, env2.q_array, 
                            env1.q_neigh_array, 
                            env1.q_neigh_grads, 
                            env1.ctype, env2.ctype, 
                            env1.etypes_mb, 
                            env1.unique_species, env2.unique_species,
                            d1, sigm, lsm,
                            nspec, spec_mask, mb_mask)


def many_body_mc_en(env1, env2, cutoff_2b, cutoff_3b, cutoff_mb,
                    nspec, spec_mask,
                    nbond, bond_mask, ntriplet, triplet_mask,
                    ncut3b, cut3b_mask,
                    nmb, mb_mask,
                    sig2, ls2, sig3, ls3, sigm, lsm,
                    cutoff_func=cf.quadratic_cutoff):
    """many-body multi-element kernel between two local energies.

    Args:
        env1 (AtomicEnvironment): First local environment.
        env2 (AtomicEnvironment): Second local environment.
        hyps (np.ndarray): Hyperparameters of the kernel function (sig, ls).
        cutoffs (np.ndarray): One-element array containing the 2-body
            cutoff.
        cutoff_func (Callable): Cutoff function of the kernel.

    Return:
        float: Value of the 2-body force/energy kernel.
    """

    return many_body_mc_en_sepcut_jit(env1.q_array, env2.q_array, 
                            env1.ctype, env2.ctype, 
                            env1.unique_species, env2.unique_species,
                            sigm, lsm,
                            nspec, spec_mask, mb_mask)


_str_to_kernel = {'2': two_body_mc,
                  '2_en': two_body_mc_en,
                  '2_grad': two_body_mc_grad,
                  '2_force_en': two_body_mc_force_en,
                  '3': three_body_mc,
                  '3_grad': three_body_mc_grad,
                  '3_en': three_body_mc_en,
                  '3_force_en': three_body_mc_force_en,
                  'many': many_body_mc,
                  'many_grad': many_body_mc_grad,
                  'many_en': many_body_mc_en,
                  'many_force_en': many_body_mc_force_en,
                  '2+3': two_plus_three_body_mc,
                  '2+3_grad': two_plus_three_body_mc_grad,
                  '2+3_en': two_plus_three_mc_en,
                  '2+3_force_en': two_plus_three_mc_force_en,
                  '2+3+many': two_three_many_body_mc,
                  '2+3+many_grad': two_three_many_body_mc_grad,
                  '2+3+many_en': two_three_many_mc_en,
                  '2+3+many_force_en': two_three_many_mc_force_en
                  }<|MERGE_RESOLUTION|>--- conflicted
+++ resolved
@@ -1,19 +1,3 @@
-<<<<<<< HEAD
-import numpy as np
-from numba import njit
-from math import exp
-import flare.cutoffs as cf
-from flare.kernels.kernels import force_helper, grad_constants, grad_helper, \
-    force_energy_helper, three_body_en_helper, three_body_helper_1, \
-    three_body_helper_2, three_body_grad_helper_1, three_body_grad_helper_2
-from flare.kernels.mc_simple import many_2body_mc_en_jit, \
-    many_2body_mc_force_en_jit, many_2body_mc_grad_jit, many_2body_mc_jit, \
-    many_3body_mc_en_jit, many_3body_mc_force_en_jit, many_3body_mc_grad_jit, \
-    many_3body_mc_jit
-
-
-=======
->>>>>>> 2e591274
 """
 Multicomponent kernels (simple) restrict all signal variance and length scale of hyperparameters
 to a single value. The kernels in this module allow you to have different sets of hyperparameters
@@ -135,6 +119,11 @@
 from flare.kernels.mc_mb_sepcut import \
     many_body_mc_sepcut_jit, many_body_mc_grad_sepcut_jit, \
     many_body_mc_force_en_sepcut_jit, many_body_mc_en_sepcut_jit
+from flare.kernels.mc_simple import many_2body_mc_en_jit, \
+    many_2body_mc_force_en_jit, many_2body_mc_grad_jit, many_2body_mc_jit, \
+    many_3body_mc_en_jit, many_3body_mc_force_en_jit, many_3body_mc_grad_jit, \
+    many_3body_mc_jit
+
 
 # -----------------------------------------------------------------------------
 #                        two plus three plus many body kernels
@@ -191,23 +180,6 @@
         tbmcj = three_body_mc_sepcut_jit
 
     three_term = \
-<<<<<<< HEAD
-        three_body_mc_jit(env1.bond_array_3, env1.ctype, env1.etypes,
-                          env2.bond_array_3, env2.ctype, env2.etypes,
-                          env1.cross_bond_inds, env2.cross_bond_inds,
-                          env1.cross_bond_dists, env2.cross_bond_dists,
-                          env1.triplet_counts, env2.triplet_counts,
-                          d1, d2, sig3, ls3, r_cut_3, cutoff_func,
-                          nspec, spec_mask, triplet_mask)
-
-    many_term = many_2body_mc_jit(env1.m2b_array, env2.m2b_array, 
-                            env1.m2b_neigh_array, env2.m2b_neigh_array, 
-                            env1.m2b_neigh_grads, env2.m2b_neigh_grads,
-                            env1.ctype, env2.ctype, 
-                            env1.etypes_mb, env2.etypes_mb, 
-                            env1.unique_species, env2.unique_species, 
-                            d1, d2, sigm, lsm)
-=======
         tbmcj(env1.bond_array_3, env1.ctype, env1.etypes,
               env2.bond_array_3, env2.ctype, env2.etypes,
               env1.cross_bond_inds, env2.cross_bond_inds,
@@ -217,15 +189,14 @@
               nspec, spec_mask, triplet_mask, cut3b_mask)
 
     mbmcj = many_body_mc_sepcut_jit
-    many_term = mbmcj(env1.q_array, env2.q_array, 
-                      env1.q_neigh_array, env2.q_neigh_array, 
-                      env1.q_neigh_grads, env2.q_neigh_grads,
+    many_term = mbmcj(env1.m2b_array, env2.m2b_array, 
+                      env1.m2b_neigh_array, env2.m2b_neigh_array, 
+                      env1.m2b_neigh_grads, env2.m2b_neigh_grads,
                       env1.ctype, env2.ctype, 
-                      env1.etypes_mb, env2.etypes_mb, 
-                      env1.unique_species, env2.unique_species, 
+                      env1.etypes_m2b, env2.etypes_m2b,
+                      env1.m2b_unique_species, env2.m2b_unique_species, 
                       d1, d2, sigm, lsm,
                       nspec, spec_mask, mb_mask)
->>>>>>> 2e591274
 
     return two_term + three_term + many_term
 
@@ -284,15 +255,6 @@
     else:
         tbmcj = three_body_mc_grad_sepcut_jit
 
-<<<<<<< HEAD
-    kern_many, gradm = many_2body_mc_grad_jit(env1.m2b_array, env2.m2b_array, 
-                                 env1.m2b_neigh_array, env2.m2b_neigh_array, 
-                                 env1.m2b_neigh_grads, env2.m2b_neigh_grads,
-                                 env1.ctype, env2.ctype, 
-                                 env1.etypes_mb, env2.etypes_mb,
-                                 env1.unique_species, env2.unique_species, 
-                                 d1, d2, sigm, lsm)
-=======
     kern3, grad3 = \
         tbmcj(env1.bond_array_3, env1.ctype, env1.etypes,
               env2.bond_array_3, env2.ctype, env2.etypes,
@@ -305,15 +267,14 @@
               ntriplet, triplet_mask, cut3b_mask)
 
     mbmcj = many_body_mc_grad_sepcut_jit
-    kern_many, gradm = mbmcj(env1.q_array, env2.q_array, 
-                             env1.q_neigh_array, env2.q_neigh_array, 
-                             env1.q_neigh_grads, env2.q_neigh_grads,
+    kern_many, gradm = mbmcj(env1.m2b_array, env2.m2b_array, 
+                             env1.m2b_neigh_array, env2.m2b_neigh_array, 
+                             env1.m2b_neigh_grads, env2.m2b_neigh_grads,
                              env1.ctype, env2.ctype, 
-                             env1.etypes_mb, env2.etypes_mb,
-                             env1.unique_species, env2.unique_species, 
+                             env1.etypes_m2b, env2.etypes_m2b,
+                             env1.m2b_unique_species, env2.m2b_unique_species, 
                              d1, d2, sigm, lsm,
                              nspec, spec_mask, nmb, mb_mask)
->>>>>>> 2e591274
 
     return kern2 + kern3 + kern_many, np.hstack([grad2, grad3, gradm])
 
@@ -371,24 +332,6 @@
         tbmcj = three_body_mc_force_en_sepcut_jit
 
     three_term = \
-<<<<<<< HEAD
-        three_body_mc_force_en_jit(env1.bond_array_3, env1.ctype, env1.etypes,
-                                   env2.bond_array_3, env2.ctype, env2.etypes,
-                                   env1.cross_bond_inds, env2.cross_bond_inds,
-                                   env1.cross_bond_dists,
-                                   env2.cross_bond_dists,
-                                   env1.triplet_counts, env2.triplet_counts,
-                                   d1, sig3, ls3, r_cut_3, cutoff_func,
-                                   nspec,
-                                   spec_mask,
-                                   triplet_mask) / 3
-
-    many_term = many_2body_mc_force_en_jit(env1.m2b_array, env2.m2b_array, 
-                              env1.m2b_neigh_array, env1.m2b_neigh_grads,
-                              env1.ctype, env2.ctype, env1.etypes_m2b,  
-                              env1.m2b_unique_species, env2.m2b_unique_species, 
-                              d1, sigm, lsm)
-=======
         tbmcj(env1.bond_array_3, env1.ctype, env1.etypes,
               env2.bond_array_3, env2.ctype, env2.etypes,
               env1.cross_bond_inds, env2.cross_bond_inds,
@@ -400,13 +343,13 @@
               cut3b_mask) / 3
 
     mbmcj = many_body_mc_force_en_sepcut_jit
-    many_term = mbmcj(env1.q_array, env2.q_array, 
-                      env1.q_neigh_array, env1.q_neigh_grads,
-                      env1.ctype, env2.ctype, env1.etypes_mb,  
-                      env1.unique_species, env2.unique_species, 
+    many_term = mbmcj(env1.m2b_array, env2.m2b_array, 
+                      env1.m2b_neigh_array, env1.m2b_neigh_grads,
+                      env1.ctype, env2.ctype, 
+                      env1.etypes_m2b,  
+                      env1.m2b_unique_species, env2.m2b_unique_species, 
                       d1, sigm, lsm,
                       nspec, spec_mask, mb_mask)
->>>>>>> 2e591274
 
     return two_term + three_term + many_term
 
@@ -462,12 +405,6 @@
     else:
         tbmcj = three_body_mc_en_sepcut_jit
 
-<<<<<<< HEAD
-    many_term = many_2body_mc_en_jit(env1.m2b_array, env2.m2b_array, 
-                                    env1.ctype, env2.ctype, 
-                                    env1.m2b_unique_species, env2.m2b_unique_species,
-                                    sigm, lsm)
-=======
     three_term = \
         tbmcj(env1.bond_array_3, env1.ctype, env1.etypes,
               env2.bond_array_3, env2.ctype, env2.etypes,
@@ -479,12 +416,11 @@
               triplet_mask, cut3b_mask)/9.
 
     mbmcj = many_body_mc_en_sepcut_jit
-    many_term = mbmcj(env1.q_array, env2.q_array, 
+    many_term = mbmcj(env1.m2b_array, env2.m2b_array, 
                       env1.ctype, env2.ctype, 
-                      env1.unique_species, env2.unique_species,
+                      env1.m2b_unique_species, env2.m2b_unique_species,
                       sigm, lsm,
                       nspec, spec_mask, mb_mask)
->>>>>>> 2e591274
 
     return two_term + three_term + many_term
 
