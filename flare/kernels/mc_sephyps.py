--- conflicted
+++ resolved
@@ -189,21 +189,12 @@
               nspec, spec_mask, triplet_mask, cut3b_mask)
 
     mbmcj = many_body_mc_sepcut_jit
-<<<<<<< HEAD
     many_term = mbmcj(env1.m2b_array, env2.m2b_array, 
                       env1.m2b_neigh_array, env2.m2b_neigh_array, 
                       env1.m2b_neigh_grads, env2.m2b_neigh_grads,
                       env1.ctype, env2.ctype, 
                       env1.etypes_m2b, env2.etypes_m2b,
                       env1.m2b_unique_species, env2.m2b_unique_species, 
-=======
-    many_term = mbmcj(env1.q_array, env2.q_array,
-                      env1.q_neigh_array, env2.q_neigh_array,
-                      env1.q_neigh_grads, env2.q_neigh_grads,
-                      env1.ctype, env2.ctype,
-                      env1.etypes_mb, env2.etypes_mb,
-                      env1.unique_species, env2.unique_species,
->>>>>>> b18d4530
                       d1, d2, sigm, lsm,
                       nspec, spec_mask, mb_mask)
 
@@ -276,21 +267,12 @@
               ntriplet, triplet_mask, cut3b_mask)
 
     mbmcj = many_body_mc_grad_sepcut_jit
-<<<<<<< HEAD
     kern_many, gradm = mbmcj(env1.m2b_array, env2.m2b_array, 
                              env1.m2b_neigh_array, env2.m2b_neigh_array, 
                              env1.m2b_neigh_grads, env2.m2b_neigh_grads,
                              env1.ctype, env2.ctype, 
                              env1.etypes_m2b, env2.etypes_m2b,
                              env1.m2b_unique_species, env2.m2b_unique_species, 
-=======
-    kern_many, gradm = mbmcj(env1.q_array, env2.q_array,
-                             env1.q_neigh_array, env2.q_neigh_array,
-                             env1.q_neigh_grads, env2.q_neigh_grads,
-                             env1.ctype, env2.ctype,
-                             env1.etypes_mb, env2.etypes_mb,
-                             env1.unique_species, env2.unique_species,
->>>>>>> b18d4530
                              d1, d2, sigm, lsm,
                              nspec, spec_mask, nmb, mb_mask)
 
@@ -361,18 +343,11 @@
               cut3b_mask) / 3
 
     mbmcj = many_body_mc_force_en_sepcut_jit
-<<<<<<< HEAD
     many_term = mbmcj(env1.m2b_array, env2.m2b_array, 
                       env1.m2b_neigh_array, env1.m2b_neigh_grads,
                       env1.ctype, env2.ctype, 
                       env1.etypes_m2b,  
                       env1.m2b_unique_species, env2.m2b_unique_species, 
-=======
-    many_term = mbmcj(env1.q_array, env2.q_array,
-                      env1.q_neigh_array, env1.q_neigh_grads,
-                      env1.ctype, env2.ctype, env1.etypes_mb,
-                      env1.unique_species, env2.unique_species,
->>>>>>> b18d4530
                       d1, sigm, lsm,
                       nspec, spec_mask, mb_mask)
 
@@ -441,15 +416,9 @@
               triplet_mask, cut3b_mask)/9.
 
     mbmcj = many_body_mc_en_sepcut_jit
-<<<<<<< HEAD
     many_term = mbmcj(env1.m2b_array, env2.m2b_array, 
                       env1.ctype, env2.ctype, 
                       env1.m2b_unique_species, env2.m2b_unique_species,
-=======
-    many_term = mbmcj(env1.q_array, env2.q_array,
-                      env1.ctype, env2.ctype,
-                      env1.unique_species, env2.unique_species,
->>>>>>> b18d4530
                       sigm, lsm,
                       nspec, spec_mask, mb_mask)
 
