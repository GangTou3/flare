--- conflicted
+++ resolved
@@ -240,28 +240,10 @@
                                   spec_mask,
                                   bond_mask)/4
 
-<<<<<<< HEAD
-    three_term = \
-        three_body_mc_en_jit(env1.bond_array_3, env1.ctype, env1.etypes,
-                             env2.bond_array_3, env2.ctype, env2.etypes,
-                             env1.cross_bond_inds, env2.cross_bond_inds,
-                             env1.cross_bond_dists, env2.cross_bond_dists,
-                             env1.triplet_counts, env2.triplet_counts,
-                             sig3, ls3, r_cut_3, cutoff_func,
-                             nspec, spec_mask,
-                             triplet_mask)/9
-
-    many_term = many_body_mc_en_jit(env1.bond_array_2, env2.bond_array_2, 
-                                    env1.ctype, env2.ctype, 
-                                    env1.bond_array_mb_etypes, env2.bond_array_mb_etypes, 
-                                    env1.species, env2.species,
-                                    sigm, lsm, r_cut_m, cutoff_func)
-=======
     if (ncut3b == 0):
         tbmcj = three_body_mc_en_jit
     else:
         tbmcj = three_body_mc_en_sepcut_jit
->>>>>>> 9d1edced
 
     three_term = \
         tbmcj(env1.bond_array_3, env1.ctype, env1.etypes,
@@ -271,7 +253,7 @@
               env1.triplet_counts, env2.triplet_counts,
               sig3, ls3, cutoff_3b, cutoff_func,
               nspec, spec_mask,
-              triplet_mask, cut3b_mask)
+              triplet_mask, cut3b_mask)/9.
 
     mbmcj = many_body_mc_en_sepcut_jit
     many_term = mbmcj(env1.bond_array_mb, env2.bond_array_mb, env1.ctype,
@@ -395,15 +377,10 @@
 
     two_term = two_body_mc_en_jit(env1.bond_array_2, env1.ctype, env1.etypes,
                                   env2.bond_array_2, env2.ctype, env2.etypes,
-<<<<<<< HEAD
-                                  sig2, ls2, r_cut_2, cutoff_func, nspec,
-                                  spec_mask, bond_mask) / 4
-=======
                                   sig2, ls2, cutoff_2b, cutoff_func,
                                   nspec,
                                   spec_mask,
-                                  bond_mask)
->>>>>>> 9d1edced
+                                  bond_mask) / 4
 
     if (ncut3b == 0):
         tbmcj = three_body_mc_en_jit
@@ -411,16 +388,6 @@
         tbmcj = three_body_mc_en_sepcut_jit
 
     three_term = \
-<<<<<<< HEAD
-        three_body_mc_en_jit(env1.bond_array_3, env1.ctype, env1.etypes,
-                             env2.bond_array_3, env2.ctype, env2.etypes,
-                             env1.cross_bond_inds, env2.cross_bond_inds,
-                             env1.cross_bond_dists, env2.cross_bond_dists,
-                             env1.triplet_counts, env2.triplet_counts,
-                             sig3, ls3, r_cut_3, cutoff_func,
-                             nspec, spec_mask,
-                             triplet_mask) / 9
-=======
         tbmcj(env1.bond_array_3, env1.ctype, env1.etypes,
               env2.bond_array_3, env2.ctype, env2.etypes,
               env1.cross_bond_inds, env2.cross_bond_inds,
@@ -428,8 +395,7 @@
               env1.triplet_counts, env2.triplet_counts,
               sig3, ls3, cutoff_3b, cutoff_func,
               nspec, spec_mask,
-              triplet_mask, cut3b_mask)
->>>>>>> 9d1edced
+              triplet_mask, cut3b_mask)/9
 
     return two_term + three_term
 
@@ -522,16 +488,6 @@
     else:
         tbmcj = three_body_mc_en_sepcut_jit
 
-<<<<<<< HEAD
-    return three_body_mc_en_jit(env1.bond_array_3, env1.ctype, env1.etypes,
-                                env2.bond_array_3, env2.ctype, env2.etypes,
-                                env1.cross_bond_inds, env2.cross_bond_inds,
-                                env1.cross_bond_dists, env2.cross_bond_dists,
-                                env1.triplet_counts, env2.triplet_counts,
-                                sig3, ls3, r_cut, cutoff_func,
-                                nspec, spec_mask,
-                                triplet_mask) / 9
-=======
     return tbmcj(env1.bond_array_3, env1.ctype, env1.etypes,
                  env2.bond_array_3, env2.ctype, env2.etypes,
                  env1.cross_bond_inds, env2.cross_bond_inds,
@@ -539,8 +495,7 @@
                  env1.triplet_counts, env2.triplet_counts,
                  sig3, ls3, cutoff_3b, cutoff_func,
                  nspec, spec_mask,
-                 triplet_mask, cut3b_mask)
->>>>>>> 9d1edced
+                 triplet_mask, cut3b_mask)/9
 
 
 # -----------------------------------------------------------------------------
@@ -592,13 +547,8 @@
 
     return two_body_mc_en_jit(env1.bond_array_2, env1.ctype, env1.etypes,
                               env2.bond_array_2, env2.ctype, env2.etypes,
-<<<<<<< HEAD
-                              sig2, ls2, r_cut, cutoff_func,
+                              sig2, ls2, cutoff_2b, cutoff_func,
                               nspec, spec_mask, bond_mask)/4
-=======
-                              sig2, ls2, cutoff_2b, cutoff_func,
-                              nspec, spec_mask, bond_mask)
->>>>>>> 9d1edced
 
 
 # -----------------------------------------------------------------------------
