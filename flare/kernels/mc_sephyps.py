"""
Multicomponent kernels (simple) restrict all signal variance and length scale of hyperparameters
to a single value. The kernels in this module allow you to have different sets of hyperparameters
and cutoffs for different interactions, and have flexible groupings of elements. It also allows
you to do partial hyper-parameter training, keeping some components fixed.

To use this set of kernels, we need a hyps_mask dictionary for GaussianProcess, MappedGaussianProcess,
and AtomicEnvironment (if you also set up different cutoffs).  A simple example is shown below.

Examples:

    >>> from flare.util.parameter_helper import ParameterHelper
    >>> from flare.gp import GaussianProcess

    >>> pm = ParameterHelper(species=['O', 'C', 'H'],
    ...                      kernels={'twobody':[['*', '*'], ['O','O']],
    ...                               'threebody':[['*', '*', '*'], ['O','O', 'O']]},
    ...                      parameters={'twobody0':[1, 0.5, 1], 'twobody1':[2, 0.2, 2],
    ...                            'triplet0':[1, 0.5], 'triplet1':[2, 0.2],
    ...                            'cutoff_twobody':2, 'cutoff_threebody':1, 'noise': 0.05},
    ...                      constraints={'twobody0':[False, True]})
    >>> hyps_mask = pm1.as_dict()
    >>> hyps = hyps_mask.pop('hyps')
    >>> cutoffs = hyps_mask.pop('cutoffs')
    >>> hyp_labels = hyps_mask.pop('hyp_labels')
    >>> kernels = hyps_mask['kernels']
    >>> gp_model = GaussianProcess(kernels=kernels,
    ...                            hyps=hyps, cutoffs=cutoffs,
    ...                            hyp_labels=hyp_labels,
    ...                            parallel=True, per_atom_par=False,
    ...                            n_cpus=n_cpus,
    ...                            multihyps=True, hyps_mask=hm)


In the example above, Parameters class generates the arrays needed
for these kernels and store all the grouping and mapping information in the
hyps_mask dictionary.  It stores following keys and values:

* spec_mask: 118-long integer array descirbing which elements belong to
             like groups for determining which bond hyperparameters to use. For
             instance, [0,0,1,1,0 ...] assigns H to group 0, He and Li to group 1,
             and Be to group 0 (the 0th register is ignored).
* nspec: Integer, number of different species groups (equal to number of
         unique values in spec_mask).
* nbond: Integer, number of different hyperparameter sets to associate with
         different 2-body pairings of atoms in groups defined in spec_mask.
* bond_mask: Array of length nspec^2, which describes the hyperparameter sets to
             associate with different pairings of species types. For example, if there
             are atoms of type 0 and 1, then bond_mask defines which hyperparameters
             to use for parings [0-0, 0-1, 1-0, 1-1]: if we wanted hyperparameter set 0 for
             0-0 parings and set 1 for 0-1 and 1-1 pairings, then we would make
             bond_mask [0, 1, 1, 1].
* ntriplet: Integer, number of different hyperparameter sets to associate
            with different 3-body pariings of atoms in groups defined in spec_mask.
* triplet_mask: Similar to bond mask: Triplet pairings of type 0 and 1 atoms
                would go {0-0-0, 0-0-1, 0-1-0, 0-1-1, 1-0-0, 1-0-1, 1-1-0, 1-1-1},
                and if we wanted hyp. set 0 for triplets with only atoms of type 0
                and hyp. set 1 for all the rest, then the triplet_mask array would
                read [0,1,1,1,1,1,1,1]. The user should make sure that the mask has
                a permutational symmetry.
* cutoff_2b: Array of length nbond, which stores the cutoff used for different
             types of bonds defined in bond_mask
* ncut3b:    Integer, number of different cutoffs sets to associate
             with different 3-body pariings of atoms in groups defined in spec_mask.
* cut3b_mask: Array of length nspec^2, which describes the cutoff to
             associate with different bond types in triplets. For example, in a triplet
             (C, O, H) , there are three cutoffs. Cutoffs for CH bond, CO bond and OH bond.
             If C and O are associate with atom group 1 in spec_mask and H are associate with
             group 0 in spec_mask, the cut3b_mask[1*nspec+0] determines the C/O-H bond cutoff,
             and cut3b_mask[1*nspec+1] determines the C-O bond cutoff. If we want the
             former one to use the 1st cutoff in cutoff_3b and the later to use the 2nd cutoff
             in cutoff_3b, the cut3b_mask should be [0, 0, 0, 1]
* cutoff_3b: Array of length ncut3b, which stores the cutoff used for different
             types of bonds in triplets.
* nmb :      Integer, number of different cutoffs set to associate with different coordination
             numbers
* mb_mask:   similar to bond_mask and cut3b_mask.
* cutoff_mb: Array of length nmb, stores the cutoff used for different many body terms

For selective optimization. one can define 'map', 'train_noise' and 'original'
to identify which element to be optimized. All three have to be defined.
train_noise = Bool (True/False), whether the noise parameter can be optimized
original: np.array. Full set of initial values for hyperparmeters
map: np.array, array to map the hyper parameter back to the full set.
map[i]=j means the i-th element in hyps should be the j-th element in
hyps_mask['original']

For example, the full set of hyper parmeters
may include [ls21, ls22, sig21, sig22, ls3
sg3, noise] but suppose you wanted only the set 21 optimized.
The full set of hyperparameters is defined in 'original'; include all those
you want to leave static, and set initial guesses for those you want to vary.
Have the 'map' list contain the indices of the hyperparameters in 'original'
that correspond to the hyperparameters you want to vary.
Have a hyps list which contain those which you want to vary. Below,
ls21, ls22 etc... represent floating-point variables which correspond
to the initial guesses / static values.
You would then pass in:

hyps = [ls21, sig21]
hyps_mask = { ..., 'train_noise': False, 'map':[0, 2],
                   'original': [ls21, ls22, sig21, sig22, ls3, sg3, noise]}
the hyps argument should only contain the values that need to be optimized.
If you want noise to be trained as well include noise as the
final hyperparameter value in hyps.

"""

from math import exp
import numpy as np

from numba import njit

import flare.kernels.cutoffs as cf

from flare.kernels.kernels import force_helper, grad_constants, grad_helper, \
    force_energy_helper, three_body_en_helper, three_body_helper_1, \
    three_body_helper_2, three_body_grad_helper_1, three_body_grad_helper_2
from flare.kernels.mc_3b_sepcut import three_body_mc_sepcut_jit, \
    three_body_mc_grad_sepcut_jit, three_body_mc_force_en_sepcut_jit, \
    three_body_mc_en_sepcut_jit
from flare.kernels.mc_mb_sepcut import \
    many_body_mc_sepcut_jit, many_body_mc_grad_sepcut_jit, \
    many_body_mc_force_en_sepcut_jit, many_body_mc_en_sepcut_jit

# -----------------------------------------------------------------------------
#                        two plus three plus many body kernels
# -----------------------------------------------------------------------------


def two_three_many_body_mc(env1, env2, d1, d2, cutoff_2b, cutoff_3b, cutoff_mb,
                           nspec, spec_mask,
                           nbond, bond_mask, ntriplet, triplet_mask,
                           ncut3b, cut3b_mask,
                           nmb, mb_mask,
                           sig2, ls2, sig3, ls3, sigm, lsm,
                           cutoff_func=cf.quadratic_cutoff):
    """2+3+manybody multi-element kernel between two force components.

    Args:
        env1 (AtomicEnvironment): First local environment.
        env2 (AtomicEnvironment): Second local environment.
        d1 (int): Force component of the first environment.
        d2 (int): Force component of the second environment.
        cutoff_2b (float, np.ndarray): cutoff(s) for two-body interaction
        cutoff_3b (float, np.ndarray): cutoff(s) for three-body interaction
        cutoff_mb (float, np.ndarray): cutoff(s) for coordination-based manybody interaction
        nspec (int): number of different species groups
        spec_mask (np.ndarray): 118-long integer array that determines specie group
        nbond (int): number of different hyperparameter sets to associate with two-body pairings
        bond_mask (np.ndarray): nspec^2 long integer array
        ntriplet (int): number of different hyperparameter sets to associate with 3-body pairings
        triplet_mask (np.ndarray): nspec^3 long integer array
        ncut3b (int): number of different 3-body cutoff sets to associate with 3-body pairings
        cut3b_mask (np.ndarray): nspec^2 long integer array
        nmb (int): number of different hyperparameter sets to associate with manybody pairings
        mb_mask (np.ndarray): nspec^2 long integer array
        sig2 (np.ndarray): signal variances associates with two-body term
        ls2 (np.ndarray): length scales associates with two-body term
        sig3 (np.ndarray): signal variances associates with three-body term
        ls3 (np.ndarray): length scales associates with three-body term
        sigm (np.ndarray): signal variances associates with manybody term
        lsm (np.ndarray): length scales associates with manybody term
        cutoff_func (Callable): Cutoff function of the kernel.

    Return:
        float: Value of the 2+3+many-body kernel.
    """

    two_term = two_body_mc_jit(env1.bond_array_2, env1.ctype, env1.etypes,
                               env2.bond_array_2, env2.ctype, env2.etypes,
                               d1, d2, sig2, ls2, cutoff_2b, cutoff_func,
                               nspec, spec_mask, bond_mask)

    if (ncut3b == 0):
        tbmcj = three_body_mc_jit
    else:
        tbmcj = three_body_mc_sepcut_jit

    three_term = \
        tbmcj(env1.bond_array_3, env1.ctype, env1.etypes,
              env2.bond_array_3, env2.ctype, env2.etypes,
              env1.cross_bond_inds, env2.cross_bond_inds,
              env1.cross_bond_dists, env2.cross_bond_dists,
              env1.triplet_counts, env2.triplet_counts,
              d1, d2, sig3, ls3, cutoff_3b, cutoff_func,
              nspec, spec_mask, triplet_mask, cut3b_mask)

    mbmcj = many_body_mc_sepcut_jit
    many_term = mbmcj(env1.q_array, env2.q_array,
                      env1.q_neigh_array, env2.q_neigh_array,
                      env1.q_neigh_grads, env2.q_neigh_grads,
                      env1.ctype, env2.ctype,
                      env1.etypes_mb, env2.etypes_mb,
                      env1.unique_species, env2.unique_species,
                      d1, d2, sigm, lsm,
                      nspec, spec_mask, mb_mask)

    return two_term + three_term + many_term


def two_three_many_body_mc_grad(env1, env2, d1, d2, cutoff_2b, cutoff_3b, cutoff_mb,
                                nspec, spec_mask,
                                nbond, bond_mask, ntriplet, triplet_mask,
                                ncut3b, cut3b_mask,
                                nmb, mb_mask,
                                sig2, ls2, sig3, ls3, sigm, lsm,
                                cutoff_func=cf.quadratic_cutoff):
    """2+3+manybody multi-element kernel between two force components and its
    gradient with respect to the hyperparameters.

    Args:
        env1 (AtomicEnvironment): First local environment.
        env2 (AtomicEnvironment): Second local environment.
        d1 (int): Force component of the first environment.
        d2 (int): Force component of the second environment.
        cutoff_2b (float, np.ndarray): cutoff(s) for two-body interaction
        cutoff_3b (float, np.ndarray): cutoff(s) for three-body interaction
        cutoff_mb (float, np.ndarray): cutoff(s) for coordination-based manybody interaction
        nspec (int): number of different species groups
        spec_mask (np.ndarray): 118-long integer array that determines specie group
        nbond (int): number of different hyperparameter sets to associate with two-body pairings
        bond_mask (np.ndarray): nspec^2 long integer array
        ntriplet (int): number of different hyperparameter sets to associate with 3-body pairings
        triplet_mask (np.ndarray): nspec^3 long integer array
        ncut3b (int): number of different 3-body cutoff sets to associate with 3-body pairings
        cut3b_mask (np.ndarray): nspec^2 long integer array
        nmb (int): number of different hyperparameter sets to associate with manybody pairings
        mb_mask (np.ndarray): nspec^2 long integer array
        sig2 (np.ndarray): signal variances associates with two-body term
        ls2 (np.ndarray): length scales associates with two-body term
        sig3 (np.ndarray): signal variances associates with three-body term
        ls3 (np.ndarray): length scales associates with three-body term
        sigm (np.ndarray): signal variances associates with manybody term
        lsm (np.ndarray): length scales associates with manybody term
        cutoff_func (Callable): Cutoff function of the kernel.

    Return:
        (float, np.ndarray):
            Value of the 2+3+manybody kernel and its gradient
            with respect to the hyperparameters.
    """

    kern2, grad2 = \
        two_body_mc_grad_jit(env1.bond_array_2, env1.ctype, env1.etypes,
                             env2.bond_array_2, env2.ctype, env2.etypes,
                             d1, d2, sig2, ls2, cutoff_2b, cutoff_func,
                             nspec, spec_mask,
                             nbond, bond_mask)

    if (ncut3b == 0):
        tbmcj = three_body_mc_grad_jit
    else:
        tbmcj = three_body_mc_grad_sepcut_jit

    kern3, grad3 = \
        tbmcj(env1.bond_array_3, env1.ctype, env1.etypes,
              env2.bond_array_3, env2.ctype, env2.etypes,
              env1.cross_bond_inds, env2.cross_bond_inds,
              env1.cross_bond_dists, env2.cross_bond_dists,
              env1.triplet_counts, env2.triplet_counts,
              d1, d2, sig3, ls3, cutoff_3b,
              cutoff_func,
              nspec, spec_mask,
              ntriplet, triplet_mask, cut3b_mask)

    mbmcj = many_body_mc_grad_sepcut_jit
    kern_many, gradm = mbmcj(env1.q_array, env2.q_array,
                             env1.q_neigh_array, env2.q_neigh_array,
                             env1.q_neigh_grads, env2.q_neigh_grads,
                             env1.ctype, env2.ctype,
                             env1.etypes_mb, env2.etypes_mb,
                             env1.unique_species, env2.unique_species,
                             d1, d2, sigm, lsm,
                             nspec, spec_mask, nmb, mb_mask)

    return kern2 + kern3 + kern_many, np.hstack([grad2, grad3, gradm])


def two_three_many_mc_force_en(env1, env2, d1, cutoff_2b, cutoff_3b, cutoff_mb,
                               nspec, spec_mask,
                               nbond, bond_mask, ntriplet, triplet_mask,
                               ncut3b, cut3b_mask,
                               nmb, mb_mask,
                               sig2, ls2, sig3, ls3, sigm, lsm,
                               cutoff_func=cf.quadratic_cutoff):
    """2+3+manybody multi-element kernel between a force component and a local
    energy.

    Args:
        env1 (AtomicEnvironment): First local environment.
        env2 (AtomicEnvironment): Second local environment.
        d1 (int): Force component of the first environment.
        d2 (int): Force component of the second environment.
        cutoff_2b (float, np.ndarray): cutoff(s) for two-body interaction
        cutoff_3b (float, np.ndarray): cutoff(s) for three-body interaction
        cutoff_mb (float, np.ndarray): cutoff(s) for coordination-based manybody interaction
        nspec (int): number of different species groups
        spec_mask (np.ndarray): 118-long integer array that determines specie group
        nbond (int): number of different hyperparameter sets to associate with two-body pairings
        bond_mask (np.ndarray): nspec^2 long integer array
        ntriplet (int): number of different hyperparameter sets to associate with 3-body pairings
        triplet_mask (np.ndarray): nspec^3 long integer array
        ncut3b (int): number of different 3-body cutoff sets to associate with 3-body pairings
        cut3b_mask (np.ndarray): nspec^2 long integer array
        nmb (int): number of different hyperparameter sets to associate with manybody pairings
        mb_mask (np.ndarray): nspec^2 long integer array
        sig2 (np.ndarray): signal variances associates with two-body term
        ls2 (np.ndarray): length scales associates with two-body term
        sig3 (np.ndarray): signal variances associates with three-body term
        ls3 (np.ndarray): length scales associates with three-body term
        sigm (np.ndarray): signal variances associates with manybody term
        lsm (np.ndarray): length scales associates with manybody term
        cutoff_func (Callable): Cutoff function of the kernel.

    Return:
        float: Value of the 2+3+many-body force/energy kernel.
    """

    two_term = \
        two_body_mc_force_en_jit(env1.bond_array_2, env1.ctype, env1.etypes,
                                 env2.bond_array_2, env2.ctype, env2.etypes,
                                 d1, sig2, ls2, cutoff_2b, cutoff_func,
                                 nspec, spec_mask,
                                 bond_mask) / 2

    if (ncut3b == 0):
        tbmcj = three_body_mc_force_en_jit
    else:
        tbmcj = three_body_mc_force_en_sepcut_jit

    three_term = \
        tbmcj(env1.bond_array_3, env1.ctype, env1.etypes,
              env2.bond_array_3, env2.ctype, env2.etypes,
              env1.cross_bond_inds, env2.cross_bond_inds,
              env1.cross_bond_dists,
              env2.cross_bond_dists,
              env1.triplet_counts, env2.triplet_counts,
              d1, sig3, ls3, cutoff_3b, cutoff_func,
              nspec, spec_mask, triplet_mask,
              cut3b_mask) / 3

    mbmcj = many_body_mc_force_en_sepcut_jit
    many_term = mbmcj(env1.q_array, env2.q_array,
                      env1.q_neigh_array, env1.q_neigh_grads,
                      env1.ctype, env2.ctype, env1.etypes_mb,
                      env1.unique_species, env2.unique_species,
                      d1, sigm, lsm,
                      nspec, spec_mask, mb_mask)

    return two_term + three_term + many_term


def two_three_many_mc_en(env1, env2, cutoff_2b, cutoff_3b, cutoff_mb,
                         nspec, spec_mask,
                         nbond, bond_mask, ntriplet, triplet_mask,
                         ncut3b, cut3b_mask,
                         nmb, mb_mask,
                         sig2, ls2, sig3, ls3, sigm, lsm,
                         cutoff_func=cf.quadratic_cutoff):
    """2+3+many-body multi-element kernel between two local energies.

    Args:
        env1 (AtomicEnvironment): First local environment.
        env2 (AtomicEnvironment): Second local environment.
        d1 (int): Force component of the first environment.
        d2 (int): Force component of the second environment.
        cutoff_2b (float, np.ndarray): cutoff(s) for two-body interaction
        cutoff_3b (float, np.ndarray): cutoff(s) for three-body interaction
        cutoff_mb (float, np.ndarray): cutoff(s) for coordination-based manybody interaction
        nspec (int): number of different species groups
        spec_mask (np.ndarray): 118-long integer array that determines specie group
        nbond (int): number of different hyperparameter sets to associate with two-body pairings
        bond_mask (np.ndarray): nspec^2 long integer array
        ntriplet (int): number of different hyperparameter sets to associate with 3-body pairings
        triplet_mask (np.ndarray): nspec^3 long integer array
        ncut3b (int): number of different 3-body cutoff sets to associate with 3-body pairings
        cut3b_mask (np.ndarray): nspec^2 long integer array
        nmb (int): number of different hyperparameter sets to associate with manybody pairings
        mb_mask (np.ndarray): nspec^2 long integer array
        sig2 (np.ndarray): signal variances associates with two-body term
        ls2 (np.ndarray): length scales associates with two-body term
        sig3 (np.ndarray): signal variances associates with three-body term
        ls3 (np.ndarray): length scales associates with three-body term
        sigm (np.ndarray): signal variances associates with manybody term
        lsm (np.ndarray): length scales associates with manybody term
        cutoff_func (Callable): Cutoff function of the kernel.

    Return:
        float: Value of the 2+3+many-body energy/energy kernel.
    """

    two_term = two_body_mc_en_jit(env1.bond_array_2, env1.ctype, env1.etypes,
                                  env2.bond_array_2, env2.ctype, env2.etypes,
                                  sig2, ls2, cutoff_2b, cutoff_func,
                                  nspec,
                                  spec_mask,
                                  bond_mask)/4

    if (ncut3b == 0):
        tbmcj = three_body_mc_en_jit
    else:
        tbmcj = three_body_mc_en_sepcut_jit

    three_term = \
        tbmcj(env1.bond_array_3, env1.ctype, env1.etypes,
              env2.bond_array_3, env2.ctype, env2.etypes,
              env1.cross_bond_inds, env2.cross_bond_inds,
              env1.cross_bond_dists, env2.cross_bond_dists,
              env1.triplet_counts, env2.triplet_counts,
              sig3, ls3, cutoff_3b, cutoff_func,
              nspec, spec_mask,
              triplet_mask, cut3b_mask)/9.

    mbmcj = many_body_mc_en_sepcut_jit
    many_term = mbmcj(env1.q_array, env2.q_array,
                      env1.ctype, env2.ctype,
                      env1.unique_species, env2.unique_species,
                      sigm, lsm,
                      nspec, spec_mask, mb_mask)

    return two_term + three_term + many_term


# -----------------------------------------------------------------------------
#                        two plus three body kernels
# -----------------------------------------------------------------------------


def two_plus_three_body_mc(env1, env2, d1, d2, cutoff_2b, cutoff_3b, cutoff_mb,
                           nspec, spec_mask,
                           nbond, bond_mask, ntriplet, triplet_mask,
                           ncut3b, cut3b_mask,
                           nmb, mb_mask,
                           sig2, ls2, sig3, ls3, sigm, lsm,
                           cutoff_func=cf.quadratic_cutoff):
    """2+3-body multi-element kernel between two force components.

    Args:
        env1 (AtomicEnvironment): First local environment.
        env2 (AtomicEnvironment): Second local environment.
        d1 (int): Force component of the first environment.
        d2 (int): Force component of the second environment.
        cutoff_2b (float, np.ndarray): cutoff(s) for two-body interaction
        cutoff_3b (float, np.ndarray): cutoff(s) for three-body interaction
        cutoff_mb (float, np.ndarray): cutoff(s) for coordination-based manybody interaction
        nspec (int): number of different species groups
        spec_mask (np.ndarray): 118-long integer array that determines specie group
        nbond (int): number of different hyperparameter sets to associate with two-body pairings
        bond_mask (np.ndarray): nspec^2 long integer array
        ntriplet (int): number of different hyperparameter sets to associate with 3-body pairings
        triplet_mask (np.ndarray): nspec^3 long integer array
        ncut3b (int): number of different 3-body cutoff sets to associate with 3-body pairings
        cut3b_mask (np.ndarray): nspec^2 long integer array
        sig2 (np.ndarray): signal variances associates with two-body term
        ls2 (np.ndarray): length scales associates with two-body term
        sig3 (np.ndarray): signal variances associates with three-body term
        ls3 (np.ndarray): length scales associates with three-body term
        cutoff_func (Callable): Cutoff function of the kernel.

    Return:
        float: Value of the 2+3-body force/force kernel.
    """

    two_term = two_body_mc_jit(env1.bond_array_2, env1.ctype, env1.etypes,
                               env2.bond_array_2, env2.ctype, env2.etypes,
                               d1, d2, sig2, ls2, cutoff_2b, cutoff_func,
                               nspec, spec_mask, bond_mask)

    if (ncut3b <= 1):
        tbmcj = three_body_mc_jit
    else:
        tbmcj = three_body_mc_sepcut_jit

    three_term = \
        tbmcj(env1.bond_array_3, env1.ctype, env1.etypes,
              env2.bond_array_3, env2.ctype, env2.etypes,
              env1.cross_bond_inds, env2.cross_bond_inds,
              env1.cross_bond_dists, env2.cross_bond_dists,
              env1.triplet_counts, env2.triplet_counts,
              d1, d2, sig3, ls3, cutoff_3b, cutoff_func,
              nspec, spec_mask, triplet_mask, cut3b_mask)

    return two_term + three_term


def two_plus_three_body_mc_grad(env1, env2, d1, d2, cutoff_2b, cutoff_3b, cutoff_mb,
                                nspec, spec_mask,
                                nbond, bond_mask, ntriplet, triplet_mask,
                                ncut3b, cut3b_mask,
                                nmb, mb_mask,
                                sig2, ls2, sig3, ls3, sigm, lsm,
                                cutoff_func=cf.quadratic_cutoff):
    """2+3-body multi-element kernel between two force components and its
    gradient with respect to the hyperparameters.

    Args:
        env1 (AtomicEnvironment): First local environment.
        env2 (AtomicEnvironment): Second local environment.
        d1 (int): Force component of the first environment.
        d2 (int): Force component of the second environment.
        cutoff_2b (float, np.ndarray): cutoff(s) for two-body interaction
        cutoff_3b (float, np.ndarray): cutoff(s) for three-body interaction
        nspec (int): number of different species groups
        spec_mask (np.ndarray): 118-long integer array that determines specie group
        nbond (int): number of different hyperparameter sets to associate with two-body pairings
        bond_mask (np.ndarray): nspec^2 long integer array
        ntriplet (int): number of different hyperparameter sets to associate with 3-body pairings
        triplet_mask (np.ndarray): nspec^3 long integer array
        ncut3b (int): number of different 3-body cutoff sets to associate with 3-body pairings
        cut3b_mask (np.ndarray): nspec^2 long integer array
        sig2 (np.ndarray): signal variances associates with two-body term
        ls2 (np.ndarray): length scales associates with two-body term
        sig3 (np.ndarray): signal variances associates with three-body term
        ls3 (np.ndarray): length scales associates with three-body term
        cutoff_func (Callable): Cutoff function of the kernel.

    Return:
        (float, np.ndarray):
            Value of the 2+3-body kernel and its gradient
            with respect to the hyperparameters.
    """

    kern2, grad2 = \
        two_body_mc_grad_jit(env1.bond_array_2, env1.ctype, env1.etypes,
                             env2.bond_array_2, env2.ctype, env2.etypes,
                             d1, d2, sig2, ls2, cutoff_2b, cutoff_func,
                             nspec, spec_mask,
                             nbond, bond_mask)

    if (ncut3b == 0):
        tbmcj = three_body_mc_grad_jit
    else:
        tbmcj = three_body_mc_grad_sepcut_jit

    kern3, grad3 = \
        tbmcj(env1.bond_array_3, env1.ctype, env1.etypes,
              env2.bond_array_3, env2.ctype, env2.etypes,
              env1.cross_bond_inds, env2.cross_bond_inds,
              env1.cross_bond_dists, env2.cross_bond_dists,
              env1.triplet_counts, env2.triplet_counts,
              d1, d2, sig3, ls3, cutoff_3b,
              cutoff_func,
              nspec, spec_mask,
              ntriplet, triplet_mask, cut3b_mask)

    g = np.hstack([grad2, grad3])

    return kern2 + kern3, g


def two_plus_three_mc_force_en(env1, env2, d1, cutoff_2b, cutoff_3b, cutoff_mb,
                               nspec, spec_mask, nbond, bond_mask,
                               ntriplet, triplet_mask, ncut3b, cut3b_mask,
                               nmb, mb_mask,
                               sig2, ls2, sig3, ls3, sigm, lsm,
                               cutoff_func=cf.quadratic_cutoff):
    """2+3-body multi-element kernel between force and local energy

    Args:
        env1 (AtomicEnvironment): First local environment.
        env2 (AtomicEnvironment): Second local environment.
        d1 (int): Force component of the first environment.
        d2 (int): Force component of the second environment.
        cutoff_2b (float, np.ndarray): cutoff(s) for two-body interaction
        cutoff_3b (float, np.ndarray): cutoff(s) for three-body interaction
        cutoff_mb (float, np.ndarray): cutoff(s) for coordination-based manybody interaction
        nspec (int): number of different species groups
        spec_mask (np.ndarray): 118-long integer array that determines specie group
        nbond (int): number of different hyperparameter sets to associate with two-body pairings
        bond_mask (np.ndarray): nspec^2 long integer array
        ntriplet (int): number of different hyperparameter sets to associate with 3-body pairings
        triplet_mask (np.ndarray): nspec^3 long integer array
        ncut3b (int): number of different 3-body cutoff sets to associate with 3-body pairings
        cut3b_mask (np.ndarray): nspec^2 long integer array
        sig2 (np.ndarray): signal variances associates with two-body term
        ls2 (np.ndarray): length scales associates with two-body term
        sig3 (np.ndarray): signal variances associates with three-body term
        ls3 (np.ndarray): length scales associates with three-body term
        cutoff_func (Callable): Cutoff function of the kernel.

    Return:
        float: Value of the 2+3-body force/energy kernel.
    """

    two_term = \
        two_body_mc_force_en_jit(env1.bond_array_2, env1.ctype, env1.etypes,
                                 env2.bond_array_2, env2.ctype, env2.etypes,
                                 d1, sig2, ls2, cutoff_2b, cutoff_func,
                                 nspec, spec_mask,
                                 bond_mask) / 2

    if (ncut3b == 0):
        tbmcj = three_body_mc_force_en_jit
    else:
        tbmcj = three_body_mc_force_en_sepcut_jit

    three_term = \
        tbmcj(env1.bond_array_3, env1.ctype, env1.etypes,
              env2.bond_array_3, env2.ctype, env2.etypes,
              env1.cross_bond_inds, env2.cross_bond_inds,
              env1.cross_bond_dists,
              env2.cross_bond_dists,
              env1.triplet_counts, env2.triplet_counts,
              d1, sig3, ls3, cutoff_3b, cutoff_func,
              nspec, spec_mask,
              triplet_mask, cut3b_mask) / 3

    return two_term + three_term


def two_plus_three_mc_en(env1, env2, cutoff_2b, cutoff_3b, cutoff_mb,
                         nspec, spec_mask, nbond, bond_mask,
                         ntriplet, triplet_mask, ncut3b, cut3b_mask,
                         nmb, mb_mask,
                         sig2, ls2, sig3, ls3, sigm, lsm,
                         cutoff_func=cf.quadratic_cutoff):
    """2+3-body multi-element kernel between two local energies

    Args:
        env1 (AtomicEnvironment): First local environment.
        env2 (AtomicEnvironment): Second local environment.
        d1 (int): Force component of the first environment.
        d2 (int): Force component of the second environment.
        cutoff_2b (float, np.ndarray): cutoff(s) for two-body interaction
        cutoff_3b (float, np.ndarray): cutoff(s) for three-body interaction
        cutoff_mb (float, np.ndarray): cutoff(s) for coordination-based manybody interaction
        nspec (int): number of different species groups
        spec_mask (np.ndarray): 118-long integer array that determines specie group
        nbond (int): number of different hyperparameter sets to associate with two-body pairings
        bond_mask (np.ndarray): nspec^2 long integer array
        ntriplet (int): number of different hyperparameter sets to associate with 3-body pairings
        triplet_mask (np.ndarray): nspec^3 long integer array
        ncut3b (int): number of different 3-body cutoff sets to associate with 3-body pairings
        cut3b_mask (np.ndarray): nspec^2 long integer array
        sig2 (np.ndarray): signal variances associates with two-body term
        ls2 (np.ndarray): length scales associates with two-body term
        sig3 (np.ndarray): signal variances associates with three-body term
        ls3 (np.ndarray): length scales associates with three-body term
        cutoff_func (Callable): Cutoff function of the kernel.

    Return:
        float: Value of the 2+3-body energy/energy kernel.
    """

    two_term = two_body_mc_en_jit(env1.bond_array_2, env1.ctype, env1.etypes,
                                  env2.bond_array_2, env2.ctype, env2.etypes,
                                  sig2, ls2, cutoff_2b, cutoff_func,
                                  nspec,
                                  spec_mask,
                                  bond_mask) / 4

    if (ncut3b == 0):
        tbmcj = three_body_mc_en_jit
    else:
        tbmcj = three_body_mc_en_sepcut_jit

    three_term = \
        tbmcj(env1.bond_array_3, env1.ctype, env1.etypes,
              env2.bond_array_3, env2.ctype, env2.etypes,
              env1.cross_bond_inds, env2.cross_bond_inds,
              env1.cross_bond_dists, env2.cross_bond_dists,
              env1.triplet_counts, env2.triplet_counts,
              sig3, ls3, cutoff_3b, cutoff_func,
              nspec, spec_mask,
              triplet_mask, cut3b_mask)/9

    return two_term + three_term


# -----------------------------------------------------------------------------
#                      three body multicomponent kernel
# -----------------------------------------------------------------------------


def three_body_mc(env1, env2, d1, d2, cutoff_2b, cutoff_3b, cutoff_mb,
                  nspec, spec_mask, nbond, bond_mask,
                  ntriplet, triplet_mask, ncut3b, cut3b_mask,
                  nmb, mb_mask,
                  sig2, ls2, sig3, ls3, sigm, lsm,
                  cutoff_func=cf.quadratic_cutoff):
    """3-body multi-element kernel between two force components.

    Args:
        env1 (AtomicEnvironment): First local environment.
        env2 (AtomicEnvironment): Second local environment.
        d1 (int): Force component of the first environment.
        d2 (int): Force component of the second environment.
        cutoff_2b: dummy
        cutoff_3b (float, np.ndarray): cutoff(s) for three-body interaction
        nspec (int): number of different species groups
        spec_mask (np.ndarray): 118-long integer array that determines specie group
        nbond: dummy
        bond_mask: dummy
        ntriplet (int): number of different hyperparameter sets to associate with 3-body pairings
        triplet_mask (np.ndarray): nspec^3 long integer array
        ncut3b (int): number of different 3-body cutoff sets to associate with 3-body pairings
        cut3b_mask (np.ndarray): nspec^2 long integer array
        sig2: dummy
        ls2: dummy
        sig3 (np.ndarray): signal variances associates with three-body term
        ls3 (np.ndarray): length scales associates with three-body term
        cutoff_func (Callable): Cutoff function of the kernel.

    Return:
        float: Value of the 2+3-body force/force kernel.
    """

    if (ncut3b == 0):
        tbmcj = three_body_mc_jit
    else:
        tbmcj = three_body_mc_sepcut_jit

    return tbmcj(env1.bond_array_3, env1.ctype, env1.etypes,
                 env2.bond_array_3, env2.ctype, env2.etypes,
                 env1.cross_bond_inds, env2.cross_bond_inds,
                 env1.cross_bond_dists, env2.cross_bond_dists,
                 env1.triplet_counts, env2.triplet_counts,
                 d1, d2, sig3, ls3, cutoff_3b, cutoff_func,
                 nspec, spec_mask,
                 triplet_mask, cut3b_mask)


def three_body_mc_grad(env1, env2, d1, d2, cutoff_2b, cutoff_3b, cutoff_mb,
                       nspec, spec_mask, nbond, bond_mask,
                       ntriplet, triplet_mask, ncut3b, cut3b_mask,
                       nmb, mb_mask,
                       sig2, ls2, sig3, ls3, sigm, lsm,
                       cutoff_func=cf.quadratic_cutoff):
    """3-body multi-element kernel between two force components and its
    gradient with respect to the hyperparameters.

    Args:
        env1 (AtomicEnvironment): First local environment.
        env2 (AtomicEnvironment): Second local environment.
        d1 (int): Force component of the first environment.
        d2 (int): Force component of the second environment.
        cutoff_2b: dummy
        cutoff_3b (float, np.ndarray): cutoff(s) for three-body interaction
        nspec (int): number of different species groups
        spec_mask (np.ndarray): 118-long integer array that determines specie group
        nbond: dummy
        bond_mask: dummy
        ntriplet (int): number of different hyperparameter sets to associate with 3-body pairings
        triplet_mask (np.ndarray): nspec^3 long integer array
        ncut3b (int): number of different 3-body cutoff sets to associate with 3-body pairings
        cut3b_mask (np.ndarray): nspec^2 long integer array
        sig2: dummy
        ls2: dummy
        sig3 (np.ndarray): signal variances associates with three-body term
        ls3 (np.ndarray): length scales associates with three-body term
        cutoff_func (Callable): Cutoff function of the kernel.

    Return:
        (float, np.ndarray):
            Value of the 2+3+manybody kernel and its gradient
            with respect to the hyperparameters.
    """

    if (ncut3b == 0):
        tbmcj = three_body_mc_grad_jit
    else:
        tbmcj = three_body_mc_grad_sepcut_jit

    return tbmcj(
        env1.bond_array_3, env1.ctype, env1.etypes,
        env2.bond_array_3, env2.ctype, env2.etypes,
        env1.cross_bond_inds, env2.cross_bond_inds,
        env1.cross_bond_dists, env2.cross_bond_dists,
        env1.triplet_counts, env2.triplet_counts,
        d1, d2, sig3, ls3, cutoff_3b, cutoff_func,
        nspec, spec_mask, ntriplet, triplet_mask, cut3b_mask)


def three_body_mc_force_en(env1, env2, d1, cutoff_2b, cutoff_3b, cutoff_mb,
                           nspec, spec_mask, nbond, bond_mask, ntriplet, triplet_mask,
                           ncut3b, cut3b_mask, nmb, mb_mask,
                           sig2, ls2, sig3, ls3, sigm, lsm,
                           cutoff_func=cf.quadratic_cutoff):
    """3-body multi-element kernel between a force component and local energies

    Args:
        env1 (AtomicEnvironment): First local environment.
        env2 (AtomicEnvironment): Second local environment.
        d1 (int): Force component of the first environment.
        d2 (int): Force component of the second environment.
        cutoff_2b: dummy
        cutoff_3b (float, np.ndarray): cutoff(s) for three-body interaction
        nspec (int): number of different species groups
        spec_mask (np.ndarray): 118-long integer array that determines specie group
        nbond: dummy
        bond_mask: dummy
        ntriplet (int): number of different hyperparameter sets to associate with 3-body pairings
        triplet_mask (np.ndarray): nspec^3 long integer array
        ncut3b (int): number of different 3-body cutoff sets to associate with 3-body pairings
        cut3b_mask (np.ndarray): nspec^2 long integer array
        sig2: dummy
        ls2: dummy
        sig3 (np.ndarray): signal variances associates with three-body term
        ls3 (np.ndarray): length scales associates with three-body term
        cutoff_func (Callable): Cutoff function of the kernel.

    Return:
        float: Value of the 2+3-body force/energy kernel.
    """

    if (ncut3b == 0):
        tbmcj = three_body_mc_force_en_jit
    else:
        tbmcj = three_body_mc_force_en_sepcut_jit

    return tbmcj(env1.bond_array_3, env1.ctype,
                 env1.etypes,
                 env2.bond_array_3, env2.ctype,
                 env2.etypes,
                 env1.cross_bond_inds,
                 env2.cross_bond_inds,
                 env1.cross_bond_dists,
                 env2.cross_bond_dists,
                 env1.triplet_counts,
                 env2.triplet_counts,
                 d1, sig3, ls3, cutoff_3b,
                 cutoff_func,
                 nspec,
                 spec_mask,
                 triplet_mask, cut3b_mask) / 3


def three_body_mc_en(env1, env2, cutoff_2b, cutoff_3b,  cutoff_mb,  nspec, spec_mask,
                     nbond, bond_mask, ntriplet, triplet_mask,
                     ncut3b, cut3b_mask, nmb, mb_mask,
                     sig2, ls2, sig3, ls3, sigm, lsm,
                     cutoff_func=cf.quadratic_cutoff):
    """3-body multi-element kernel between two local energies

    Args:
        env1 (AtomicEnvironment): First local environment.
        env2 (AtomicEnvironment): Second local environment.
        d1 (int): Force component of the first environment.
        d2 (int): Force component of the second environment.
        cutoff_2b: dummy
        cutoff_3b (float, np.ndarray): cutoff(s) for three-body interaction
        nspec (int): number of different species groups
        spec_mask (np.ndarray): 118-long integer array that determines specie group
        nbond: dummy
        bond_mask: dummy
        ntriplet (int): number of different hyperparameter sets to associate with 3-body pairings
        triplet_mask (np.ndarray): nspec^3 long integer array
        ncut3b (int): number of different 3-body cutoff sets to associate with 3-body pairings
        cut3b_mask (np.ndarray): nspec^2 long integer array
        sig2: dummy
        ls2: dummy
        sig3 (np.ndarray): signal variances associates with three-body term
        ls3 (np.ndarray): length scales associates with three-body term
        cutoff_func (Callable): Cutoff function of the kernel.

    Return:
        float: Value of the 2+3-body energy/energy kernel.
    """

    if (ncut3b == 0):
        tbmcj = three_body_mc_en_jit
    else:
        tbmcj = three_body_mc_en_sepcut_jit

    return tbmcj(env1.bond_array_3, env1.ctype, env1.etypes,
                 env2.bond_array_3, env2.ctype, env2.etypes,
                 env1.cross_bond_inds, env2.cross_bond_inds,
                 env1.cross_bond_dists, env2.cross_bond_dists,
                 env1.triplet_counts, env2.triplet_counts,
                 sig3, ls3, cutoff_3b, cutoff_func,
                 nspec, spec_mask,
                 triplet_mask, cut3b_mask)/9


# -----------------------------------------------------------------------------
#                       two body multicomponent kernel
# -----------------------------------------------------------------------------


def two_body_mc(
        env1, env2, d1, d2, cutoff_2b, cutoff_3b,  cutoff_mb,  nspec, spec_mask,
        nbond, bond_mask, ntriplet, triplet_mask, ncut3b, cut3b_mask,
        nmb, mb_mask, sig2, ls2, sig3, ls3, sigm, lsm,
        cutoff_func=cf.quadratic_cutoff):
    """2-body multi-element kernel between two force components.

    Args:
        env1 (AtomicEnvironment): First local environment.
        env2 (AtomicEnvironment): Second local environment.
        d1 (int): Force component of the first environment.
        d2 (int): Force component of the second environment.
        cutoff_2b (float, np.ndarray): cutoff(s) for two-body interaction
        cutoff_3b: dummy
        nspec (int): number of different species groups
        spec_mask (np.ndarray): 118-long integer array that determines specie group
        nbond (int): number of different hyperparameter sets to associate with two-body pairings
        bond_mask (np.ndarray): nspec^2 long integer array
        ntriplet: dummy
        triplet_mask: dummy
        ncut3b: dummy
        cut3b_mask: dummy
        sig2: dummy
        ls2: dummy
        sig3: dummy
        ls3: dummy
        cutoff_func (Callable): Cutoff function of the kernel.

    Return:
        float: Value of the 2-body force/force kernel.
    """

    return two_body_mc_jit(env1.bond_array_2, env1.ctype, env1.etypes,
                           env2.bond_array_2, env2.ctype, env2.etypes,
                           d1, d2, sig2, ls2, cutoff_2b, cutoff_func,
                           nspec, spec_mask, bond_mask)


def two_body_mc_grad(
        env1, env2, d1, d2, cutoff_2b, cutoff_3b,  cutoff_mb,  nspec, spec_mask,
        nbond, bond_mask, ntriplet, triplet_mask,
        ncut3b, cut3b_mask, nmb, mb_mask,
        sig2, ls2, sig3, ls3, sigm, lsm,
        cutoff_func=cf.quadratic_cutoff):
    """2-body multi-element kernel between two force components and its
    gradient with respect to the hyperparameters.

    Args:
        env1 (AtomicEnvironment): First local environment.
        env2 (AtomicEnvironment): Second local environment.
        d1 (int): Force component of the first environment.
        d2 (int): Force component of the second environment.
        cutoff_2b (float, np.ndarray): cutoff(s) for two-body interaction
        cutoff_3b: dummy
        nspec (int): number of different species groups
        spec_mask (np.ndarray): 118-long integer array that determines specie group
        nbond (int): number of different hyperparameter sets to associate with two-body pairings
        bond_mask (np.ndarray): nspec^2 long integer array
        ntriplet: dummy
        triplet_mask: dummy
        ncut3b: dummy
        cut3b_mask: dummy
        sig2 (np.ndarray): signal variances associates with two-body term
        ls2 (np.ndarray): length scales associates with two-body term
        sig3: dummy
        ls3: dummy
        cutoff_func (Callable): Cutoff function of the kernel.

    Return:
        (float, np.ndarray):
            Value of the 2-body kernel and its gradient
            with respect to the hyperparameters.
    """

    return two_body_mc_grad_jit(
        env1.bond_array_2, env1.ctype, env1.etypes,
        env2.bond_array_2, env2.ctype, env2.etypes,
        d1, d2, sig2, ls2, cutoff_2b, cutoff_func,
        nspec, spec_mask, nbond, bond_mask)


def two_body_mc_force_en(env1, env2, d1, cutoff_2b, cutoff_3b, cutoff_mb,
                         nspec, spec_mask, nbond, bond_mask, ntriplet, triplet_mask,
                         ncut3b, cut3b_mask, nmb, mb_mask,
                         sig2, ls2, sig3, ls3, sigm, lsm,
                         cutoff_func=cf.quadratic_cutoff):
    """2-body multi-element kernel between a force components and local energy

    Args:
        env1 (AtomicEnvironment): First local environment.
        env2 (AtomicEnvironment): Second local environment.
        d1 (int): Force component of the first environment.
        d2 (int): Force component of the second environment.
        cutoff_2b (float, np.ndarray): cutoff(s) for two-body interaction
        cutoff_3b: dummy
        nspec (int): number of different species groups
        spec_mask (np.ndarray): 118-long integer array that determines specie group
        nbond (int): number of different hyperparameter sets to associate with two-body pairings
        bond_mask (np.ndarray): nspec^2 long integer array
        ntriplet: dummy
        triplet_mask: dummy
        ncut3b: dummy
        cut3b_mask: dummy
        sig2: dummy
        ls2: dummy
        sig3: dummy
        ls3: dummy
        cutoff_func (Callable): Cutoff function of the kernel.

    Return:
        float: Value of the 2-body force/energy kernel.
    """

    return two_body_mc_force_en_jit(
        env1.bond_array_2, env1.ctype, env1.etypes,
        env2.bond_array_2, env2.ctype, env2.etypes,
        d1, sig2, ls2, cutoff_2b, cutoff_func,
        nspec, spec_mask, bond_mask) / 2


def two_body_mc_en(env1, env2, cutoff_2b, cutoff_3b, cutoff_mb,
                   nspec, spec_mask,
                   nbond, bond_mask, ntriplet, triplet_mask,
                   ncut3b, cut3b_mask, nmb, mb_mask,
                   sig2, ls2, sig3, ls3, sigm, lsm,
                   cutoff_func=cf.quadratic_cutoff):
    """2-body multi-element kernel between two local energies

    Args:
        env1 (AtomicEnvironment): First local environment.
        env2 (AtomicEnvironment): Second local environment.
        d1 (int): Force component of the first environment.
        d2 (int): Force component of the second environment.
        cutoff_2b (float, np.ndarray): cutoff(s) for two-body interaction
        cutoff_3b: dummy
        nspec (int): number of different species groups
        spec_mask (np.ndarray): 118-long integer array that determines specie group
        nbond (int): number of different hyperparameter sets to associate with two-body pairings
        bond_mask (np.ndarray): nspec^2 long integer array
        ntriplet: dummy
        triplet_mask: dummy
        ncut3b: dummy
        cut3b_mask: dummy
        sig2: dummy
        ls2: dummy
        sig3: dummy
        ls3: dummy
        cutoff_func (Callable): Cutoff function of the kernel.

    Return:
        float: Value of the 2-body energy/energy kernel.
    """

    return two_body_mc_en_jit(env1.bond_array_2, env1.ctype, env1.etypes,
                              env2.bond_array_2, env2.ctype, env2.etypes,
                              sig2, ls2, cutoff_2b, cutoff_func,
                              nspec, spec_mask, bond_mask)/4


# -----------------------------------------------------------------------------
#                 three body multicomponent kernel (numba)
# -----------------------------------------------------------------------------

@njit
def three_body_mc_jit(bond_array_1, c1, etypes1,
                      bond_array_2, c2, etypes2,
                      cross_bond_inds_1, cross_bond_inds_2,
                      cross_bond_dists_1, cross_bond_dists_2,
                      triplets_1, triplets_2,
                      d1, d2, sig, ls, r_cut, cutoff_func,
                      nspec, spec_mask, triplet_mask, cut3b_mask):
    kern = 0

    # pre-compute constants that appear in the inner loop
    sig2 = sig * sig
    ls1 = 1 / (2 * ls * ls)
    ls2 = 1 / (ls * ls)
    ls3 = ls2 * ls2

    bc1 = spec_mask[c1]
    bc1n = bc1 * nspec * nspec

    for m in range(bond_array_1.shape[0]):
        ri1 = bond_array_1[m, 0]
        ci1 = bond_array_1[m, d1]
        ei1 = etypes1[m]

        bei1 = spec_mask[ei1]
        bei1n = nspec * bei1

        fi1, fdi1 = cutoff_func(r_cut, ri1, ci1)

        for n in range(triplets_1[m]):
            ind1 = cross_bond_inds_1[m, m + n + 1]
            ei2 = etypes1[ind1]

            tr_spec = [c1, ei1, ei2]
            c2_ind = tr_spec
            if c2 in tr_spec:
                tr_spec.remove(c2)

                ri2 = bond_array_1[ind1, 0]
                ci2 = bond_array_1[ind1, d1]
                fi2, fdi2 = cutoff_func(r_cut, ri2, ci2)

                bei2 = spec_mask[ei2]

                ri3 = cross_bond_dists_1[m, m + n + 1]
                fi3, _ = cutoff_func(r_cut, ri3, 0)

                fi = fi1 * fi2 * fi3
                fdi = fdi1 * fi2 * fi3 + fi1 * fdi2 * fi3

                ttypei = triplet_mask[bc1n + bei1n + bei2]

                tls1 = ls1[ttypei]
                tls2 = ls2[ttypei]
                tls3 = ls3[ttypei]
                tsig2 = sig2[ttypei]

                for p in range(bond_array_2.shape[0]):
                    ej1 = etypes2[p]
                    tr_spec1 = [tr_spec[0], tr_spec[1]]
                    if ej1 in tr_spec1:
                        tr_spec1.remove(ej1)
                        rj1 = bond_array_2[p, 0]
                        cj1 = bond_array_2[p, d2]
                        fj1, fdj1 = cutoff_func(r_cut, rj1, cj1)

                        for q in range(triplets_2[p]):
                            ind2 = cross_bond_inds_2[p, p + 1 + q]
                            ej2 = etypes2[ind2]
                            if ej2 == tr_spec1[0]:
                                ind2 = cross_bond_inds_2[p, p + 1 + q]
                                rj2 = bond_array_2[ind2, 0]
                                cj2 = bond_array_2[ind2, d2]
                                fj2, fdj2 = cutoff_func(r_cut, rj2, cj2)
                                ej2 = etypes2[ind2]

                                rj3 = cross_bond_dists_2[p, p + 1 + q]
                                fj3, _ = cutoff_func(r_cut, rj3, 0)

                                fj = fj1 * fj2 * fj3
                                fdj = fdj1 * fj2 * fj3 + fj1 * fdj2 * fj3

                                r11 = ri1 - rj1
                                r12 = ri1 - rj2
                                r13 = ri1 - rj3
                                r21 = ri2 - rj1
                                r22 = ri2 - rj2
                                r23 = ri2 - rj3
                                r31 = ri3 - rj1
                                r32 = ri3 - rj2
                                r33 = ri3 - rj3

                                if (c1 == c2):
                                    if (ei1 == ej1) and (ei2 == ej2):
                                        kern += \
                                            three_body_helper_1(ci1, ci2, cj1, cj2, r11,
                                                                r22, r33, fi, fj, fdi, fdj,
                                                                tls1, tls2, tls3,
                                                                tsig2)
                                    if (ei1 == ej2) and (ei2 == ej1):
                                        kern += \
                                            three_body_helper_1(ci1, ci2, cj2, cj1, r12,
                                                                r21, r33, fi, fj, fdi, fdj,
                                                                tls1, tls2, tls3,
                                                                tsig2)
                                if (c1 == ej1):
                                    if (ei1 == ej2) and (ei2 == c2):
                                        kern += \
                                            three_body_helper_2(ci2, ci1, cj2, cj1, r21,
                                                                r13, r32, fi, fj, fdi,
                                                                fdj,
                                                                tls1, tls2, tls3,
                                                                tsig2)
                                    if (ei1 == c2) and (ei2 == ej2):
                                        kern += \
                                            three_body_helper_2(ci1, ci2, cj2, cj1, r11,
                                                                r23, r32, fi, fj, fdi,
                                                                fdj,
                                                                tls1, tls2, tls3,
                                                                tsig2)
                                if (c1 == ej2):
                                    if (ei1 == ej1) and (ei2 == c2):
                                        kern += \
                                            three_body_helper_2(ci2, ci1, cj1, cj2, r22,
                                                                r13, r31, fi, fj, fdi,
                                                                fdj,
                                                                tls1, tls2, tls3,
                                                                tsig2)
                                    if (ei1 == c2) and (ei2 == ej1):
                                        kern += \
                                            three_body_helper_2(ci1, ci2, cj1, cj2, r12,
                                                                r23, r31, fi, fj, fdi,
                                                                fdj,
                                                                tls1, tls2, tls3,
                                                                tsig2)

    return kern


@njit
def three_body_mc_grad_jit(bond_array_1, c1, etypes1,
                           bond_array_2, c2, etypes2,
                           cross_bond_inds_1, cross_bond_inds_2,
                           cross_bond_dists_1, cross_bond_dists_2,
                           triplets_1, triplets_2,
                           d1, d2, sig, ls, r_cut, cutoff_func,
                           nspec, spec_mask, ntriplet, triplet_mask,
                           cut3b_mask):
    """Kernel gradient for 3-body force comparisons."""

    kern = 0
    sig_derv = np.zeros(ntriplet, dtype=np.float64)
    ls_derv = np.zeros(ntriplet, dtype=np.float64)

    # pre-compute constants that appear in the inner loop
    sig2, sig3, ls1, ls2, ls3, ls4, ls5, ls6 = grad_constants(sig, ls)

    bc1 = spec_mask[c1]
    bc1n = bc1 * nspec * nspec

    for m in range(bond_array_1.shape[0]):
        ri1 = bond_array_1[m, 0]
        ci1 = bond_array_1[m, d1]
        fi1, fdi1 = cutoff_func(r_cut, ri1, ci1)
        ei1 = etypes1[m]

        bei1 = spec_mask[ei1]
        bei1n = bei1 * nspec

        for n in range(triplets_1[m]):
            ind1 = cross_bond_inds_1[m, m + n + 1]
            ei2 = etypes1[ind1]
            tr_spec = [c1, ei1, ei2]
            c2_ind = tr_spec
            if c2 in tr_spec:
                tr_spec.remove(c2)

                ri3 = cross_bond_dists_1[m, m + n + 1]
                ri2 = bond_array_1[ind1, 0]
                ci2 = bond_array_1[ind1, d1]

                bei2 = spec_mask[ei2]

                ttypei = triplet_mask[bc1n + bei1n + bei2]

                tls1 = ls1[ttypei]
                tls2 = ls2[ttypei]
                tls3 = ls3[ttypei]
                tls4 = ls4[ttypei]
                tls5 = ls5[ttypei]
                tls6 = ls6[ttypei]
                tsig2 = sig2[ttypei]
                tsig3 = sig3[ttypei]

                fi2, fdi2 = cutoff_func(r_cut, ri2, ci2)
                fi3, _ = cutoff_func(r_cut, ri3, 0)

                fi = fi1 * fi2 * fi3
                fdi = fdi1 * fi2 * fi3 + fi1 * fdi2 * fi3

                for p in range(bond_array_2.shape[0]):
                    ej1 = etypes2[p]
                    tr_spec1 = [tr_spec[0], tr_spec[1]]
                    if ej1 in tr_spec1:
                        tr_spec1.remove(ej1)
                        rj1 = bond_array_2[p, 0]
                        cj1 = bond_array_2[p, d2]
                        fj1, fdj1 = cutoff_func(r_cut, rj1, cj1)

                        for q in range(triplets_2[p]):
                            ind2 = cross_bond_inds_2[p, p + 1 + q]
                            ej2 = etypes2[ind2]
                            if ej2 == tr_spec1[0]:
                                ind2 = cross_bond_inds_2[p, p + q + 1]
                                rj3 = cross_bond_dists_2[p, p + q + 1]
                                rj2 = bond_array_2[ind2, 0]
                                cj2 = bond_array_2[ind2, d2]
                                ej2 = etypes2[ind2]

                                fj2, fdj2 = cutoff_func(r_cut, rj2, cj2)
                                fj3, _ = cutoff_func(r_cut, rj3, 0)

                                fj = fj1 * fj2 * fj3
                                fdj = fdj1 * fj2 * fj3 + fj1 * fdj2 * fj3

                                r11 = ri1 - rj1
                                r12 = ri1 - rj2
                                r13 = ri1 - rj3
                                r21 = ri2 - rj1
                                r22 = ri2 - rj2
                                r23 = ri2 - rj3
                                r31 = ri3 - rj1
                                r32 = ri3 - rj2
                                r33 = ri3 - rj3

                                if (c1 == c2):
                                    if (ei1 == ej1) and (ei2 == ej2):
                                        kern_term, sig_term, ls_term = \
                                            three_body_grad_helper_1(ci1, ci2, cj1, cj2,
                                                                     r11, r22, r33, fi, fj,
                                                                     fdi, fdj, tls1, tls2,
                                                                     tls3, tls4, tls5,
                                                                     tls6,
                                                                     tsig2, tsig3)
                                        kern += kern_term
                                        sig_derv[ttypei] += sig_term
                                        ls_derv[ttypei] += ls_term

                                    if (ei1 == ej2) and (ei2 == ej1):
                                        kern_term, sig_term, ls_term = \
                                            three_body_grad_helper_1(ci1, ci2, cj2, cj1,
                                                                     r12, r21, r33, fi, fj,
                                                                     fdi, fdj, tls1, tls2,
                                                                     tls3, tls4, tls5,
                                                                     tls6,
                                                                     tsig2, tsig3)
                                        kern += kern_term
                                        sig_derv[ttypei] += sig_term
                                        ls_derv[ttypei] += ls_term

                                if (c1 == ej1):
                                    if (ei1 == ej2) and (ei2 == c2):
                                        kern_term, sig_term, ls_term = \
                                            three_body_grad_helper_2(ci2, ci1, cj2, cj1,
                                                                     r21, r13, r32, fi, fj,
                                                                     fdi, fdj, tls1, tls2,
                                                                     tls3, tls4, tls5,
                                                                     tls6,
                                                                     tsig2, tsig3)
                                        kern += kern_term
                                        sig_derv[ttypei] += sig_term
                                        ls_derv[ttypei] += ls_term

                                    if (ei1 == c2) and (ei2 == ej2):
                                        kern_term, sig_term, ls_term = \
                                            three_body_grad_helper_2(ci1, ci2, cj2, cj1,
                                                                     r11, r23, r32, fi, fj,
                                                                     fdi, fdj, tls1, tls2,
                                                                     tls3, tls4, tls5,
                                                                     tls6,
                                                                     tsig2, tsig3)
                                        kern += kern_term
                                        sig_derv[ttypei] += sig_term
                                        ls_derv[ttypei] += ls_term

                                if (c1 == ej2):
                                    if (ei1 == ej1) and (ei2 == c2):
                                        kern_term, sig_term, ls_term = \
                                            three_body_grad_helper_2(ci2, ci1, cj1, cj2,
                                                                     r22, r13, r31, fi, fj,
                                                                     fdi, fdj, tls1, tls2,
                                                                     tls3, tls4, tls5,
                                                                     tls6,
                                                                     tsig2, tsig3)
                                        kern += kern_term
                                        sig_derv[ttypei] += sig_term
                                        ls_derv[ttypei] += ls_term

                                    if (ei1 == c2) and (ei2 == ej1):
                                        kern_term, sig_term, ls_term = \
                                            three_body_grad_helper_2(ci1, ci2, cj1, cj2,
                                                                     r12, r23, r31, fi, fj,
                                                                     fdi, fdj, tls1, tls2,
                                                                     tls3, tls4, tls5,
                                                                     tls6,
                                                                     tsig2, tsig3)

                                        kern += kern_term
                                        sig_derv[ttypei] += sig_term
                                        ls_derv[ttypei] += ls_term

    return kern, np.hstack((sig_derv, ls_derv))


@njit
def three_body_mc_force_en_jit(bond_array_1, c1, etypes1,
                               bond_array_2, c2, etypes2,
                               cross_bond_inds_1, cross_bond_inds_2,
                               cross_bond_dists_1, cross_bond_dists_2,
                               triplets_1, triplets_2,
                               d1, sig, ls, r_cut, cutoff_func,
                               nspec, spec_mask, triplet_mask, cut3b_mask):
    """Kernel for 3-body force/energy comparisons."""

    kern = 0

    # pre-compute constants that appear in the inner loop
    sig2 = sig * sig
    ls1 = 1 / (2 * ls * ls)
    ls2 = 1 / (ls * ls)

    bc1 = spec_mask[c1]
    bc1n = nspec * nspec * bc1

    for m in range(bond_array_1.shape[0]):
        ri1 = bond_array_1[m, 0]
        ci1 = bond_array_1[m, d1]
        fi1, fdi1 = cutoff_func(r_cut, ri1, ci1)
        ei1 = etypes1[m]

        bei1 = spec_mask[ei1]
        bei1n = nspec * bei1

        for n in range(triplets_1[m]):
            ind1 = cross_bond_inds_1[m, m + n + 1]
            ei2 = etypes1[ind1]
            tr_spec = [c1, ei1, ei2]
            c2_ind = tr_spec
            if c2 in tr_spec:
                tr_spec.remove(c2)
                ri2 = bond_array_1[ind1, 0]
                ci2 = bond_array_1[ind1, d1]
                fi2, fdi2 = cutoff_func(r_cut, ri2, ci2)

                bei2 = spec_mask[ei2]

                ttypei = triplet_mask[bc1n + bei1n + bei2]

                tls1 = ls1[ttypei]
                tls2 = ls2[ttypei]
                tsig2 = sig2[ttypei]

                ri3 = cross_bond_dists_1[m, m + n + 1]
                fi3, _ = cutoff_func(r_cut, ri3, 0)

                fi = fi1 * fi2 * fi3
                fdi = fdi1 * fi2 * fi3 + fi1 * fdi2 * fi3

                for p in range(bond_array_2.shape[0]):

                    ej1 = etypes2[p]
                    tr_spec1 = [tr_spec[0], tr_spec[1]]
                    if ej1 in tr_spec1:
                        tr_spec1.remove(ej1)
                        rj1 = bond_array_2[p, 0]
                        fj1, _ = cutoff_func(r_cut, rj1, 0)

                        for q in range(triplets_2[p]):

                            ind2 = cross_bond_inds_2[p, p + 1 + q]
                            ej2 = etypes2[ind2]
                            if ej2 == tr_spec1[0]:

                                ind2 = cross_bond_inds_2[p, p + q + 1]
                                rj2 = bond_array_2[ind2, 0]
                                fj2, _ = cutoff_func(r_cut, rj2, 0)
                                ej2 = etypes2[ind2]
                                rj3 = cross_bond_dists_2[p, p + q + 1]
                                fj3, _ = cutoff_func(r_cut, rj3, 0)
                                fj = fj1 * fj2 * fj3

                                r11 = ri1 - rj1
                                r12 = ri1 - rj2
                                r13 = ri1 - rj3
                                r21 = ri2 - rj1
                                r22 = ri2 - rj2
                                r23 = ri2 - rj3
                                r31 = ri3 - rj1
                                r32 = ri3 - rj2
                                r33 = ri3 - rj3

                                if (c1 == c2):
                                    if (ei1 == ej1) and (ei2 == ej2):
                                        kern += three_body_en_helper(ci1, ci2, r11, r22,
                                                                     r33, fi, fj, fdi,
                                                                     tls1,
                                                                     tls2, tsig2)
                                    if (ei1 == ej2) and (ei2 == ej1):
                                        kern += three_body_en_helper(ci1, ci2, r12, r21,
                                                                     r33, fi, fj, fdi,
                                                                     tls1,
                                                                     tls2, tsig2)
                                if (c1 == ej1):
                                    if (ei1 == ej2) and (ei2 == c2):
                                        kern += three_body_en_helper(ci1, ci2, r13, r21,
                                                                     r32, fi, fj, fdi,
                                                                     tls1,
                                                                     tls2, tsig2)
                                    if (ei1 == c2) and (ei2 == ej2):
                                        kern += three_body_en_helper(ci1, ci2, r11, r23,
                                                                     r32, fi, fj, fdi,
                                                                     tls1,
                                                                     tls2, tsig2)
                                if (c1 == ej2):
                                    if (ei1 == ej1) and (ei2 == c2):
                                        kern += three_body_en_helper(ci1, ci2, r13, r22,
                                                                     r31, fi, fj, fdi,
                                                                     tls1,
                                                                     tls2, tsig2)
                                    if (ei1 == c2) and (ei2 == ej1):
                                        kern += three_body_en_helper(ci1, ci2, r12, r23,
                                                                     r31, fi, fj, fdi,
                                                                     tls1,
                                                                     tls2, tsig2)

    return kern


@njit
def three_body_mc_en_jit(bond_array_1, c1, etypes1,
                         bond_array_2, c2, etypes2,
                         cross_bond_inds_1, cross_bond_inds_2,
                         cross_bond_dists_1, cross_bond_dists_2,
                         triplets_1, triplets_2,
                         sig, ls, r_cut, cutoff_func,
                         nspec, spec_mask, triplet_mask, cut3b_mask):
    kern = 0

    sig2 = sig * sig
    ls2 = 1 / (2 * ls * ls)

    bc1 = spec_mask[c1]
    bc1n = bc1 * nspec * nspec

    for m in range(bond_array_1.shape[0]):
        ri1 = bond_array_1[m, 0]
        fi1, _ = cutoff_func(r_cut, ri1, 0)
        ei1 = etypes1[m]

        bei1 = spec_mask[ei1]
        bei1n = nspec * bei1

        for n in range(triplets_1[m]):
            ind1 = cross_bond_inds_1[m, m + n + 1]
            ei2 = etypes1[ind1]
            tr_spec = [c1, ei1, ei2]
            c2_ind = tr_spec
            if c2 in tr_spec:
                tr_spec.remove(c2)
                ri2 = bond_array_1[ind1, 0]
                fi2, _ = cutoff_func(r_cut, ri2, 0)

                bei2 = spec_mask[ei2]

                ttypei = triplet_mask[bc1n + bei1n + bei2]

                tls2 = ls2[ttypei]
                tsig2 = sig2[ttypei]

                ri3 = cross_bond_dists_1[m, m + n + 1]
                fi3, _ = cutoff_func(r_cut, ri3, 0)
                fi = fi1 * fi2 * fi3

                for p in range(bond_array_2.shape[0]):
                    ej1 = etypes2[p]
                    tr_spec1 = [tr_spec[0], tr_spec[1]]
                    if ej1 in tr_spec1:
                        tr_spec1.remove(ej1)
                        rj1 = bond_array_2[p, 0]
                        fj1, _ = cutoff_func(r_cut, rj1, 0)

                        for q in range(triplets_2[p]):
                            ind2 = cross_bond_inds_2[p, p + 1 + q]
                            ej2 = etypes2[ind2]
                            if ej2 == tr_spec1[0]:
                                rj2 = bond_array_2[ind2, 0]
                                fj2, _ = cutoff_func(r_cut, rj2, 0)

                                rj3 = cross_bond_dists_2[p, p + q + 1]
                                fj3, _ = cutoff_func(r_cut, rj3, 0)
                                fj = fj1 * fj2 * fj3

                                r11 = ri1 - rj1
                                r12 = ri1 - rj2
                                r13 = ri1 - rj3
                                r21 = ri2 - rj1
                                r22 = ri2 - rj2
                                r23 = ri2 - rj3
                                r31 = ri3 - rj1
                                r32 = ri3 - rj2
                                r33 = ri3 - rj3

                                if (c1 == c2):
                                    if (ei1 == ej1) and (ei2 == ej2):
                                        C1 = r11 * r11 + r22 * r22 + r33 * r33
                                        kern += tsig2 * \
                                            exp(-C1 * tls2) * fi * fj
                                    if (ei1 == ej2) and (ei2 == ej1):
                                        C3 = r12 * r12 + r21 * r21 + r33 * r33
                                        kern += tsig2 * \
                                            exp(-C3 * tls2) * fi * fj
                                if (c1 == ej1):
                                    if (ei1 == ej2) and (ei2 == c2):
                                        C5 = r13 * r13 + r21 * r21 + r32 * r32
                                        kern += tsig2 * \
                                            exp(-C5 * tls2) * fi * fj
                                    if (ei1 == c2) and (ei2 == ej2):
                                        C2 = r11 * r11 + r23 * r23 + r32 * r32
                                        kern += tsig2 * \
                                            exp(-C2 * tls2) * fi * fj
                                if (c1 == ej2):
                                    if (ei1 == ej1) and (ei2 == c2):
                                        C6 = r13 * r13 + r22 * r22 + r31 * r31
                                        kern += tsig2 * \
                                            exp(-C6 * tls2) * fi * fj
                                    if (ei1 == c2) and (ei2 == ej1):
                                        C4 = r12 * r12 + r23 * r23 + r31 * r31
                                        kern += tsig2 * \
                                            exp(-C4 * tls2) * fi * fj

    return kern


# -----------------------------------------------------------------------------
#                 two body multicomponent kernel (numba)
# -----------------------------------------------------------------------------


@njit
def two_body_mc_jit(bond_array_1, c1, etypes1, bond_array_2, c2, etypes2,
                    d1, d2, sig, ls, r_cut, cutoff_func,
                    nspec, spec_mask, bond_mask):
    """Multicomponent two-body force/force kernel accelerated with Numba's
    njit decorator.
    Loops over bonds in two environments and adds to the kernel if bonds are
    of the same type.
    """

    kern = 0

    ls1 = 1 / (2 * ls * ls)
    ls2 = 1 / (ls * ls)
    ls3 = ls2 * ls2
    sig2 = sig * sig

    bc1 = spec_mask[c1]
    bc1n = bc1 * nspec

    for m in range(bond_array_1.shape[0]):
        e1 = etypes1[m]

        if ((c2 == e1) or (c2 == c1)):
            ri = bond_array_1[m, 0]
            ci = bond_array_1[m, d1]

            be1 = spec_mask[e1]
            btype = bond_mask[bc1n + be1]

            tls1 = ls1[btype]
            tls2 = ls2[btype]
            tls3 = ls3[btype]
            tsig2 = sig2[btype]
            tr_cut = r_cut[btype]

            fi, fdi = cutoff_func(tr_cut, ri, ci)

            for n in range(bond_array_2.shape[0]):
                e2 = etypes2[n]

                # check if bonds agree
                if (c1 == c2 and e1 == e2) or (c1 == e2 and c2 == e1):
                    rj = bond_array_2[n, 0]
                    cj = bond_array_2[n, d2]
                    fj, fdj = cutoff_func(tr_cut, rj, cj)
                    r11 = ri - rj

                    A = ci * cj
                    B = r11 * ci
                    C = r11 * cj
                    D = r11 * r11

                    kern += force_helper(A, B, C, D, fi, fj, fdi, fdj,
                                         tls1, tls2, tls3, tsig2)

    return kern


@njit
def two_body_mc_grad_jit(bond_array_1, c1, etypes1,
                         bond_array_2, c2, etypes2,
                         d1, d2, sig, ls, r_cut, cutoff_func,
                         nspec, spec_mask, nbond, bond_mask):
    """Multicomponent two-body force/force kernel gradient accelerated with
    Numba's njit decorator."""

    kern = 0
    sig_derv = np.zeros(nbond, dtype=np.float64)
    ls_derv = np.zeros(nbond, dtype=np.float64)

    ls1 = 1 / (2 * ls * ls)
    ls2 = 1 / (ls * ls)
    ls3 = ls2 * ls2
    ls4 = 1 / (ls * ls * ls)
    ls5 = ls * ls
    ls6 = ls2 * ls4

    sig2 = sig * sig
    sig3 = 2 * sig

    bc1 = spec_mask[c1]
    bc1n = bc1 * nspec

    for m in range(bond_array_1.shape[0]):
        e1 = etypes1[m]
        if ((c2 == e1) or (c2 == c1)):
            ri = bond_array_1[m, 0]
            ci = bond_array_1[m, d1]

            be1 = spec_mask[e1]
            btype = bond_mask[bc1n + be1]

            tls1 = ls1[btype]
            tls2 = ls2[btype]
            tls3 = ls3[btype]
            tls4 = ls4[btype]
            tls5 = ls5[btype]
            tls6 = ls6[btype]
            tsig2 = sig2[btype]
            tsig3 = sig3[btype]
            tr_cut = r_cut[btype]

            fi, fdi = cutoff_func(tr_cut, ri, ci)

            for n in range(bond_array_2.shape[0]):
                e2 = etypes2[n]

                # check if bonds agree
                if (c1 == c2 and e1 == e2) or (c1 == e2 and c2 == e1):
                    rj = bond_array_2[n, 0]
                    cj = bond_array_2[n, d2]
                    fj, fdj = cutoff_func(tr_cut, rj, cj)

                    r11 = ri - rj

                    A = ci * cj
                    B = r11 * ci
                    C = r11 * cj
                    D = r11 * r11

                    kern_term, sig_term, ls_term = \
                        grad_helper(A, B, C, D, fi, fj, fdi, fdj,
                                    tls1, tls2, tls3,
                                    tls4, tls5, tls6,
                                    tsig2, tsig3)

                    kern += kern_term
                    sig_derv[btype] += sig_term
                    ls_derv[btype] += ls_term

    kern_grad = np.hstack((sig_derv, ls_derv))

    return kern, kern_grad


@njit
def two_body_mc_force_en_jit(bond_array_1, c1, etypes1,
                             bond_array_2, c2, etypes2,
                             d1, sig, ls, r_cut, cutoff_func,
                             nspec, spec_mask, bond_mask):
    """Multicomponent two-body force/energy kernel accelerated with
    Numba's njit decorator."""

    kern = 0

    ls1 = 1 / (2 * ls * ls)
    ls2 = 1 / (ls * ls)
    sig2 = sig * sig

    bc1 = spec_mask[c1]
    bc1n = bc1 * nspec

    for m in range(bond_array_1.shape[0]):
        e1 = etypes1[m]
        if ((c2 == e1) or (c2 == c1)):
            ri = bond_array_1[m, 0]
            ci = bond_array_1[m, d1]

            be1 = spec_mask[e1]
            btype = bond_mask[bc1n + be1]

            tls1 = ls1[btype]
            tls2 = ls2[btype]
            tsig2 = sig2[btype]
            tr_cut = r_cut[btype]

            fi, fdi = cutoff_func(tr_cut, ri, ci)

            for n in range(bond_array_2.shape[0]):
                e2 = etypes2[n]

                # check if bonds agree
                if (c1 == c2 and e1 == e2) or (c1 == e2 and c2 == e1):
                    rj = bond_array_2[n, 0]
                    fj, _ = cutoff_func(tr_cut, rj, 0)

                    r11 = ri - rj
                    B = r11 * ci
                    D = r11 * r11
                    kern += force_energy_helper(B, D, fi, fj, fdi,
                                                tls1, tls2,
                                                tsig2)

    return kern


@njit
def two_body_mc_en_jit(bond_array_1, c1, etypes1,
                       bond_array_2, c2, etypes2,
                       sig, ls, r_cut, cutoff_func,
                       nspec, spec_mask, bond_mask):
    """Multicomponent two-body energy/energy kernel accelerated with
    Numba's njit decorator."""

    kern = 0

    ls1 = 1 / (2 * ls * ls)
    sig2 = sig * sig

    bc1 = spec_mask[c1]
    bc1n = bc1 * nspec

    for m in range(bond_array_1.shape[0]):
        e1 = etypes1[m]
        if ((c2 == e1) or (c2 == c1)):
            ri = bond_array_1[m, 0]

            be1 = spec_mask[e1]
            btype = bond_mask[bc1n + be1]

            tls1 = ls1[btype]
            tsig2 = sig2[btype]
            tr_cut = r_cut[btype]
            fi, _ = cutoff_func(tr_cut, ri, 0)

            for n in range(bond_array_2.shape[0]):
                e2 = etypes2[n]

                if (c1 == c2 and e1 == e2) or (c1 == e2 and c2 == e1):
                    rj = bond_array_2[n, 0]
                    fj, _ = cutoff_func(tr_cut, rj, 0)
                    r11 = ri - rj
                    kern += fi * fj * tsig2 * exp(-r11 * r11 * tls1)

    return kern


<<<<<<< HEAD
_str_to_kernel = {'two_body_mc': two_body_mc,
                  'two_body_mc_grad': two_body_mc_grad,
                  'two_body_mc_en': two_body_mc_en,
                  'two_body_mc_force_en': two_body_mc_force_en,
                  'three_body_mc': three_body_mc,
                  'three_body_mc_grad': three_body_mc_grad,
                  'three_body_mc_en': three_body_mc_en,
                  'three_body_mc_force_en': three_body_mc_force_en,
                  'two_plus_three_body_mc': two_plus_three_body_mc,
                  'two_plus_three_body_mc_grad': two_plus_three_body_mc_grad,
                  'two_plus_three_body_mc_en': two_plus_three_mc_en,
                  'two_plus_three_body_mc_force_en':
                  two_plus_three_mc_force_en,
                  'two_plus_three_mc': two_plus_three_body_mc,
                  'two_plus_three_mc_grad': two_plus_three_body_mc_grad,
                  'two_plus_three_mc_en': two_plus_three_mc_en,
                  'two_plus_three_mc_force_en': two_plus_three_mc_force_en,
                  'two_body_mc_sh': two_body_mc,
                  'two_body_mc_sh_grad': two_body_mc_grad,
                  'two_body_mc_sh_en': two_body_mc_en,
                  'two_body_mc_sh_force_en': two_body_mc_force_en,
                  'three_body_mc_sh': three_body_mc,
                  'three_body_mc_sh_grad': three_body_mc_grad,
                  'three_body_mc_sh_en': three_body_mc_en,
                  'three_body_mc_sh_force_en': three_body_mc_force_en,
                  'two_plus_three_body_mc_sh': two_plus_three_body_mc,
                  'two_plus_three_body_mc_sh_grad':
                  two_plus_three_body_mc_grad,
                  'two_plus_three_body_mc_sh_en': two_plus_three_mc_en,
                  'two_plus_three_body_mc_sh_force_en':
                  two_plus_three_mc_force_en,
                  'two_plus_three_mc_sh': two_plus_three_body_mc,
                  'two_plus_three_mc_sh_grad': two_plus_three_body_mc_grad,
                  'two_plus_three_mc_sh_en': two_plus_three_mc_en,
                  'two_plus_three_mc_sh_force_en': two_plus_three_mc_force_en,
                  '2': two_body_mc,
=======
def many_body_mc(env1, env2, d1, d2, cutoff_2b, cutoff_3b, cutoff_mb,
                 nspec, spec_mask,
                 nbond, bond_mask, ntriplet, triplet_mask,
                 ncut3b, cut3b_mask,
                 nmb, mb_mask,
                 sig2, ls2, sig3, ls3, sigm, lsm,
                 cutoff_func=cf.quadratic_cutoff):
    """many-body multi-element kernel between two force components.

    Args:
        env1 (AtomicEnvironment): First local environment.
        env2 (AtomicEnvironment): Second local environment.
        d1 (int): Force component of the first environment.
        d2 (int): Force component of the second environment.
        cutoff_2b: dummy
        cutoff_3b: dummy
        cutoff_mb (float, np.ndarray): cutoff(s) for coordination-based manybody interaction
        nspec (int): number of different species groups
        spec_mask (np.ndarray): 118-long integer array that determines specie group
        nbond: dummy
        bond_mask: dummy
        ntriplet: dummy
        triplet_mask: dummy
        ncut3b: dummy
        cut3b_mask: dummy
        nmb (int): number of different hyperparameter sets to associate with manybody pairings
        mb_mask (np.ndarray): nspec^2 long integer array
        sig2: dummy
        ls2: dummy
        sig3: dummy
        ls3: dummy
        sigm (np.ndarray): signal variances associates with manybody term
        lsm (np.ndarray): length scales associates with manybody term
        cutoff_func (Callable): Cutoff function of the kernel.

    Return:
        float: Value of the 2+3+many-body kernel.
    """
    return many_body_mc_sepcut_jit(env1.q_array, env2.q_array,
                                   env1.q_neigh_array, env2.q_neigh_array,
                                   env1.q_neigh_grads, env2.q_neigh_grads,
                                   env1.ctype, env2.ctype,
                                   env1.etypes_mb, env2.etypes_mb,
                                   env1.unique_species, env2.unique_species,
                                   d1, d2, sigm, lsm,
                                   nspec, spec_mask, mb_mask)


def many_body_mc_grad(env1, env2, d1, d2, cutoff_2b, cutoff_3b, cutoff_mb,
                      nspec, spec_mask,
                      nbond, bond_mask, ntriplet, triplet_mask,
                      ncut3b, cut3b_mask,
                      nmb, mb_mask,
                      sig2, ls2, sig3, ls3, sigm, lsm,
                      cutoff_func=cf.quadratic_cutoff):
    """manybody multi-element kernel between two force components and its
    gradient with respect to the hyperparameters.

    Args:
        env1 (AtomicEnvironment): First local environment.
        env2 (AtomicEnvironment): Second local environment.
        d1 (int): Force component of the first environment.
        d2 (int): Force component of the second environment.
        cutoff_2b: dummy
        cutoff_3b: dummy
        cutoff_mb (float, np.ndarray): cutoff(s) for coordination-based manybody interaction
        nspec (int): number of different species groups
        spec_mask (np.ndarray): 118-long integer array that determines specie group
        nbond: dummy
        bond_mask: dummy
        ntriplet: dummy
        triplet_mask: dummy
        ncut3b: dummy
        cut3b_mask: dummy
        nmb (int): number of different hyperparameter sets to associate with manybody pairings
        mb_mask (np.ndarray): nspec^2 long integer array
        sig2: dummy
        ls2: dummy
        sig3: dummy
        ls3: dummy
        sigm (np.ndarray): signal variances associates with manybody term
        lsm (np.ndarray): length scales associates with manybody term
        cutoff_func (Callable): Cutoff function of the kernel.

    Return:
        (float, np.ndarray):
            Value of the 2+3+manybody kernel and its gradient
            with respect to the hyperparameters.
    """

    return many_body_mc_grad_sepcut_jit(env1.q_array, env2.q_array,
                                        env1.q_neigh_array, env2.q_neigh_array,
                                        env1.q_neigh_grads, env2.q_neigh_grads,
                                        env1.ctype, env2.ctype,
                                        env1.etypes_mb, env2.etypes_mb,
                                        env1.unique_species, env2.unique_species,
                                        d1, d2, sigm, lsm,
                                        nspec, spec_mask, nmb, mb_mask)


def many_body_mc_force_en(env1, env2, d1, cutoff_2b, cutoff_3b, cutoff_mb,
                          nspec, spec_mask,
                          nbond, bond_mask, ntriplet, triplet_mask,
                          ncut3b, cut3b_mask,
                          nmb, mb_mask,
                          sig2, ls2, sig3, ls3, sigm, lsm,
                          cutoff_func=cf.quadratic_cutoff):
    """many-body single-element kernel between two local energies.

    Args:
        env1 (AtomicEnvironment): First local environment.
        env2 (AtomicEnvironment): Second local environment.
        hyps (np.ndarray): Hyperparameters of the kernel function (sig, ls).
        cutoffs (np.ndarray): Two-element array containing the 2-, 3-, and
            many-body cutoffs.
        cutoff_func (Callable): Cutoff function of the kernel.

    Return:
        float: Value of the many-body force/energy kernel.
    """

    return many_body_mc_force_en_sepcut_jit(env1.q_array, env2.q_array,
                                            env1.q_neigh_array,
                                            env1.q_neigh_grads,
                                            env1.ctype, env2.ctype,
                                            env1.etypes_mb,
                                            env1.unique_species, env2.unique_species,
                                            d1, sigm, lsm,
                                            nspec, spec_mask, mb_mask)


def many_body_mc_en(env1, env2, cutoff_2b, cutoff_3b, cutoff_mb,
                    nspec, spec_mask,
                    nbond, bond_mask, ntriplet, triplet_mask,
                    ncut3b, cut3b_mask,
                    nmb, mb_mask,
                    sig2, ls2, sig3, ls3, sigm, lsm,
                    cutoff_func=cf.quadratic_cutoff):
    """many-body multi-element kernel between two local energies.

    Args:
        env1 (AtomicEnvironment): First local environment.
        env2 (AtomicEnvironment): Second local environment.
        hyps (np.ndarray): Hyperparameters of the kernel function (sig, ls).
        cutoffs (np.ndarray): One-element array containing the 2-body
            cutoff.
        cutoff_func (Callable): Cutoff function of the kernel.

    Return:
        float: Value of the 2-body force/energy kernel.
    """

    return many_body_mc_en_sepcut_jit(env1.q_array, env2.q_array,
                                      env1.ctype, env2.ctype,
                                      env1.unique_species, env2.unique_species,
                                      sigm, lsm,
                                      nspec, spec_mask, mb_mask)


_str_to_kernel = {'2': two_body_mc,
>>>>>>> ed5bc7e7
                  '2_en': two_body_mc_en,
                  '2_grad': two_body_mc_grad,
                  '2_force_en': two_body_mc_force_en,
                  '2_efs_energy': 'not implemented',
                  '2_efs_force': 'not implemented',
                  '2_efs_self': 'not implemented',
                  '3': three_body_mc,
                  '3_grad': three_body_mc_grad,
                  '3_en': three_body_mc_en,
                  '3_force_en': three_body_mc_force_en,
<<<<<<< HEAD
                  '3_efs_energy': 'not implemented',
                  '3_efs_force': 'not implemented',
                  '3_efs_self': 'not implemented',
=======
                  'many': many_body_mc,
                  'many_grad': many_body_mc_grad,
                  'many_en': many_body_mc_en,
                  'many_force_en': many_body_mc_force_en,
>>>>>>> ed5bc7e7
                  '2+3': two_plus_three_body_mc,
                  '2+3_grad': two_plus_three_body_mc_grad,
                  '2+3_en': two_plus_three_mc_en,
                  '2+3_force_en': two_plus_three_mc_force_en,
                  '2+3_efs_energy': 'not implemented',
                  '2+3_efs_force': 'not implemented',
                  '2+3_efs_self': 'not implemented',
                  '2+3+many': two_three_many_body_mc,
                  '2+3+many_grad': two_three_many_body_mc_grad,
                  '2+3+many_en': two_three_many_mc_en,
<<<<<<< HEAD
                  '2+3+many_force_en': two_three_many_mc_force_en,
                  '2+3+many_efs_energy': 'not implemented',
                  '2+3+many_efs_force': 'not implemented',
                  '2+3+many_efs_self': 'not implemented'
                  }


def str_to_mc_kernel(string: str, include_grad: bool = False):
    if string not in _str_to_kernel.keys():
        raise ValueError("Kernel {} not found in list of available "
                         "kernels{}:".format(string, _str_to_kernel.keys()))

    if not include_grad:
        return _str_to_kernel[string]
    else:
        if 'two' in string and 'three' in string:
            return _str_to_kernel[string], two_plus_three_body_mc_grad
        elif 'two' in string and 'three' not in string:
            return _str_to_kernel[string], two_body_mc_grad
        elif 'two' not in string and 'three' in string:
            return _str_to_kernel[string], three_body_mc_grad
        else:
            raise ValueError("Gradient callable for {} not found".format(
                string))
=======
                  '2+3+many_force_en': two_three_many_mc_force_en
                  }
>>>>>>> ed5bc7e7
<|MERGE_RESOLUTION|>--- conflicted
+++ resolved
@@ -1817,44 +1817,6 @@
     return kern
 
 
-<<<<<<< HEAD
-_str_to_kernel = {'two_body_mc': two_body_mc,
-                  'two_body_mc_grad': two_body_mc_grad,
-                  'two_body_mc_en': two_body_mc_en,
-                  'two_body_mc_force_en': two_body_mc_force_en,
-                  'three_body_mc': three_body_mc,
-                  'three_body_mc_grad': three_body_mc_grad,
-                  'three_body_mc_en': three_body_mc_en,
-                  'three_body_mc_force_en': three_body_mc_force_en,
-                  'two_plus_three_body_mc': two_plus_three_body_mc,
-                  'two_plus_three_body_mc_grad': two_plus_three_body_mc_grad,
-                  'two_plus_three_body_mc_en': two_plus_three_mc_en,
-                  'two_plus_three_body_mc_force_en':
-                  two_plus_three_mc_force_en,
-                  'two_plus_three_mc': two_plus_three_body_mc,
-                  'two_plus_three_mc_grad': two_plus_three_body_mc_grad,
-                  'two_plus_three_mc_en': two_plus_three_mc_en,
-                  'two_plus_three_mc_force_en': two_plus_three_mc_force_en,
-                  'two_body_mc_sh': two_body_mc,
-                  'two_body_mc_sh_grad': two_body_mc_grad,
-                  'two_body_mc_sh_en': two_body_mc_en,
-                  'two_body_mc_sh_force_en': two_body_mc_force_en,
-                  'three_body_mc_sh': three_body_mc,
-                  'three_body_mc_sh_grad': three_body_mc_grad,
-                  'three_body_mc_sh_en': three_body_mc_en,
-                  'three_body_mc_sh_force_en': three_body_mc_force_en,
-                  'two_plus_three_body_mc_sh': two_plus_three_body_mc,
-                  'two_plus_three_body_mc_sh_grad':
-                  two_plus_three_body_mc_grad,
-                  'two_plus_three_body_mc_sh_en': two_plus_three_mc_en,
-                  'two_plus_three_body_mc_sh_force_en':
-                  two_plus_three_mc_force_en,
-                  'two_plus_three_mc_sh': two_plus_three_body_mc,
-                  'two_plus_three_mc_sh_grad': two_plus_three_body_mc_grad,
-                  'two_plus_three_mc_sh_en': two_plus_three_mc_en,
-                  'two_plus_three_mc_sh_force_en': two_plus_three_mc_force_en,
-                  '2': two_body_mc,
-=======
 def many_body_mc(env1, env2, d1, d2, cutoff_2b, cutoff_3b, cutoff_mb,
                  nspec, spec_mask,
                  nbond, bond_mask, ntriplet, triplet_mask,
@@ -2015,7 +1977,6 @@
 
 
 _str_to_kernel = {'2': two_body_mc,
->>>>>>> ed5bc7e7
                   '2_en': two_body_mc_en,
                   '2_grad': two_body_mc_grad,
                   '2_force_en': two_body_mc_force_en,
@@ -2026,16 +1987,13 @@
                   '3_grad': three_body_mc_grad,
                   '3_en': three_body_mc_en,
                   '3_force_en': three_body_mc_force_en,
-<<<<<<< HEAD
                   '3_efs_energy': 'not implemented',
                   '3_efs_force': 'not implemented',
                   '3_efs_self': 'not implemented',
-=======
                   'many': many_body_mc,
                   'many_grad': many_body_mc_grad,
                   'many_en': many_body_mc_en,
                   'many_force_en': many_body_mc_force_en,
->>>>>>> ed5bc7e7
                   '2+3': two_plus_three_body_mc,
                   '2+3_grad': two_plus_three_body_mc_grad,
                   '2+3_en': two_plus_three_mc_en,
@@ -2046,32 +2004,8 @@
                   '2+3+many': two_three_many_body_mc,
                   '2+3+many_grad': two_three_many_body_mc_grad,
                   '2+3+many_en': two_three_many_mc_en,
-<<<<<<< HEAD
                   '2+3+many_force_en': two_three_many_mc_force_en,
                   '2+3+many_efs_energy': 'not implemented',
                   '2+3+many_efs_force': 'not implemented',
                   '2+3+many_efs_self': 'not implemented'
-                  }
-
-
-def str_to_mc_kernel(string: str, include_grad: bool = False):
-    if string not in _str_to_kernel.keys():
-        raise ValueError("Kernel {} not found in list of available "
-                         "kernels{}:".format(string, _str_to_kernel.keys()))
-
-    if not include_grad:
-        return _str_to_kernel[string]
-    else:
-        if 'two' in string and 'three' in string:
-            return _str_to_kernel[string], two_plus_three_body_mc_grad
-        elif 'two' in string and 'three' not in string:
-            return _str_to_kernel[string], two_body_mc_grad
-        elif 'two' not in string and 'three' in string:
-            return _str_to_kernel[string], three_body_mc_grad
-        else:
-            raise ValueError("Gradient callable for {} not found".format(
-                string))
-=======
-                  '2+3+many_force_en': two_three_many_mc_force_en
-                  }
->>>>>>> ed5bc7e7
+                  }