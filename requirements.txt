--- conflicted
+++ resolved
@@ -6,8 +6,5 @@
 pymatgen
 nptyping
 nbsphinx
-<<<<<<< HEAD
-=======
 IPython
->>>>>>> 8395cd62
 pytest>=4.6