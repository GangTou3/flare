from copy import deepcopy
import pytest
import numpy as np
from numpy.random import random, randint, permutation

from flare import env, struc, gp
from flare.gp import GaussianProcess
from flare.env import AtomicEnvironment
from flare.struc import Structure
from flare.otf_parser import OtfAnalysis


def get_random_structure(cell, unique_species, noa):
    """Create a random test structure """
    np.random.seed(0)

    positions = []
    forces = []
    species = []

    for n in range(noa):
        positions.append(np.random.uniform(-1, 1, 3))
        forces.append(np.random.uniform(-1, 1, 3))
        species.append(unique_species[np.random.randint(0,
                                                        len(unique_species))])

    test_structure = Structure(cell, species, positions)

    return test_structure, forces


def generate_hm(nbond, ntriplet, cutoffs=[1, 1], constraint=False, multihyps=True):

    if (multihyps is False):
        hyps_label = []
        if (nbond > 0):
            nbond = 1
            hyps_label += ['Length', 'Signal Var.']
        if (ntriplet > 0):
            ntriplet = 1
            hyps_label += ['Length', 'Signal Var.']
        hyps_label += ['Noise Var.']
        return random((nbond+ntriplet)*2+1), {'hyps_label': hyps_label}, deepcopy(cutoffs)

    specs_mask = np.zeros(118, dtype=int)
    specs_mask[1] = 0
    specs_mask[2] = 1
    nspecs = 2

    specs_mask = np.zeros(118, dtype=int)
    specs_mask[1] = 0
    specs_mask[2] = 1
    nspecs = 2

    cut = []
    cut += [cutoffs[0]]
    cut += [cutoffs[1]]

    if (nbond > 1):
        sig1 = random(nbond)
        ls1 = random(nbond)
        bond_mask = np.ones(nspecs**2, dtype=int)
        bond_mask[0] = 0
        bond_name = ["sig2"]*nbond+["ls2"]*nbond
    else:
        sig1 = [random()]
        ls1 = [random()]
        bond_mask = np.zeros(nspecs**2, dtype=int)
        bond_name = ["sig2"]+["ls2"]

    if (ntriplet > 1):
        sig2 = random(ntriplet)
        ls2 = random(ntriplet)
        triplet_mask = np.ones(nspecs**3, dtype=int)
        triplet_mask[0] = 0
        triplet_name = ["sig3"]*ntriplet+["ls3"]*ntriplet
    else:
        sig2 = [random()]
        ls2 = [random()]
        triplet_mask = np.zeros(nspecs**3, dtype=int)
        triplet_name = ["sig3"]+["ls3"]

    sigman = [0.05]

    if (nbond > 0 and ntriplet > 0):
        hyps = np.hstack([sig1, ls1, sig2, ls2, sigman])
        hyps_label = np.hstack([bond_name, triplet_name, ['noise']])
    elif (nbond > 0):
        hyps = np.hstack([sig1, ls1, sigman])
        hyps_label = np.hstack([bond_name, ['noise']])
    else:
        hyps = np.hstack([sig2, ls2, sigman])
        hyps_label = np.hstack([triplet_name, ['noise']])

    hyps_mask = {'nspec': nspecs,
                 'spec_mask': specs_mask,
                 'nbond': nbond,
                 'bond_mask': bond_mask,
                 'ntriplet': ntriplet,
                 'triplet_mask': triplet_mask,
                 'hyps_label': hyps_label,
                 'train_noise': True}
    if (constraint is False):
        return hyps, hyps_mask, cut

    hyps_mask['map'] = []
    hyps_mask['original'] = hyps
    hm = hyps_mask['map']
    count = 0
    newhyps = []
    newlabel = []
    if (nbond > 1):
        # fix type 0, and only compute type 1 of bonds
        hm += [1]
        newhyps += [hyps[1]]
        newlabel += [hyps_label[1]]
        hm += [3]
        newhyps += [hyps[3]]
        newlabel += [hyps_label[3]]
        count += 4
    elif (nbond > 0):
        # fix sigma, and only vary ls
        hm += [1]
        newhyps += [hyps[1]]
        newlabel += [hyps_label[1]]
        count += 2
    if (ntriplet > 1):
        # fix type 0, and only compute type 1 of triplets
        hm += [1+count]
        newhyps += [hyps[1+count]]
        newlabel += [hyps_label[1+count]]
        hm += [3+count]
        newhyps += [hyps[3+count]]
        newlabel += [hyps_label[3+count]]
    elif (ntriplet > 0):
        # fix sigma, and only vary ls
        hm += [1+count]
        newhyps += [hyps[1+count]]
        newlabel += [hyps_label[1+count]]
    hm += [len(hyps)-1]
    newhyps += [hyps[-1]]
    newlabel += ['noise']
    hyps = np.hstack(newhyps)
    hyps_mask['hyps_label'] = np.hstack(hyps_label)

    return hyps, hyps_mask, cut


def get_gp(bodies, kernel_type='mc', multihyps=True) -> GaussianProcess:
    """Returns a GP instance with a two-body numba-based kernel"""
    print("\nSetting up...\n")

    # params
    cell = np.diag(np.array([1, 1, 1.5]))
    unique_species = [2, 1]
    cutoffs = np.array([0.8, 0.8])
    noa = 5

    nbond = 0
    ntriplet = 0
    prefix = bodies
    if ('2' in bodies or 'two' in bodies):
        nbond = 1
    if ('3' in bodies or 'three' in bodies):
        ntriplet = 1

    hyps, hm, _ = generate_hm(nbond, ntriplet, multihyps=multihyps)

    # create test structure
    test_structure, forces = get_random_structure(cell, unique_species,
                                                  noa)

    hl = hm['hyps_label']
    if (multihyps is False):
        hm = None

    # test update_db
    gaussian = \
        GaussianProcess(kernel_name=f'{prefix}{kernel_type}',
                        hyps=hyps,
                        hyp_labels=hl,
                        cutoffs=cutoffs, multihyps=multihyps, hyps_mask=hm,
                        parallel=False, n_cpus=1)
    gaussian.update_db(test_structure, forces)
    gaussian.check_L_alpha()

    return gaussian


def get_params():
    parameters = {'unique_species': [2, 1],
                  'cutoff': 0.8,
                  'noa': 5,
                  'cell': np.eye(3),
                  'db_pts': 30}
    return parameters


def get_tstp() -> AtomicEnvironment:
    """Create test point for kernel to compare against"""
    # params
    cell = np.eye(3)
    unique_species = [2, 1]
    cutoffs = np.ones(3)*0.8
    noa = 10

    test_structure_2, _ = get_random_structure(cell, unique_species,
                                               noa)

    test_pt = AtomicEnvironment(test_structure_2, 0,
                                cutoffs)
    return test_pt


def generate_mb_envs(cutoffs, cell, delt, d1, mask=None):
    positions0 = np.array([[0., 0., 0.],
                           [0., 0.3, 0.],
                           [0.3, 0., 0.],
                           [0.0, 0., 0.3],
                           [1., 1., 0.]])
    positions0[1:] += 0.1*np.random.random([4, 3])
    triplet = [1, 1, 2, 1]
    np.random.shuffle(triplet)
    species_1 = np.hstack([triplet, randint(1, 2)])
    return generate_mb_envs_pos(positions0, species_1, cutoffs, cell, delt, d1, mask)


def generate_mb_twin_envs(cutoffs, cell, delt, d1, mask=None):

    positions0 = np.array([[0., 0., 0.],
                           [0., 0.3, 0.],
                           [0.3, 0., 0.],
                           [0.0, 0., 0.3],
                           [1., 1., 0.]])
    positions0[1:] += 0.1*np.random.random([4, 3])

    species_1 = np.array([1, 2, 1, 1, 1], dtype=np.int)
    env1 = generate_mb_envs_pos(
        positions0, species_1, cutoffs, cell, delt, d1, mask)

    positions1 = positions0[[0, 2, 3, 4]]
    species_2 = species_1[[0, 2, 3, 4]]
    env2 = generate_mb_envs_pos(
        positions1, species_2, cutoffs, cell, delt, d1, mask)

    return env1, env2


def generate_mb_envs_pos(positions0, species_1, cutoffs, cell, delt, d1, mask=None):

    positions = [positions0]

    noa = len(positions0)

    positions_2 = deepcopy(positions0)
    positions_2[0][d1-1] = delt
    positions += [positions_2]

    positions_3 = deepcopy(positions[0])
    positions_3[0][d1-1] = -delt
    positions += [positions_3]

    test_struc = []
    for i in range(3):
        test_struc += [struc.Structure(cell, species_1, positions[i])]

    env_0 = []
    env_p = []
    env_m = []
    for i in range(noa):
<<<<<<< HEAD
        env_0 += [env.AtomicEnvironment(test_struc[0], i, cutoffs, mask)]
        env_p += [env.AtomicEnvironment(test_struc[1], i, cutoffs, mask)]
        env_m += [env.AtomicEnvironment(test_struc[2], i, cutoffs, mask)]

    return [env_0, env_p, env_m]
=======
        env_0 += [env.AtomicEnvironment(test_struc[0], i, cutoffs)]
        env_p += [env.AtomicEnvironment(test_struc[1], i, cutoffs)]
        env_m += [env.AtomicEnvironment(test_struc[2], i, cutoffs)]

    return [env_0, env_p, env_m]
def generate_envs(cutoffs, delta):
    """
    create environment with perturbation on
    direction i
    """
    # create env 1
    # perturb the x direction of atom 0 for +- delta
    cell = np.eye(3)*np.max(cutoffs+0.1)
    atom_1 = 0
    pos_1 = np.vstack([[0, 0, 0], random([3, 3])])
    pos_2 = deepcopy(pos_1)
    pos_2[0][0] = delta
    pos_3 = deepcopy(pos_1)
    pos_3[0][0] = -delta

    species_1 = [1, 2, 1, 1] # , 1, 1, 2, 1, 2]
    test_structure_1 = struc.Structure(cell, species_1, pos_1)
    test_structure_2 = struc.Structure(cell, species_1, pos_2)
    test_structure_3 = struc.Structure(cell, species_1, pos_3)

    env1_1 = env.AtomicEnvironment(test_structure_1, atom_1, cutoffs)
    env1_2 = env.AtomicEnvironment(test_structure_2, atom_1, cutoffs)
    env1_3 = env.AtomicEnvironment(test_structure_3, atom_1, cutoffs)


    # create env 2
    # perturb the y direction
    pos_1 = np.vstack([[0, 0, 0], random([3, 3])])
    pos_2 = deepcopy(pos_1)
    pos_2[0][1] = delta
    pos_3 = deepcopy(pos_1)
    pos_3[0][1] = -delta

    atom_2 = 0
    species_2 = [1, 1, 2, 1] #, 2, 1, 2, 2, 2]

    test_structure_1 = struc.Structure(cell, species_2, pos_1)
    test_structure_2 = struc.Structure(cell, species_2, pos_2)
    test_structure_3 = struc.Structure(cell, species_2, pos_3)

    env2_1 = env.AtomicEnvironment(test_structure_1, atom_2, cutoffs)
    env2_2 = env.AtomicEnvironment(test_structure_2, atom_2, cutoffs)
    env2_3 = env.AtomicEnvironment(test_structure_3, atom_2, cutoffs)

    return env1_1, env1_2, env1_3, env2_1, env2_2, env2_3

def another_env(cutoffs, delt):

    cell = 10.0 * np.eye(3)

    # atomic structure 1
    pos_1 = np.vstack([[0, 0, 0], 0.1*random([3, 3])])
    pos_1[1, 1] += 1
    pos_1[2, 0] += 1
    pos_1[3, :2] += 1
    pos_2 = deepcopy(pos_1)
    pos_2[0][0] = delt
    pos_3 = deepcopy(pos_1)
    pos_3[0][0] = -delt


    species_1 = [1, 1, 1, 1]

    test_structure_1 = struc.Structure(cell, species_1, pos_1)
    test_structure_2 = struc.Structure(cell, species_1, pos_2)
    test_structure_3 = struc.Structure(cell, species_1, pos_3)

    # atom 0, original position
    env1_1_0 = env.AtomicEnvironment(test_structure_1, 0, cutoffs)
    # atom 0, 0 perturbe along x
    env1_2_0 = env.AtomicEnvironment(test_structure_2, 0, cutoffs)
    # atom 1, 0 perturbe along x
    env1_2_1 = env.AtomicEnvironment(test_structure_2, 1, cutoffs)
    # atom 2, 0 perturbe along x
    env1_2_2 = env.AtomicEnvironment(test_structure_2, 2, cutoffs)

    # atom 0, 0 perturbe along -x
    env1_3_0 = env.AtomicEnvironment(test_structure_3, 0, cutoffs)
    # atom 1, 0 perturbe along -x
    env1_3_1 = env.AtomicEnvironment(test_structure_3, 1, cutoffs)
    # atom 2, 0 perturbe along -x
    env1_3_2 = env.AtomicEnvironment(test_structure_3, 2, cutoffs)

    # create env 2
    pos_1 = np.vstack([[0, 0, 0], 0.1*random([3, 3])])
    pos_1[1, 1] += 1
    pos_1[2, 0] += 1
    pos_1[3, :2] += 1
    pos_2 = deepcopy(pos_1)
    pos_2[0][0] = delt
    pos_3 = deepcopy(pos_1)
    pos_3[0][0] = -delt

    species_2 = [1, 2, 2, 1]

    test_structure_1 = struc.Structure(cell, species_2, pos_1)

    env2_1_0 = env.AtomicEnvironment(test_structure_1, 0, cutoffs)

    return env1_1_0, env1_2_0, env1_3_0, \
           env1_2_1, env1_3_1, env1_2_2, env1_3_2, env2_1_0
>>>>>>> f6ce594e
<|MERGE_RESOLUTION|>--- conflicted
+++ resolved
@@ -268,117 +268,7 @@
     env_p = []
     env_m = []
     for i in range(noa):
-<<<<<<< HEAD
         env_0 += [env.AtomicEnvironment(test_struc[0], i, cutoffs, mask)]
         env_p += [env.AtomicEnvironment(test_struc[1], i, cutoffs, mask)]
         env_m += [env.AtomicEnvironment(test_struc[2], i, cutoffs, mask)]
-
-    return [env_0, env_p, env_m]
-=======
-        env_0 += [env.AtomicEnvironment(test_struc[0], i, cutoffs)]
-        env_p += [env.AtomicEnvironment(test_struc[1], i, cutoffs)]
-        env_m += [env.AtomicEnvironment(test_struc[2], i, cutoffs)]
-
-    return [env_0, env_p, env_m]
-def generate_envs(cutoffs, delta):
-    """
-    create environment with perturbation on
-    direction i
-    """
-    # create env 1
-    # perturb the x direction of atom 0 for +- delta
-    cell = np.eye(3)*np.max(cutoffs+0.1)
-    atom_1 = 0
-    pos_1 = np.vstack([[0, 0, 0], random([3, 3])])
-    pos_2 = deepcopy(pos_1)
-    pos_2[0][0] = delta
-    pos_3 = deepcopy(pos_1)
-    pos_3[0][0] = -delta
-
-    species_1 = [1, 2, 1, 1] # , 1, 1, 2, 1, 2]
-    test_structure_1 = struc.Structure(cell, species_1, pos_1)
-    test_structure_2 = struc.Structure(cell, species_1, pos_2)
-    test_structure_3 = struc.Structure(cell, species_1, pos_3)
-
-    env1_1 = env.AtomicEnvironment(test_structure_1, atom_1, cutoffs)
-    env1_2 = env.AtomicEnvironment(test_structure_2, atom_1, cutoffs)
-    env1_3 = env.AtomicEnvironment(test_structure_3, atom_1, cutoffs)
-
-
-    # create env 2
-    # perturb the y direction
-    pos_1 = np.vstack([[0, 0, 0], random([3, 3])])
-    pos_2 = deepcopy(pos_1)
-    pos_2[0][1] = delta
-    pos_3 = deepcopy(pos_1)
-    pos_3[0][1] = -delta
-
-    atom_2 = 0
-    species_2 = [1, 1, 2, 1] #, 2, 1, 2, 2, 2]
-
-    test_structure_1 = struc.Structure(cell, species_2, pos_1)
-    test_structure_2 = struc.Structure(cell, species_2, pos_2)
-    test_structure_3 = struc.Structure(cell, species_2, pos_3)
-
-    env2_1 = env.AtomicEnvironment(test_structure_1, atom_2, cutoffs)
-    env2_2 = env.AtomicEnvironment(test_structure_2, atom_2, cutoffs)
-    env2_3 = env.AtomicEnvironment(test_structure_3, atom_2, cutoffs)
-
-    return env1_1, env1_2, env1_3, env2_1, env2_2, env2_3
-
-def another_env(cutoffs, delt):
-
-    cell = 10.0 * np.eye(3)
-
-    # atomic structure 1
-    pos_1 = np.vstack([[0, 0, 0], 0.1*random([3, 3])])
-    pos_1[1, 1] += 1
-    pos_1[2, 0] += 1
-    pos_1[3, :2] += 1
-    pos_2 = deepcopy(pos_1)
-    pos_2[0][0] = delt
-    pos_3 = deepcopy(pos_1)
-    pos_3[0][0] = -delt
-
-
-    species_1 = [1, 1, 1, 1]
-
-    test_structure_1 = struc.Structure(cell, species_1, pos_1)
-    test_structure_2 = struc.Structure(cell, species_1, pos_2)
-    test_structure_3 = struc.Structure(cell, species_1, pos_3)
-
-    # atom 0, original position
-    env1_1_0 = env.AtomicEnvironment(test_structure_1, 0, cutoffs)
-    # atom 0, 0 perturbe along x
-    env1_2_0 = env.AtomicEnvironment(test_structure_2, 0, cutoffs)
-    # atom 1, 0 perturbe along x
-    env1_2_1 = env.AtomicEnvironment(test_structure_2, 1, cutoffs)
-    # atom 2, 0 perturbe along x
-    env1_2_2 = env.AtomicEnvironment(test_structure_2, 2, cutoffs)
-
-    # atom 0, 0 perturbe along -x
-    env1_3_0 = env.AtomicEnvironment(test_structure_3, 0, cutoffs)
-    # atom 1, 0 perturbe along -x
-    env1_3_1 = env.AtomicEnvironment(test_structure_3, 1, cutoffs)
-    # atom 2, 0 perturbe along -x
-    env1_3_2 = env.AtomicEnvironment(test_structure_3, 2, cutoffs)
-
-    # create env 2
-    pos_1 = np.vstack([[0, 0, 0], 0.1*random([3, 3])])
-    pos_1[1, 1] += 1
-    pos_1[2, 0] += 1
-    pos_1[3, :2] += 1
-    pos_2 = deepcopy(pos_1)
-    pos_2[0][0] = delt
-    pos_3 = deepcopy(pos_1)
-    pos_3[0][0] = -delt
-
-    species_2 = [1, 2, 2, 1]
-
-    test_structure_1 = struc.Structure(cell, species_2, pos_1)
-
-    env2_1_0 = env.AtomicEnvironment(test_structure_1, 0, cutoffs)
-
-    return env1_1_0, env1_2_0, env1_3_0, \
-           env1_2_1, env1_3_1, env1_2_2, env1_3_2, env2_1_0
->>>>>>> f6ce594e
+    return [env_0, env_p, env_m]