import pytest
import pickle
import os
import json
import numpy as np

from typing import List
from pytest import raises
from scipy.optimize import OptimizeResult

import flare
from flare.gp import GaussianProcess
from flare.env import AtomicEnvironment
from flare.struc import Structure
import flare.kernels.sc as en
import flare.kernels.mc_simple as mc_simple
from flare.otf_parser import OtfAnalysis

from .fake_gp import generate_hm, get_tstp, get_random_structure
from copy import deepcopy

#multihyps_list = [True, False]
multihyps_list = [False]

@pytest.fixture(scope='class')
def all_gps() -> GaussianProcess:
    """Returns a GP instance with a two-body numba-based kernel"""

    gp_dict = {True: None, False: None}
    for multihyps in multihyps_list:
        hyps, hm, cutoffs = generate_hm(1, 1, multihyps=multihyps)
        hl = hm['hyps_label']
        if (multihyps is False):
            hm = None

        # test update_db
        gpname = '2+3+mb_mc'
<<<<<<< HEAD
        hyps = np.hstack([hyps, [1, 1]])
        hl = np.hstack([hl[:-1], ['sigm', 'lsm'], hl[-1]])
        cutoffs = np.ones(4)*0.8
=======
>>>>>>> 2e591274

        gp_dict[multihyps] = \
            GaussianProcess(kernel_name=gpname,
                            hyps=hyps,
                            hyp_labels=hl,
                            cutoffs=cutoffs,
                            multihyps=multihyps, hyps_mask=hm,
                            parallel=False, n_cpus=1)

        test_structure, forces = \
            get_random_structure(np.eye(3), [1, 2], 3)
        energy = 3.14

        gp_dict[multihyps].update_db(test_structure, forces, energy=energy)

    yield gp_dict
    del gp_dict


@pytest.fixture(scope='module')
def params():
    parameters = {'unique_species': [2, 1],
                  'cutoff': 0.8,
                  'noa': 3,
                  'cell': np.eye(3),
                  'db_pts': 30}
    yield parameters
    del parameters


@pytest.fixture(scope='module')
def validation_env() -> AtomicEnvironment:
    test_pt = get_tstp(None)
    yield test_pt
    del test_pt


# ------------------------------------------------------
#                   test GP methods
# ------------------------------------------------------

class TestDataUpdating():

    @pytest.mark.parametrize('multihyps', multihyps_list)
    def test_update_db(self, all_gps, multihyps, params):

        test_gp = all_gps[multihyps]
        oldsize = len(test_gp.training_data)

        # add structure and forces to db
        test_structure, forces = \
            get_random_structure(params['cell'], params['unique_species'],
                                 params['noa'])
        energy = 3.14
        test_gp.update_db(test_structure, forces, energy=energy)

        assert (len(test_gp.training_data) == params['noa']+oldsize)
        assert (len(test_gp.training_labels_np) == (params['noa']+oldsize)*3)

#


class TestTraining():
    @pytest.mark.parametrize('par, n_cpus', [(False, 1),
                                             (True, 2)])
    @pytest.mark.parametrize('multihyps', multihyps_list)
    def test_train(self, all_gps, params, par, n_cpus, multihyps):

        test_gp = all_gps[multihyps]
        test_gp.parallel = par
        test_gp.n_cpus = n_cpus

        test_gp.maxiter = 1

        # train gp
        test_gp.hyps = np.ones(len(test_gp.hyps))
        hyp = list(test_gp.hyps)
        test_gp.train()

        hyp_post = list(test_gp.hyps)

        # check if hyperparams have been updated
        assert (hyp != hyp_post)

    def test_train_failure(self, all_gps, params, mocker):
        """
        Tests the case when 'L-BFGS-B' fails due to a linear algebra error and
        training falls back to BFGS
        """
        # Sets up mocker for scipy minimize. Note that we are mocking
        # 'flare.gp.minimize' because of how the imports are done in gp
        x_result = np.random.rand()
        fun_result = np.random.rand()
        jac_result = np.random.rand()
        train_result = OptimizeResult(x=x_result, fun=fun_result,
                                      jac=jac_result)

        side_effects = [np.linalg.LinAlgError(), train_result]
        mocker.patch('flare.gp.minimize', side_effect=side_effects)
        two_body_gp = all_gps[True]
        two_body_gp.set_L_alpha = mocker.Mock()

        # Executes training
        two_body_gp.algo = 'L-BFGS-B'
        two_body_gp.train()

        # Assert that everything happened as expected
        assert(flare.gp.minimize.call_count == 2)

        calls = flare.gp.minimize.call_args_list
        args, kwargs = calls[0]
        assert(kwargs['method'] == 'L-BFGS-B')

        args, kwargs = calls[1]
        assert(kwargs['method'] == 'BFGS')

        two_body_gp.set_L_alpha.assert_called_once()
        assert(two_body_gp.hyps == x_result)
        assert(two_body_gp.likelihood == -1 * fun_result)
        assert(two_body_gp.likelihood_gradient == -1 * jac_result)


class TestConstraint():

    def test_constrained_optimization_simple(self, all_gps):
        """
        Test constrained optimization with a standard
        number of hyperparameters (3 for a 3-body)
        :return:
        """

        test_gp = all_gps[True]

        hyps, hm, cutoffs = generate_hm(1, 1, constraint=True, multihyps=True)

        test_gp.hyps_mask = hm
        test_gp.hyp_labels = hm['hyps_label']
        test_gp.hyps = hyps

        # Check that the hyperparameters were updated
        test_gp.maxiter = 1
        init_hyps = np.copy(test_gp.hyps)
        results = test_gp.train()
        assert not np.equal(results.x, init_hyps).all()


class TestAlgebra():

    @pytest.mark.parametrize('par, per_atom_par, n_cpus',
                             [(False, False, 1),
                              (True, True, 2),
                              (True, False, 2)])
    @pytest.mark.parametrize('multihyps', multihyps_list)
    def test_predict(self, all_gps, validation_env,
                     par, per_atom_par, n_cpus, multihyps):
        test_gp = all_gps[multihyps]
        test_gp.parallel = par
        test_gp.per_atom_par = per_atom_par
        pred = test_gp.predict(x_t=validation_env, d=1)
        assert (len(pred) == 2)
        assert (isinstance(pred[0], float))
        assert (isinstance(pred[1], float))

    @pytest.mark.parametrize('par, n_cpus', [(True, 2),
                                             (False, 1)])
    @pytest.mark.parametrize('multihyps', multihyps_list)
    def test_set_L_alpha(self, all_gps, params, par, n_cpus, multihyps):
        test_gp = all_gps[multihyps]
        test_gp.parallel = par
        test_gp.n_cpus = n_cpus
        test_gp.set_L_alpha()

    @pytest.mark.parametrize('par, n_cpus', [(True, 2),
                                             (False, 1)])
    @pytest.mark.parametrize('multihyps', multihyps_list)
    def test_update_L_alpha(self, all_gps, params, par, n_cpus, multihyps):
        # set up gp model
        test_gp = all_gps[multihyps]
        test_gp.parallel = par
        test_gp.n_cpus = n_cpus

        test_structure, forces = \
            get_random_structure(params['cell'], params['unique_species'], 2)
        energy = 3.14                 
        test_gp.check_L_alpha()
        test_gp.update_db(test_structure, forces, energy=energy)
        test_gp.update_L_alpha()

        # compare results with set_L_alpha
        ky_mat_from_update = np.copy(test_gp.ky_mat)
        test_gp.set_L_alpha()
        ky_mat_from_set = np.copy(test_gp.ky_mat)

        assert (np.all(np.absolute(ky_mat_from_update - ky_mat_from_set)) < 1e-6)


class TestIO():
    @pytest.mark.parametrize('multihyps', multihyps_list)
    def test_representation_method(self, all_gps, multihyps):
        test_gp = all_gps[multihyps]
        the_str = str(test_gp)
        assert 'GaussianProcess Object' in the_str
        if (multihyps):
            assert 'Kernel: two_three_many_body_mc' in the_str
        else:
            assert 'Kernel: two_plus_three_plus_many_body_mc' in the_str
        assert 'Cutoffs: [0.8 0.8 0.8]' in the_str
        assert 'Model Likelihood: ' in the_str
        if not multihyps:
            assert 'Length: ' in the_str
            assert 'Signal Var.: ' in the_str
            assert "Noise Var.: " in the_str

    @pytest.mark.parametrize('multihyps', multihyps_list)
    def test_serialization_method(self, all_gps, validation_env, multihyps):
        """
        Serialize and then un-serialize a GP and ensure that no info was lost.
        Compare one calculation to ensure predictions work correctly.
        :param test_gp:
        :return:
        """
        test_gp = all_gps[multihyps]
        old_gp_dict = test_gp.as_dict()
        new_gp = GaussianProcess.from_dict(old_gp_dict)
        new_gp_dict = new_gp.as_dict()

        assert len(new_gp_dict) == len(old_gp_dict)

        dumpcompare(new_gp_dict, old_gp_dict)

        for d in [1, 2, 3]:
            assert np.all(test_gp.predict(x_t=validation_env, d=d) ==
                          new_gp.predict(x_t=validation_env, d=d))

    @pytest.mark.parametrize('multihyps', multihyps_list)
    def test_load_and_reload(self, all_gps, validation_env, multihyps):

        test_gp = all_gps[multihyps]

        test_gp.write_model('test_gp_write', 'pickle')

        new_gp = GaussianProcess.from_file('test_gp_write.pickle')

        for d in [1, 2, 3]:
            assert np.all(test_gp.predict(x_t=validation_env, d=d) ==
                          new_gp.predict(x_t=validation_env, d=d))
        os.remove('test_gp_write.pickle')

        test_gp.write_model('test_gp_write', 'json')

        with open('test_gp_write.json', 'r') as f:
            new_gp = GaussianProcess.from_dict(json.loads(f.readline()))
        for d in [1, 2, 3]:
            assert np.all(test_gp.predict(x_t=validation_env, d=d) ==
                          new_gp.predict(x_t=validation_env, d=d))
        os.remove('test_gp_write.json')

        with raises(ValueError):
            test_gp.write_model('test_gp_write', 'cucumber')


def dumpcompare(obj1, obj2):
    '''this source code comes from
    http://stackoverflow.com/questions/15785719/how-to-print-a-dictionary-line-by-line-in-python'''

    if isinstance(obj1, dict):

        assert len(obj1.keys()) == len(
            obj2.keys()), f"key1 {list(obj1.keys())}, \n key2 {list(obj2.keys())}"

        for k1, k2 in zip(sorted(obj1.keys()), sorted(obj2.keys())):

            assert k1 == k2, f"key {k1} is not the same as {k2}"

            print(k1)

            if (k1 != "name"):
                if (obj1[k1] is None):
                    continue
                else:
                    assert dumpcompare(obj1[k1], obj2[k2]
                                   ), f"value {k1} is not the same as {k2}"

    elif isinstance(obj1, (list, tuple)):

        assert len(obj1) == len(obj2)
        for k1, k2 in zip(obj1, obj2):
            assert dumpcompare(k1, k2), f"list elements are different"

    elif isinstance(obj1, np.ndarray):
        if (obj1.size == 0 or obj1.size == 1):  # TODO: address None edge case
            pass
        elif (not isinstance(obj1[0], np.str_)):
            assert np.equal(obj1, obj2).all(), "ndarray is not all the same"
        else:
            for xx, yy in zip(obj1, obj2):
                assert dumpcompare(xx, yy)
    else:
        assert obj1 == obj2

    return True


def test_training_statistics():
    """
    Ensure training statistics are being recorded correctly
    :return:
    """

    test_structure, forces = \
        get_random_structure(np.eye(3), ['H', 'Be'], 10)
    energy = 3.14

    gp = GaussianProcess(kernel_name='2', cutoffs=[10])

    data = gp.training_statistics

    assert data['N'] == 0
    assert len(data['species']) == 0
    assert len(data['envs_by_species']) == 0

    gp.update_db(test_structure, forces, energy=energy)

    data = gp.training_statistics

    assert data['N'] == 10
    assert len(data['species']) == len(set(test_structure.coded_species))
    assert len(data['envs_by_species']) == len(set(
        test_structure.coded_species))


class TestHelper():

    def test_adjust_cutoffs(self, all_gps):

        test_gp = all_gps[False]
        # global training data
        # No need to ajust the other global values since we're not
        # testing on the predictions made, just that the cutoffs in the
        # atomic environments are correctly re-created

        old_cutoffs = np.copy(test_gp.cutoffs)

        test_gp.adjust_cutoffs(np.array(test_gp.cutoffs) + .5, train=False)

        assert np.array_equal(test_gp.cutoffs, old_cutoffs + .5)

        for env in test_gp.training_data:
            assert np.array_equal(env.cutoffs, test_gp.cutoffs)<|MERGE_RESOLUTION|>--- conflicted
+++ resolved
@@ -35,12 +35,6 @@
 
         # test update_db
         gpname = '2+3+mb_mc'
-<<<<<<< HEAD
-        hyps = np.hstack([hyps, [1, 1]])
-        hl = np.hstack([hl[:-1], ['sigm', 'lsm'], hl[-1]])
-        cutoffs = np.ones(4)*0.8
-=======
->>>>>>> 2e591274
 
         gp_dict[multihyps] = \
             GaussianProcess(kernel_name=gpname,
