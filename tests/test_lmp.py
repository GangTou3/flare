--- conflicted
+++ resolved
@@ -171,11 +171,7 @@
 
 
     # create ASE calc
-<<<<<<< HEAD
-    lmp_calc = LAMMPS(label=f'tmp{label}', keep_tmp_files=True,
-=======
     lmp_calc = LAMMPS(label=f'tmp{label}', keep_tmp_files=True, tmp_dir='/tmp', 
->>>>>>> 245cd67b
             parameters=parameters, files=files)
 
     all_lmp_calc[label] = lmp_calc
