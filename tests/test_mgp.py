--- conflicted
+++ resolved
@@ -161,55 +161,6 @@
     assert(np.abs(mgp_pred[0][0] - gp_pred_x[0]) < 1e-3)
 
 
-
-<<<<<<< HEAD
-# # ASSUMPTION: You have a Lammps executable with the mgp pair style with $lmp
-# # as the corresponding environment variable.
-# @pytest.mark.skipif(not os.environ.get('lmp',
-#                           False), reason='lmp not found '
-#                                   'in environment: Please install LAMMPS '
-#                                   'and set the $lmp env. '
-#                                   'variable to point to the executatble.')
-# def test_lammps(otf_object, structure):
-#     atom_types = [1, 2]
-#     atom_masses = [108, 127]
-#     atom_species = [1, 2] * 27
-#
-#     # create data file
-#     lammps_location = 'AgI_Molten_15.txt'
-#     data_file_name = 'tmp.data'
-#     data_text = lammps_calculator.lammps_dat(structure, atom_types,
-#                                              atom_masses, atom_species)
-#     lammps_calculator.write_text(data_file_name, data_text)
-#
-#     # create lammps input
-#     style_string = 'mgpf'
-#     coeff_string = '* * {} Ag I yes yes'.format(lammps_location)
-#     lammps_executable = '$lmp'
-#     dump_file_name = 'tmp.dump'
-#     input_file_name = 'tmp.in'
-#     output_file_name = 'tmp.out'
-#     input_text = \
-#         lammps_calculator.generic_lammps_input(data_file_name, style_string,
-#                                                coeff_string, dump_file_name)
-#     lammps_calculator.write_text(input_file_name, input_text)
-#
-#     lammps_calculator.run_lammps(lammps_executable, input_file_name,
-#                                  output_file_name)
-#
-#     lammps_forces = lammps_calculator.lammps_parser(dump_file_name)
-#
-#     # check that lammps agrees with gp to within 1 meV/A
-#     forces = otf_object.force_list[-1]
-#     assert(np.abs(lammps_forces[0, 1] - forces[0, 1]) < 1e-3)
-#
-#     os.system('rm tmp.in tmp.out tmp.dump tmp.data'
-#               ' log.lammps')
-#     os.system('rm '+lammps_location)
-#     os.system('rm grid3*.npy')
-#     os.system('rm -r kv3*')
-#
-=======
 # ASSUMPTION: You have a Lammps executable with the mgp pair style with $lmp
 # as the corresponding environment variable.
 @pytest.mark.skipif(not os.environ.get('lmp',
@@ -255,5 +206,4 @@
               ' log.lammps')
     os.system('rm '+lammps_location)
     os.system('rm grid3*.npy')
-    os.system('rm -r kv3')
->>>>>>> 68ee2976
+    os.system('rm -r kv3')