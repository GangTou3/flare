import pytest
import numpy as np
import sys
from random import random, randint
from copy import deepcopy
from flare import env, gp, struc
import flare.kernels as en

from flare.mc_sephyps import from_mask_to_hyps, from_grad_to_mask

# -----------------------------------------------------------------------------
#                        test two plus three body kernels
# -----------------------------------------------------------------------------

# TODO: fix this test to properly account for factors of 2 and 3
def test_two_plus_three_body_force_en():
    """Check that the analytical force/en kernel matches finite difference of
    energy kernel."""

    # create env 1
    delt = 1e-8
    cell = np.eye(3)
    cutoffs = np.array([1, 1])

    positions_1 = [np.array([0., 0., 0.]),
                   np.array([random(), random(), random()]),
                   np.array([random(), random(), random()]),
                   np.array([random(), random(), random()]),
                   np.array([random(), random(), random()]),
                   np.array([random(), random(), random()]),
                   np.array([random(), random(), random()]),
                   np.array([random(), random(), random()]),
                   np.array([random(), random(), random()])]
    positions_2 = deepcopy(positions_1)
    positions_2[0][0] = delt

    species_1 = [1, 2, 1]
    atom_1 = 0
    test_structure_1 = struc.Structure(cell, species_1, positions_1)
    test_structure_2 = struc.Structure(cell, species_1, positions_2)

    env1_1 = env.AtomicEnvironment(test_structure_1, atom_1, cutoffs)
    env1_2 = env.AtomicEnvironment(test_structure_2, atom_1, cutoffs)

    # create env 2
    positions_1 = [np.array([0., 0., 0.]),
                   np.array([random(), random(), random()]),
                   np.array([random(), random(), random()]),
                   np.array([random(), random(), random()]),
                   np.array([random(), random(), random()]),
                   np.array([random(), random(), random()]),
                   np.array([random(), random(), random()]),
                   np.array([random(), random(), random()]),
                   np.array([random(), random(), random()])]

    species_2 = [1, 1, 2]
    atom_2 = 0
    test_structure_1 = struc.Structure(cell, species_2, positions_1)
    env2 = env.AtomicEnvironment(test_structure_1, atom_2, cutoffs)

    # set hyperparameters
    sig1 = random()
    ls1 = random()
    sig2 = random()
    ls2 = random()
    d1 = 1

    hyps = np.array([sig1, ls1, sig2, ls2])

    # check force kernel
    calc1 = en.two_body_en(env1_2, env2, hyps[0:2], cutoffs)
    calc2 = en.two_body_en(env1_1, env2, hyps[0:2], cutoffs)
    calc3 = en.three_body_en(env1_2, env2, hyps[2:4], cutoffs)
    calc4 = en.three_body_en(env1_1, env2, hyps[2:4], cutoffs)

    kern_finite_diff = (calc1 - calc2) / (2 * delt) + \
        (calc3 - calc4) / (3 * delt)
    kern_analytical = \
        en.two_plus_three_force_en(env1_1, env2, d1, hyps, cutoffs)

    tol = 1e-4
    assert(np.isclose(-kern_finite_diff, kern_analytical, atol=tol))


def test_two_plus_three_body_force():
    """Check that the analytical force kernel matches finite difference of
    energy kernel."""

    # create env 1
    delt = 1e-5
    cell = np.eye(3)
    cutoffs = np.array([1, 0.9])

    positions_1 = [np.array([0., 0., 0.]),
                   np.array([random(), random(), random()]),
                   np.array([random(), random(), random()])]
    positions_2 = deepcopy(positions_1)
    positions_2[0][0] = delt

    positions_3 = deepcopy(positions_1)
    positions_3[0][0] = -delt

    species_1 = [1, 2, 1]
    atom_1 = 0
    test_structure_1 = struc.Structure(cell, species_1, positions_1)
    test_structure_2 = struc.Structure(cell, species_1, positions_2)
    test_structure_3 = struc.Structure(cell, species_1, positions_3)

    env1_1 = env.AtomicEnvironment(test_structure_1, atom_1, cutoffs)
    env1_2 = env.AtomicEnvironment(test_structure_2, atom_1, cutoffs)
    env1_3 = env.AtomicEnvironment(test_structure_3, atom_1, cutoffs)

    # create env 2
    positions_1 = [np.array([0., 0., 0.]),
                   np.array([random(), random(), random()]),
                   np.array([random(), random(), random()])]
    positions_2 = deepcopy(positions_1)
    positions_2[0][1] = delt
    positions_3 = deepcopy(positions_1)
    positions_3[0][1] = -delt

    species_2 = [1, 1, 2]
    atom_2 = 0
    test_structure_1 = struc.Structure(cell, species_2, positions_1)
    test_structure_2 = struc.Structure(cell, species_2, positions_2)
    test_structure_3 = struc.Structure(cell, species_2, positions_3)

    env2_1 = env.AtomicEnvironment(test_structure_1, atom_2, cutoffs)
    env2_2 = env.AtomicEnvironment(test_structure_2, atom_2, cutoffs)
    env2_3 = env.AtomicEnvironment(test_structure_3, atom_2, cutoffs)

    # set hyperparameters
    sig1 = random()
    ls1 = random()
    sig2 = random()
    ls2 = random()
    d1 = 1
    d2 = 2

    hyps = np.array([sig1, ls1, sig2, ls2])

    # check force kernel
    calc1 = en.two_plus_three_en(env1_2, env2_2, hyps, cutoffs)
    calc2 = en.two_plus_three_en(env1_3, env2_3, hyps, cutoffs)
    calc3 = en.two_plus_three_en(env1_2, env2_3, hyps, cutoffs)
    calc4 = en.two_plus_three_en(env1_3, env2_2, hyps, cutoffs)

    kern_finite_diff = (calc1 + calc2 - calc3 - calc4) / (4*delt**2)
    kern_analytical = en.two_plus_three_body(env1_1, env2_1,
                                             d1, d2, hyps, cutoffs)

    tol = 1e-4
    assert(np.isclose(kern_finite_diff, kern_analytical, atol=tol))


def test_two_plus_three_body_grad():
    # create env 1
    cell = np.eye(3)
    cutoffs = np.array([1, 1])

    positions_1 = [np.array([0., 0., 0.]),
                   np.array([random(), random(), random()]),
                   np.array([random(), random(), random()])]

    species_1 = [1, 2, 1]
    atom_1 = 0
    test_structure_1 = struc.Structure(cell, species_1, positions_1)
    env1 = env.AtomicEnvironment(test_structure_1, atom_1, cutoffs)

    # create env 2
    positions_1 = [np.array([0., 0., 0.]),
                   np.array([random(), random(), random()]),
                   np.array([random(), random(), random()])]

    species_2 = [1, 1, 2]
    atom_2 = 0
    test_structure_1 = struc.Structure(cell, species_2, positions_1)
    env2 = env.AtomicEnvironment(test_structure_1, atom_2, cutoffs)

    # set hyperparameters
    sig1 = random()
    ls1 = random()
    sig2 = random()
    ls2 = random()

    d1 = randint(1, 3)
    d2 = randint(1, 3)

    delta = 1e-8

    hyps = np.array([sig1, ls1, sig2, ls2])
    hyps1 = np.array([sig1+delta, ls1, sig2, ls2])
    hyps2 = np.array([sig1, ls1+delta, sig2, ls2])
    hyps3 = np.array([sig1, ls1, sig2+delta, ls2])
    hyps4 = np.array([sig1, ls1, sig2, ls2+delta])

    grad_test = en.two_plus_three_body_grad(env1, env2, d1, d2, hyps, cutoffs)

    sig1_derv_brute = (en.two_plus_three_body(env1, env2, d1, d2,
                                              hyps1, cutoffs) -
                       en.two_plus_three_body(env1, env2, d1, d2,
                                              hyps, cutoffs)) / delta

    l1_derv_brute = \
        (en.two_plus_three_body(env1, env2, d1, d2, hyps2, cutoffs) -
         en.two_plus_three_body(env1, env2, d1, d2, hyps, cutoffs)) / delta

    sig2_derv_brute = \
        (en.two_plus_three_body(env1, env2, d1, d2,
                                hyps3, cutoffs) -
         en.two_plus_three_body(env1, env2, d1, d2,
                                hyps, cutoffs)) / delta

    l2_derv_brute = \
        (en.two_plus_three_body(env1, env2, d1, d2, hyps4, cutoffs) -
         en.two_plus_three_body(env1, env2, d1, d2, hyps, cutoffs)) / delta

    tol = 1e-4
    assert(np.isclose(grad_test[1][0], sig1_derv_brute, atol=tol))
    assert(np.isclose(grad_test[1][1], l1_derv_brute, atol=tol))
    assert(np.isclose(grad_test[1][2], sig2_derv_brute, atol=tol))
    assert(np.isclose(grad_test[1][3], l2_derv_brute, atol=tol))


# -----------------------------------------------------------------------------
#                              test two body kernels
# -----------------------------------------------------------------------------

def test_two_body_force_en():
    """Check that the analytical force/en kernel matches finite difference of
    energy kernel."""

    # create env 1
    delt = 1e-8
    cell = np.eye(3)
    cutoffs = np.array([1])

    positions_1 = [np.array([0., 0., 0.]),
                   np.array([random(), random(), random()]),
                   np.array([random(), random(), random()])]
    positions_2 = deepcopy(positions_1)
    positions_2[0][0] = delt

    species_1 = [1, 2, 1]
    atom_1 = 0
    test_structure_1 = struc.Structure(cell, species_1, positions_1)
    test_structure_2 = struc.Structure(cell, species_1, positions_2)

    env1_1 = env.AtomicEnvironment(test_structure_1, atom_1, cutoffs)
    env1_2 = env.AtomicEnvironment(test_structure_2, atom_1, cutoffs)

    # create env 2
    positions_1 = [np.array([0., 0., 0.]),
                   np.array([random(), random(), random()]),
                   np.array([random(), random(), random()])]

    species_2 = [1, 1, 2]
    atom_2 = 0
    test_structure_1 = struc.Structure(cell, species_2, positions_1)
    env2 = env.AtomicEnvironment(test_structure_1, atom_2, cutoffs)

    sig = random()
    ls = random()
    d1 = 1

    hyps = np.array([sig, ls])

    # check force kernel
    calc1 = en.two_body_en(env1_2, env2, hyps, cutoffs)
    calc2 = en.two_body_en(env1_1, env2, hyps, cutoffs)

    kern_finite_diff = (calc1 - calc2) / delt
    kern_analytical = en.two_body_force_en(env1_1, env2, d1, hyps, cutoffs)

    tol = 1e-4
    assert(np.isclose(-kern_finite_diff/2, kern_analytical, atol=tol))


def test_two_body_force():
    """Check that the analytical force kernel matches finite difference of
    energy kernel."""

    # create env 1
    delt = 1e-5
    cell = np.eye(3)
    cutoffs = np.array([1, 1])

    positions_1 = [np.array([0., 0., 0.]),
                   np.array([random(), random(), random()]),
                   np.array([random(), random(), random()])]
    positions_2 = deepcopy(positions_1)
    positions_2[0][0] = delt

    positions_3 = deepcopy(positions_1)
    positions_3[0][0] = -delt

    species_1 = [1, 2, 1]
    atom_1 = 0
    test_structure_1 = struc.Structure(cell, species_1, positions_1)
    test_structure_2 = struc.Structure(cell, species_1, positions_2)
    test_structure_3 = struc.Structure(cell, species_1, positions_3)

    env1_1 = env.AtomicEnvironment(test_structure_1, atom_1, cutoffs)
    env1_2 = env.AtomicEnvironment(test_structure_2, atom_1, cutoffs)
    env1_3 = env.AtomicEnvironment(test_structure_3, atom_1, cutoffs)

    # create env 2
    positions_1 = [np.array([0., 0., 0.]),
                   np.array([random(), random(), random()]),
                   np.array([random(), random(), random()])]
    positions_2 = deepcopy(positions_1)
    positions_2[0][1] = delt
    positions_3 = deepcopy(positions_1)
    positions_3[0][1] = -delt

    species_2 = [1, 1, 2]
    atom_2 = 0
    test_structure_1 = struc.Structure(cell, species_2, positions_1)
    test_structure_2 = struc.Structure(cell, species_2, positions_2)
    test_structure_3 = struc.Structure(cell, species_2, positions_3)

    env2_1 = env.AtomicEnvironment(test_structure_1, atom_2, cutoffs)
    env2_2 = env.AtomicEnvironment(test_structure_2, atom_2, cutoffs)
    env2_3 = env.AtomicEnvironment(test_structure_3, atom_2, cutoffs)

    sig = 1
    ls = 0.1
    d1 = 1
    d2 = 2

    hyps = np.array([sig, ls])

    # check force kernel
    calc1 = en.two_body_en(env1_2, env2_2, hyps, cutoffs)
    calc2 = en.two_body_en(env1_3, env2_3, hyps, cutoffs)
    calc3 = en.two_body_en(env1_2, env2_3, hyps, cutoffs)
    calc4 = en.two_body_en(env1_3, env2_2, hyps, cutoffs)

    kern_finite_diff = (calc1 + calc2 - calc3 - calc4) / (4*delt**2)
    kern_analytical = en.two_body(env1_1, env2_1,
                                  d1, d2, hyps, cutoffs)

    tol = 1e-4
    assert(np.isclose(kern_finite_diff, kern_analytical, atol=tol))


def test_two_body_grad():
    # create env 1
    cell = np.eye(3)
    cutoffs = np.array([1, 1])

    positions_1 = [np.array([0., 0., 0.]),
                   np.array([random(), random(), random()]),
                   np.array([random(), random(), random()])]

    species_1 = [1, 2, 1]
    atom_1 = 0
    test_structure_1 = struc.Structure(cell, species_1, positions_1)
    env1 = env.AtomicEnvironment(test_structure_1, atom_1, cutoffs)

    # create env 2
    positions_1 = [np.array([0., 0., 0.]),
                   np.array([random(), random(), random()]),
                   np.array([random(), random(), random()])]

    species_2 = [1, 1, 2]
    atom_2 = 0
    test_structure_1 = struc.Structure(cell, species_2, positions_1)
    env2 = env.AtomicEnvironment(test_structure_1, atom_2, cutoffs)

    sig = random()
    ls = random()
    d1 = randint(1, 3)
    d2 = randint(1, 3)

    hyps = np.array([sig, ls])

    grad_test = en.two_body_grad(env1, env2, d1, d2, hyps, cutoffs)

    delta = 1e-8
    new_sig = sig + delta
    new_ls = ls + delta

    sig_derv_brute = (en.two_body(env1, env2, d1, d2,
                                  np.array([new_sig, ls]),
                                  cutoffs) -
                      en.two_body(env1, env2, d1, d2,
                                  hyps, cutoffs)) / delta

    l_derv_brute = (en.two_body(env1, env2, d1, d2,
                                np.array([sig, new_ls]),
                                cutoffs) -
                    en.two_body(env1, env2, d1, d2,
                                hyps, cutoffs)) / delta

    tol = 1e-4
    assert(np.isclose(grad_test[1][0], sig_derv_brute, atol=tol))
    assert(np.isclose(grad_test[1][1], l_derv_brute, atol=tol))


# -----------------------------------------------------------------------------
#                              test three body kernels
# -----------------------------------------------------------------------------


def test_three_body_force_en():
    """Check that the analytical force/en kernel matches finite difference of
    energy kernel."""

    # create env 1
    delt = 1e-8
    cell = np.eye(3)
    cutoffs = np.array([1, 1])

    positions_1 = [np.array([0., 0., 0.]),
                   np.array([random(), random(), random()]),
                   np.array([random(), random(), random()])]
    positions_2 = deepcopy(positions_1)
    positions_2[0][0] = delt

    species_1 = [1, 2, 1]
    atom_1 = 0
    test_structure_1 = struc.Structure(cell, species_1, positions_1)
    test_structure_2 = struc.Structure(cell, species_1, positions_2)

    env1_1 = env.AtomicEnvironment(test_structure_1, atom_1, cutoffs)
    env1_2 = env.AtomicEnvironment(test_structure_2, atom_1, cutoffs)

    # create env 2
    positions_1 = [np.array([0., 0., 0.]),
                   np.array([random(), random(), random()]),
                   np.array([random(), random(), random()])]

    species_2 = [1, 1, 2]
    atom_2 = 0
    test_structure_1 = struc.Structure(cell, species_2, positions_1)
    env2 = env.AtomicEnvironment(test_structure_1, atom_2, cutoffs)

    sig = random()
    ls = random()
    d1 = 1

    hyps = np.array([sig, ls])

    # check force kernel
    calc1 = en.three_body_en(env1_2, env2, hyps, cutoffs)
    calc2 = en.three_body_en(env1_1, env2, hyps, cutoffs)

    kern_finite_diff = (calc1 - calc2) / delt
    kern_analytical = en.three_body_force_en(env1_1, env2, d1, hyps, cutoffs)

    tol = 1e-4
    assert(np.isclose(-kern_finite_diff/3, kern_analytical, atol=tol))


def test_three_body_force():
    """Check that the analytical force kernel matches finite difference of
    energy kernel."""

    # create env 1
    delt = 1e-5
    cell = np.eye(3)
    cutoffs = np.array([1, 1])

    positions_1 = [np.array([0., 0., 0.]),
                   np.array([random(), random(), random()]),
                   np.array([random(), random(), random()])]
    positions_2 = deepcopy(positions_1)
    positions_2[0][0] = delt

    positions_3 = deepcopy(positions_1)
    positions_3[0][0] = -delt

    species_1 = [1, 2, 1]
    atom_1 = 0
    test_structure_1 = struc.Structure(cell, species_1, positions_1)
    test_structure_2 = struc.Structure(cell, species_1, positions_2)
    test_structure_3 = struc.Structure(cell, species_1, positions_3)

    env1_1 = env.AtomicEnvironment(test_structure_1, atom_1, cutoffs)
    env1_2 = env.AtomicEnvironment(test_structure_2, atom_1, cutoffs)
    env1_3 = env.AtomicEnvironment(test_structure_3, atom_1, cutoffs)

    # create env 2
    positions_1 = [np.array([0., 0., 0.]),
                   np.array([random(), random(), random()]),
                   np.array([random(), random(), random()])]
    positions_2 = deepcopy(positions_1)
    positions_2[0][1] = delt
    positions_3 = deepcopy(positions_1)
    positions_3[0][1] = -delt

    species_2 = [1, 1, 2]
    atom_2 = 0
    test_structure_1 = struc.Structure(cell, species_2, positions_1)
    test_structure_2 = struc.Structure(cell, species_2, positions_2)
    test_structure_3 = struc.Structure(cell, species_2, positions_3)

    env2_1 = env.AtomicEnvironment(test_structure_1, atom_2, cutoffs)
    env2_2 = env.AtomicEnvironment(test_structure_2, atom_2, cutoffs)
    env2_3 = env.AtomicEnvironment(test_structure_3, atom_2, cutoffs)

    sig = 1
    ls = 0.1
    d1 = 1
    d2 = 2

    hyps = np.array([sig, ls])

    # check force kernel
    calc1 = en.three_body_en(env1_2, env2_2, hyps, cutoffs)
    calc2 = en.three_body_en(env1_3, env2_3, hyps, cutoffs)
    calc3 = en.three_body_en(env1_2, env2_3, hyps, cutoffs)
    calc4 = en.three_body_en(env1_3, env2_2, hyps, cutoffs)

    kern_finite_diff = (calc1 + calc2 - calc3 - calc4) / (4*delt**2)
    kern_analytical = en.three_body(env1_1, env2_1,
                                    d1, d2, hyps, cutoffs)

    tol = 1e-4
    assert(np.isclose(kern_finite_diff, kern_analytical, atol=tol))


def test_three_body_grad():
    # create env 1
    cell = np.eye(3)
    cutoffs = np.array([1, 1])

    positions_1 = [np.array([0., 0., 0.]),
                   np.array([random(), random(), random()]),
                   np.array([random(), random(), random()])]

    species_1 = [1, 2, 1]
    atom_1 = 0
    test_structure_1 = struc.Structure(cell, species_1, positions_1)
    env1 = env.AtomicEnvironment(test_structure_1, atom_1, cutoffs)

    # create env 2
    positions_1 = [np.array([0., 0., 0.]),
                   np.array([random(), random(), random()]),
                   np.array([random(), random(), random()])]

    species_2 = [1, 1, 2]
    atom_2 = 0
    test_structure_1 = struc.Structure(cell, species_2, positions_1)
    env2 = env.AtomicEnvironment(test_structure_1, atom_2, cutoffs)

    sig = random()
    ls = random()
    d1 = randint(1, 3)
    d2 = randint(1, 3)

    hyps = np.array([sig, ls])

    grad_test = en.three_body_grad(env1, env2, d1, d2, hyps, cutoffs)

    delta = 1e-8
    new_sig = sig + delta
    new_ls = ls + delta

    sig_derv_brute = (en.three_body(env1, env2, d1, d2,
                                    np.array([new_sig, ls]),
                                    cutoffs) -
                      en.three_body(env1, env2, d1, d2,
                                    hyps, cutoffs)) / delta

    l_derv_brute = (en.three_body(env1, env2, d1, d2,
                                  np.array([sig, new_ls]),
                                  cutoffs) -
                    en.three_body(env1, env2, d1, d2,
                                  hyps, cutoffs)) / delta

    tol = 1e-4
    assert(np.isclose(grad_test[1][0], sig_derv_brute, atol=tol))
    assert(np.isclose(grad_test[1][1], l_derv_brute, atol=tol))


def test_masked_hyperparameter_function():
    """
    Test simple input permutations for the from_mask_to_hyps function
    :return:
    """

    # Standard sig2, ls2, sig3, ls3, noise hyp array
    with pytest.raises(NameError):
        from_mask_to_hyps(hyps=[], hyps_mask={})
    # -----------------------
    # Test simple input cases
    # -----------------------
    hyps_mask = {'nbond': 1}
    hyps = [1,2,5]
    assert (from_mask_to_hyps(hyps, hyps_mask) == (1, 0, [1], [2], None,
                                                   None))

    hyps = [3,4,5]
    hyps_mask = {'ntriplet': 1}
    assert (from_mask_to_hyps(hyps, hyps_mask) == (0, 1, None, None, [3],
                                                   [4]))
    hyps = [1, 2, 3, 4, 5]
    hyps_mask = {'nbond': 1, 'ntriplet':1 }
    assert (from_mask_to_hyps(hyps, hyps_mask) == (1, 1, [1], [2], [3],
                                                   [4]))

    hyps = [1, 2, 3, 4, 5]
    hyps_mask['map']=[0, 1, 2, 3, 4]
    hyps_mask['original'] = [1, 2, 3, 4, 5, 6]
    assert (from_mask_to_hyps(hyps, hyps_mask) == (1, 1, [1], [2], [3],
                                                   [4]))
    # -----------------------
    # Test simple 2+3 body input case
    # -----------------------

    # Hyps : sig21, sig22, ls21, ls22, sig31, sig32, ls31, ls32, noise
    hyps = [1.1,1.2, 2.1, 2.2, 3.1, 3.2, 4.1, 4.2, 5]
    hyps_mask = {'nbond': 2, 'ntriplet': 2}

    assert (from_mask_to_hyps(hyps,hyps_mask) == (2, 2, [1.1, 1.2], [2.1,2.2],
                                                  [3.1, 3.2], [4.1, 4.2]))



def test_grad_mask_function():
    """
    Test simple permutations for the from_grad_to_mask function
    :return:
    """

    grad = 'A'

    assert from_grad_to_mask(grad,hyps_mask={}) == 'A'

    # Test map for a standard slate of hyperparameters
    grad = [1, 2, 3, 4, 5]
    hyps_mask = {'map': [0, 3]}
    assert (from_grad_to_mask(grad, hyps_mask) == [1, 4]).all()


    # Test map when noise variance is included
    grad = [1, 2, 3, 4, 5]
    hyps_mask = {'map': [0, 3, 4]}
    assert (from_grad_to_mask(grad, hyps_mask) == [1, 4, 5]).all()

    # Test map if the last parameter is not  sigma_noise
    grad = [1, 2, 3, 4, 5]
    hyps_mask = {'map': [0, 3, 5]}
<<<<<<< HEAD
    assert (from_grad_to_mask(grad, hyps_mask) == [1, 4]).all()
=======
    assert (from_grad_to_mask(grad, hyps_mask) == [1, 4]).all()
>>>>>>> 213acef5
<|MERGE_RESOLUTION|>--- conflicted
+++ resolved
@@ -643,8 +643,4 @@
     # Test map if the last parameter is not  sigma_noise
     grad = [1, 2, 3, 4, 5]
     hyps_mask = {'map': [0, 3, 5]}
-<<<<<<< HEAD
-    assert (from_grad_to_mask(grad, hyps_mask) == [1, 4]).all()
-=======
-    assert (from_grad_to_mask(grad, hyps_mask) == [1, 4]).all()
->>>>>>> 213acef5
+    assert (from_grad_to_mask(grad, hyps_mask) == [1, 4]).all()