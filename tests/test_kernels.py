--- conflicted
+++ resolved
@@ -6,11 +6,7 @@
 from flare import env, gp, struc
 import flare.kernels.kernels as en
 
-<<<<<<< HEAD
-from flare.kernels.mc_sephyps import from_mask_to_hyps, from_grad_to_mask
-=======
 from flare.kernels.utils import from_mask_to_args, from_grad_to_mask
->>>>>>> 1d97cebe
 
 # -----------------------------------------------------------------------------
 #                        test two plus three body kernels
@@ -581,31 +577,6 @@
 
 def test_masked_hyperparameter_function():
     """
-<<<<<<< HEAD
-    Test simple input permutations for the from_mask_to_hyps function
-    :return:
-    """
-
-    # Standard sig2, ls2, sig3, ls3, noise hyp array
-    with pytest.raises(NameError):
-        from_mask_to_hyps(hyps=[], hyps_mask={})
-    # -----------------------
-    # Test simple input cases
-    # -----------------------
-    hyps_mask = {'nbond': 1}
-    hyps = [1,2,5]
-    assert (from_mask_to_hyps(hyps, hyps_mask) == (1, 0, [1], [2], None,
-                                                   None))
-
-    hyps = [3,4,5]
-    hyps_mask = {'ntriplet': 1}
-    assert (from_mask_to_hyps(hyps, hyps_mask) == (0, 1, None, None, [3],
-                                                   [4]))
-    hyps = [1, 2, 3, 4, 5]
-    hyps_mask = {'nbond': 1, 'ntriplet':1 }
-    assert (from_mask_to_hyps(hyps, hyps_mask) == (1, 1, [1], [2], [3],
-                                                   [4]))
-=======
     Test simple input permutations for the from_mask_to_args function
     :return:
     """
@@ -641,15 +612,10 @@
     assert (np.equal(ls2, [2]).all())
     assert (np.equal(sig3, [3]).all())
     assert (np.equal(ls3, [4]).all())
->>>>>>> 1d97cebe
 
     hyps = [1, 2, 3, 4, 5]
     hyps_mask['map']=[0, 1, 2, 3, 4]
     hyps_mask['original'] = [1, 2, 3, 4, 5, 6]
-<<<<<<< HEAD
-    assert (from_mask_to_hyps(hyps, hyps_mask) == (1, 1, [1], [2], [3],
-                                                   [4]))
-=======
     c, ns, sm, n2b, bm, n3b, tm, sig2, ls2, sig3, ls3 \
             = from_mask_to_args(hyps, hyps_mask, cutoffs)
     assert (np.equal(sig2, [1]).all())
@@ -657,20 +623,12 @@
     assert (np.equal(sig3, [3]).all())
     assert (np.equal(ls3, [4]).all())
 
->>>>>>> 1d97cebe
     # -----------------------
     # Test simple 2+3 body input case
     # -----------------------
 
     # Hyps : sig21, sig22, ls21, ls22, sig31, sig32, ls31, ls32, noise
     hyps = [1.1,1.2, 2.1, 2.2, 3.1, 3.2, 4.1, 4.2, 5]
-<<<<<<< HEAD
-    hyps_mask = {'nbond': 2, 'ntriplet': 2}
-
-    assert (from_mask_to_hyps(hyps,hyps_mask) == (2, 2, [1.1, 1.2], [2.1,2.2],
-                                                  [3.1, 3.2], [4.1, 4.2]))
-
-=======
     hyps_mask = {'nbond': 2, 'ntriplet': 2,
                  'nspec':1, 'spec_mask':np.zeros(118)}
     c, ns, sm, n2b, bm, n3b, tm, sig2, ls2, sig3, ls3 \
@@ -679,7 +637,6 @@
     assert (np.equal(ls2, [2.1, 2.2]).all())
     assert (np.equal(sig3, [3.1, 3.2]).all())
     assert (np.equal(ls3, [4.1, 4.2]).all())
->>>>>>> 1d97cebe
 
 
 def test_grad_mask_function():
